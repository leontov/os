#include <math.h>
#include <stdint.h>
#include <stddef.h>
#include <stdbool.h>
#include <stdlib.h>
#include <string.h>
#include <stdio.h>
#if __STDC_VERSION__ >= 201112L
#include <stdalign.h>
#else
#define alignof(type) __alignof__(type)
#endif

#ifndef EMSCRIPTEN_KEEPALIVE
#define EMSCRIPTEN_KEEPALIVE __attribute__((used))
#endif

#define K_DIGIT_COUNT 10
#define K_MAX_LEVELS 4
#define K_VM_STACK_MAX 32
#define K_VM_PROGRAM_MAX 64
#define K_WINDOW 128
#define K_MAX_TOKEN 128
#define K_SAVE_VERSION 1u
#define K_PAGE_SIZE 4096u
#define K_DEFAULT_B_LIMIT 240.0
#define K_DEFAULT_D_LIMIT 160.0
#define K_MIN_TOPK 1
#define K_MAX_TOPK 10
#define K_MAX_PROFILE 4096

/* -------------------------- Bump arena allocator -------------------------- */

typedef struct KArenaPage {
    uint8_t *data;
    size_t capacity;
    size_t offset;
    struct KArenaPage *next;
} KArenaPage;

typedef struct {
    KArenaPage *head;
    KArenaPage *current;
    size_t page_size;
    size_t fragmentation;
} KArena;

static KArenaPage *k_arena_page_create(size_t page_size) {
    KArenaPage *page = (KArenaPage *)malloc(sizeof(KArenaPage));
    if (!page) {
        return NULL;
    }
    page->data = (uint8_t *)malloc(page_size);
    if (!page->data) {
        free(page);
        return NULL;
    }
    page->capacity = page_size;
    page->offset = 0u;
    page->next = NULL;
    return page;
}

static void k_arena_init(KArena *arena, size_t page_size) {
    arena->head = NULL;
    arena->current = NULL;
    arena->page_size = page_size ? page_size : K_PAGE_SIZE;
    arena->fragmentation = 0u;
}

static void k_arena_dispose(KArena *arena) {
    KArenaPage *page = arena->head;
    while (page) {
        KArenaPage *next = page->next;
        free(page->data);
        free(page);
        page = next;
    }
    arena->head = NULL;
    arena->current = NULL;
    arena->fragmentation = 0u;
}

static void k_arena_reset(KArena *arena) {
    KArenaPage *page = arena->head;
    while (page) {
        page->offset = 0u;
        page = page->next;
    }
    arena->current = arena->head;
}

static void *k_arena_alloc(KArena *arena, size_t size, size_t alignment) {
    if (alignment == 0u) {
        alignment = sizeof(void *);
    }
    if (!arena->current) {
        arena->head = k_arena_page_create(arena->page_size);
        arena->current = arena->head;
        if (!arena->current) {
            return NULL;
        }
    }

    KArenaPage *page = arena->current;
    size_t aligned_offset = (page->offset + alignment - 1u) & ~(alignment - 1u);
    if (aligned_offset + size > page->capacity) {
        arena->fragmentation += (uint32_t)(page->capacity - page->offset);
        if (!page->next) {
            page->next = k_arena_page_create(arena->page_size);
            if (!page->next) {
                return NULL;
            }
        }
        arena->current = page->next;
        page = arena->current;
        page->offset = 0u;
        aligned_offset = 0u;
    }

    void *ptr = page->data + aligned_offset;
    page->offset = aligned_offset + size;
    return ptr;
}

/* -------------------------- Reversible sketches -------------------------- */

typedef struct {
    uint64_t state;
    uint64_t checksum;
} KSketch;

static uint64_t k_rotl64(uint64_t value, uint32_t amount) {
    return (value << amount) | (value >> (64u - amount));
}

static void k_sketch_init(KSketch *sk, uint64_t seed) {
    sk->state = seed ? seed : 0x9e3779b97f4a7c15ull;
    sk->checksum = sk->state ^ 0xa5a5a5a5a5a5a5a5ull;
}

static void k_sketch_update(KSketch *sk, const uint8_t *data, size_t len) {
    for (size_t i = 0; i < len; ++i) {
        uint64_t byte = (uint64_t)data[i];
        sk->state ^= k_rotl64(byte + 0x51edce6full, (uint32_t)(i % 31u));
        sk->state = k_rotl64(sk->state, 7u) + 0x9e3779b97f4a7c15ull;
        sk->checksum ^= k_rotl64(sk->state, (uint32_t)((sk->state >> 58u) & 0x1fu));
    }
}

static uint64_t k_sketch_compose(uint64_t a, uint64_t b) {
    return k_rotl64(a, 17u) ^ k_rotl64(b, 29u) ^ (a + 0x632be59bd9b4e019ull * b);
}

static uint64_t k_sketch_hint(const KSketch *sk, uint64_t salt) {
    return k_rotl64(sk->checksum, 11u) ^ (sk->state + salt * 0x100000001b3ull);
}

/* ----------------------------- Random helpers ----------------------------- */

static uint64_t k_splitmix64(uint64_t *state) {
    uint64_t z = (*state += 0x9e3779b97f4a7c15ull);
    z = (z ^ (z >> 30u)) * 0xbf58476d1ce4e5b9ull;
    z = (z ^ (z >> 27u)) * 0x94d049bb133111ebull;
    return z ^ (z >> 31u);
}

static float k_random_float(uint64_t *state) {
    return (float)((k_splitmix64(state) >> 8u) * (1.0 / (double)(1ull << 56u)));
}

static uint32_t k_random_u32(uint64_t *state, uint32_t bound) {
    uint64_t threshold = ((uint64_t)(-(int64_t)bound)) % bound;
    for (;;) {
        uint64_t r = k_splitmix64(state);
        if (r >= threshold) {
            return (uint32_t)(r % bound);
        }
    }
}

/* --------------------------- Directed acyclic DAWG ------------------------ */

typedef struct KDaawgNode KDaawgNode;

typedef struct {
    uint32_t symbol;
    uint32_t frequency;
    uint8_t flags;
    uint8_t padding[3];
    KDaawgNode *target;
} KDaawgEdge;

struct KDaawgNode {
    uint32_t id;
    uint32_t depth;
    uint32_t frequency;
    uint32_t signature;
    uint16_t child_count;
    uint16_t child_capacity;
    uint8_t is_attractor;
    uint8_t boundary_flags;
    uint8_t reserved[2];
    KDaawgEdge *children;
    uint64_t sketch;
};

typedef struct {
    uint64_t signature;
    KDaawgNode *node;
} KDaawgBucket;

typedef struct {
    KArena arena;
    KDaawgNode *root;
    KDaawgBucket *dedupe;
    size_t dedupe_capacity;
    size_t node_count;
    size_t edge_count;
} KDaawg;

static uint64_t k_daawg_signature(const KDaawgNode *node) {
    uint64_t sig = ((uint64_t)node->frequency << 32u) ^ (uint64_t)node->child_count;
    for (uint16_t i = 0; i < node->child_count; ++i) {
        const KDaawgEdge *edge = &node->children[i];
        sig = k_sketch_compose(sig ^ (edge->symbol * 0x9e3779b1u), edge->target ? edge->target->sketch : 0u);
        sig ^= ((uint64_t)edge->frequency << (i & 31u));
    }
    return sig;
}

static void k_daawg_init(KDaawg *graph) {
    k_arena_init(&graph->arena, K_PAGE_SIZE);
    graph->root = NULL;
    graph->dedupe = NULL;
    graph->dedupe_capacity = 0u;
    graph->node_count = 0u;
    graph->edge_count = 0u;
}

static void k_daawg_dispose(KDaawg *graph) {
    if (graph->dedupe) {
        free(graph->dedupe);
        graph->dedupe = NULL;
    }
    k_arena_dispose(&graph->arena);
    graph->root = NULL;
    graph->dedupe_capacity = 0u;
    graph->node_count = 0u;
    graph->edge_count = 0u;
}

static KDaawgNode *k_daawg_new_node(KDaawg *graph, uint32_t depth) {
    KDaawgNode *node = (KDaawgNode *)k_arena_alloc(&graph->arena, sizeof(KDaawgNode), alignof(KDaawgNode));
    if (!node) {
        return NULL;
    }
    node->id = (uint32_t)graph->node_count++;
    node->depth = depth;
    node->frequency = 0u;
    node->signature = 0u;
    node->child_count = 0u;
    node->child_capacity = 0u;
    node->is_attractor = 0u;
    node->boundary_flags = 0u;
    node->children = NULL;
    node->sketch = 0u;
    return node;
}

static bool k_daawg_nodes_equivalent(const KDaawgNode *lhs, const KDaawgNode *rhs) {
    if (lhs->frequency != rhs->frequency || lhs->child_count != rhs->child_count) {
        return false;
    }
    if (lhs->is_attractor != rhs->is_attractor || lhs->boundary_flags != rhs->boundary_flags) {
        return false;
    }
    for (uint16_t i = 0; i < lhs->child_count; ++i) {
        const KDaawgEdge *le = &lhs->children[i];
        const KDaawgEdge *re = &rhs->children[i];
        if (le->symbol != re->symbol || le->frequency != re->frequency || le->flags != re->flags) {
            return false;
        }
        if (le->target != re->target) {
            return false;
        }
    }
    return true;
}

static KDaawgNode *k_daawg_dedupe(KDaawg *graph, KDaawgNode *node) {
    if (!graph->dedupe) {
        graph->dedupe_capacity = 1024u;
        graph->dedupe = (KDaawgBucket *)calloc(graph->dedupe_capacity, sizeof(KDaawgBucket));
        if (!graph->dedupe) {
            return node;
        }
    }

    uint64_t signature = k_daawg_signature(node);
    node->signature = (uint32_t)(signature & 0xffffffffu);
    size_t mask = graph->dedupe_capacity - 1u;
    size_t index = (size_t)(signature & mask);
    for (;;) {
        KDaawgBucket *bucket = &graph->dedupe[index];
        if (!bucket->node) {
            bucket->node = node;
            bucket->signature = signature;
            return node;
        }
        if (bucket->signature == signature && k_daawg_nodes_equivalent(bucket->node, node)) {
            return bucket->node;
        }
        index = (index + 1u) & mask;
    }
}

static int k_daawg_reserve_children(KDaawgNode *node, KArena *arena, uint16_t capacity) {
    if (node->child_capacity >= capacity) {
        return 0;
    }
    KDaawgEdge *next = (KDaawgEdge *)k_arena_alloc(arena, sizeof(KDaawgEdge) * capacity, alignof(KDaawgEdge));
    if (!next) {
        return -1;
    }
    if (node->child_count) {
        memcpy(next, node->children, sizeof(KDaawgEdge) * node->child_count);
    }
    node->children = next;
    node->child_capacity = capacity;
    return 0;
}

static KDaawgEdge *k_daawg_get_child(KDaawgNode *node, uint32_t symbol) {
    for (uint16_t i = 0; i < node->child_count; ++i) {
        if (node->children[i].symbol == symbol) {
            return &node->children[i];
        }
    }
    return NULL;
}

static KDaawgEdge *k_daawg_add_child(KDaawg *graph, KDaawgNode *node, uint32_t symbol) {
    if (node->child_count == node->child_capacity) {
        uint16_t next_capacity = node->child_capacity ? (uint16_t)(node->child_capacity * 2u) : 2u;
        if (next_capacity < node->child_capacity) {
            next_capacity = (uint16_t)(node->child_capacity + 4u);
        }
        if (k_daawg_reserve_children(node, &graph->arena, next_capacity) != 0) {
            return NULL;
        }
    }
    KDaawgEdge *edge = &node->children[node->child_count++];
    edge->symbol = symbol;
    edge->frequency = 0u;
    edge->flags = 0u;
    edge->target = NULL;
    graph->edge_count += 1u;
    return edge;
}

static void k_daawg_update_attractor(KDaawgNode *node) {
    node->is_attractor = (uint8_t)((node->frequency > 8u && node->child_count > 1u) ? 1u : 0u);
}

static int k_daawg_insert(KDaawg *graph, const uint8_t *data, size_t len, uint32_t boundary_mask) {
    if (!graph->root) {
        graph->root = k_daawg_new_node(graph, 0u);
        if (!graph->root) {
            return -1;
        }
        k_sketch_init((KSketch *)&graph->root->sketch, 0x1234u);
    }

    KDaawgNode *node = graph->root;
    node->frequency += 1u;
    k_daawg_update_attractor(node);

    for (size_t i = 0; i < len; ++i) {
        uint32_t symbol = (uint32_t)data[i];
        KDaawgEdge *edge = k_daawg_get_child(node, symbol);
        if (!edge) {
            edge = k_daawg_add_child(graph, node, symbol);
            if (!edge) {
                return -1;
            }
            KDaawgNode *child = k_daawg_new_node(graph, node->depth + 1u);
            if (!child) {
                return -1;
            }
            child->sketch = node->sketch ^ k_sketch_compose((uint64_t)symbol, node->depth + 1u);
            edge->target = k_daawg_dedupe(graph, child);
        }
        edge->frequency += 1u;
        node = edge->target;
        if (!node) {
            return -1;
        }
        node->frequency += 1u;
        if (i + 1u == len) {
            node->boundary_flags |= (uint8_t)boundary_mask;
        }
        k_daawg_update_attractor(node);
        node->sketch ^= k_sketch_compose(node->sketch, (uint64_t)symbol + ((uint64_t)node->frequency << 1u));
    }

    return 0;
}

static size_t k_daawg_collect(const KDaawgNode *node, uint8_t *buffer, size_t capacity, size_t depth) {
    if (!node || !buffer) {
        return 0u;
    }
    size_t length = 0u;
    if (node->boundary_flags && depth < capacity) {
        buffer[length++] = (uint8_t)node->boundary_flags;
    }
    for (uint16_t i = 0; i < node->child_count && length + 9u < capacity; ++i) {
        const KDaawgEdge *edge = &node->children[i];
        buffer[length++] = (uint8_t)edge->symbol;
        uint32_t freq = edge->frequency;
        memcpy(buffer + length, &freq, sizeof(uint32_t));
        length += sizeof(uint32_t);
    }
    return length;
}

static size_t k_daawg_generate(const KDaawg *graph, char *output, size_t capacity, double *delta_b, double *delta_d, uint64_t *rng) {
    if (!graph->root || capacity == 0u) {
        return 0u;
    }
    const KDaawgNode *node = graph->root;
    size_t written = 0u;
    double coverage = 0.0;
    double depth = 0.0;

    while (written + 1u < capacity && node && node->child_count > 0u) {
        uint32_t best = 0u;
        float best_score = -1.0e9f;
        for (uint16_t i = 0; i < node->child_count; ++i) {
            const KDaawgEdge *edge = &node->children[i];
            float base = (float)edge->frequency;
            float noise = (k_random_float(rng) - 0.5f) * 0.1f;
            float score = base + noise + (edge->flags ? 1.0f : 0.0f);
            if (score > best_score) {
                best_score = score;
                best = i;
            }
        }
        const KDaawgEdge *edge = &node->children[best];
        uint8_t symbol = (uint8_t)(edge->symbol & 0xffu);
        output[written++] = (char)symbol;
        coverage += 1.0;
        depth = (double)node->depth;
        node = edge->target;
        if (node && node->boundary_flags) {
            break;
        }
    }

    if (delta_b) {
        *delta_b = coverage;
    }
    if (delta_d) {
        *delta_d = depth;
    }
    if (written < capacity) {
        output[written] = '\0';
    }
    return written;
}

/* ------------------------------ Micro VM --------------------------------- */

typedef enum {
    K_VM_OP_END = 0,
    K_VM_OP_PUSH_CONST = 1,
    K_VM_OP_PUSH_CTX = 2,
    K_VM_OP_ADD = 3,
    K_VM_OP_SUB = 4,
    K_VM_OP_MUL = 5,
    K_VM_OP_DIV = 6,
    K_VM_OP_MIN = 7,
    K_VM_OP_MAX = 8,
    K_VM_OP_SIGMOID = 9,
    K_VM_OP_TANH = 10,
    K_VM_OP_ABS = 11,
    K_VM_OP_CLAMP01 = 12,
    K_VM_OP_NOISE = 13,
} KVmOpcode;

typedef struct {
    uint8_t opcode;
    uint8_t operand_index;
    float operand_value;
} KVmInstr;

typedef struct {
    uint16_t length;
    KVmInstr code[K_VM_PROGRAM_MAX];
} KVmProgram;

static float k_vm_sigmoid(float value) {
    return 1.0f / (1.0f + expf(-value));
}

static float k_vm_exec(const KVmProgram *program, const float *ctx, size_t ctx_len, uint64_t *rng) {
    float stack[K_VM_STACK_MAX];
    size_t sp = 0u;
    for (uint16_t ip = 0u; ip < program->length && ip < K_VM_PROGRAM_MAX; ++ip) {
        const KVmInstr *instr = &program->code[ip];
        switch ((KVmOpcode)instr->opcode) {
            case K_VM_OP_END:
                return sp ? stack[sp - 1u] : 0.0f;
            case K_VM_OP_PUSH_CONST:
                if (sp < K_VM_STACK_MAX) {
                    stack[sp++] = instr->operand_value;
                }
                break;
            case K_VM_OP_PUSH_CTX: {
                uint8_t index = instr->operand_index;
                float value = (index < ctx_len) ? ctx[index] : 0.0f;
                if (sp < K_VM_STACK_MAX) {
                    stack[sp++] = value;
                }
                break;
            }
            case K_VM_OP_ADD:
                if (sp >= 2u) {
                    stack[sp - 2u] = stack[sp - 2u] + stack[sp - 1u];
                    sp -= 1u;
                }
                break;
            case K_VM_OP_SUB:
                if (sp >= 2u) {
                    stack[sp - 2u] = stack[sp - 2u] - stack[sp - 1u];
                    sp -= 1u;
                }
                break;
            case K_VM_OP_MUL:
                if (sp >= 2u) {
                    stack[sp - 2u] = stack[sp - 2u] * stack[sp - 1u];
                    sp -= 1u;
                }
                break;
            case K_VM_OP_DIV:
                if (sp >= 2u) {
                    float denom = stack[sp - 1u];
                    stack[sp - 2u] = denom != 0.0f ? stack[sp - 2u] / denom : stack[sp - 2u];
                    sp -= 1u;
                }
                break;
            case K_VM_OP_MIN:
                if (sp >= 2u) {
                    stack[sp - 2u] = fminf(stack[sp - 2u], stack[sp - 1u]);
                    sp -= 1u;
                }
                break;
            case K_VM_OP_MAX:
                if (sp >= 2u) {
                    stack[sp - 2u] = fmaxf(stack[sp - 2u], stack[sp - 1u]);
                    sp -= 1u;
                }
                break;
            case K_VM_OP_SIGMOID:
                if (sp >= 1u) {
                    stack[sp - 1u] = k_vm_sigmoid(stack[sp - 1u]);
                }
                break;
            case K_VM_OP_TANH:
                if (sp >= 1u) {
                    stack[sp - 1u] = tanhf(stack[sp - 1u]);
                }
                break;
            case K_VM_OP_ABS:
                if (sp >= 1u) {
                    stack[sp - 1u] = fabsf(stack[sp - 1u]);
                }
                break;
            case K_VM_OP_CLAMP01:
                if (sp >= 1u) {
                    float value = stack[sp - 1u];
                    if (value < 0.0f) {
                        value = 0.0f;
                    } else if (value > 1.0f) {
                        value = 1.0f;
                    }
                    stack[sp - 1u] = value;
                }
                break;
            case K_VM_OP_NOISE:
                if (sp < K_VM_STACK_MAX) {
                    stack[sp++] = (k_random_float(rng) - 0.5f) * instr->operand_value;
                }
                break;
            default:
                break;
        }
    }
    return sp ? stack[sp - 1u] : 0.0f;
}

static void k_vm_fill_default(KVmProgram *program, float bias) {
    program->length = 0u;
    program->code[program->length++] = (KVmInstr){ .opcode = K_VM_OP_PUSH_CONST, .operand_value = bias };
    program->code[program->length++] = (KVmInstr){ .opcode = K_VM_OP_END };
}

/* ------------------------------- Digits ----------------------------------- */

typedef struct {
    KDaawg graph;
    KSketch level_sketch[K_MAX_LEVELS];
    float bias[ K_DIGIT_COUNT ];
    float energy;
    float phase;
    float logits[K_DIGIT_COUNT];
    float weight;
    KVmProgram vm_g;
    KVmProgram vm_d;
    KVmProgram vm_v;
    double budget_b;
    double budget_d;
} KDigit;

typedef struct {
    KDigit digits[K_DIGIT_COUNT];
    double limit_b;
    double limit_d;
    double window_b[K_WINDOW];
    double window_d[K_WINDOW];
    uint32_t window_index;
    uint32_t window_size;
    uint64_t rng_state;
    double transitions[K_DIGIT_COUNT][K_DIGIT_COUNT];
    double usage[K_DIGIT_COUNT];
    KSketch summary_sketch;
} KState;

typedef struct {
    double lambda_b;
    double lambda_d;
    double target_b;
    double target_d;
    double temperature;
    int top_k;
    int cf_beam;
} KBridgeControls;

static KState *g_state = NULL;
static KBridgeControls g_controls = {
    .lambda_b = 0.25,
    .lambda_d = 0.2,
    .target_b = NAN,
    .target_d = NAN,
    .temperature = 0.85,
    .top_k = 4,
    .cf_beam = 1,
};

<<<<<<< HEAD
static KBridgeControls k_bridge_effective_controls(void) {
    if (!isfinite(g_controls.lambda_b) || g_controls.lambda_b < 0.0) {
        g_controls.lambda_b = 0.0;
    }
    if (!isfinite(g_controls.lambda_d) || g_controls.lambda_d < 0.0) {
        g_controls.lambda_d = 0.0;
    }
    if (isfinite(g_controls.target_b)) {
        if (g_controls.target_b < -10.0) {
            g_controls.target_b = -10.0;
        }
        if (g_controls.target_b > 10.0) {
            g_controls.target_b = 10.0;
        }
    } else {
        g_controls.target_b = NAN;
    }
    if (isfinite(g_controls.target_d)) {
        if (g_controls.target_d < 0.0) {
            g_controls.target_d = 0.0;
        }
        if (g_controls.target_d > 1.0) {
            g_controls.target_d = 1.0;
        }
    } else {
        g_controls.target_d = NAN;
    }
    if (!isfinite(g_controls.temperature) || g_controls.temperature <= 0.0) {
        g_controls.temperature = 0.85;
    }
    if (g_controls.temperature < 0.1) {
        g_controls.temperature = 0.1;
    }
    if (g_controls.temperature > 2.5) {
        g_controls.temperature = 2.5;
    }
    if (g_controls.top_k < K_MIN_TOPK) {
        g_controls.top_k = K_MIN_TOPK;
    }
    if (g_controls.top_k > K_MAX_TOPK) {
        g_controls.top_k = K_MAX_TOPK;
    }
    g_controls.cf_beam = g_controls.cf_beam ? 1 : 0;
    return g_controls;
=======
static void k_bridge_normalize_controls(KBridgeControls *controls) {
    if (!controls) {
        return;
    }
    if (!isfinite(controls->lambda_b) || controls->lambda_b < 0.0) {
        controls->lambda_b = 0.0;
    }
    if (!isfinite(controls->lambda_d) || controls->lambda_d < 0.0) {
        controls->lambda_d = 0.0;
    }
    if (!isfinite(controls->temperature) || controls->temperature <= 0.0) {
        controls->temperature = 0.85;
    }
    if (!isfinite(controls->target_b)) {
        controls->target_b = NAN;
    } else {
        if (controls->target_b < -10.0) {
            controls->target_b = -10.0;
        }
        if (controls->target_b > 10.0) {
            controls->target_b = 10.0;
        }
    }
    if (!isfinite(controls->target_d)) {
        controls->target_d = NAN;
    } else {
        if (controls->target_d < 0.0) {
            controls->target_d = 0.0;
        }
        if (controls->target_d > 1.0) {
            controls->target_d = 1.0;
        }
    }
    if (controls->top_k < K_MIN_TOPK) {
        controls->top_k = K_MIN_TOPK;
    }
    if (controls->top_k > K_MAX_TOPK) {
        controls->top_k = K_MAX_TOPK;
    }
    controls->cf_beam = controls->cf_beam ? 1 : 0;
}

static void k_bridge_sampling_params(int *temp_q8, int *topk) {
    if (!temp_q8 || !topk) {
        return;
    }
    double temperature = g_controls.cf_beam ? g_controls.temperature : 1.0;
    if (!isfinite(temperature) || temperature <= 0.0) {
        temperature = 1.0;
    }
    if (temperature < 0.1) {
        temperature = 0.1;
    }
    if (temperature > 4.0) {
        temperature = 4.0;
    }
    long q8 = lround(temperature * 256.0);
    if (q8 < (long)lround(0.1 * 256.0)) {
        q8 = (long)lround(0.1 * 256.0);
    }
    if (q8 > (long)lround(4.0 * 256.0)) {
        q8 = (long)lround(4.0 * 256.0);
    }

    int limit = g_controls.cf_beam ? g_controls.top_k : 1;
    if (limit < K_MIN_TOPK) {
        limit = K_MIN_TOPK;
    }
    if (limit > K_MAX_TOPK) {
        limit = K_MAX_TOPK;
    }

    *temp_q8 = (int)q8;
    *topk = limit;
>>>>>>> 0114afe6
}

static void k_digit_init(KDigit *digit, uint32_t seed) {
    k_daawg_init(&digit->graph);
    for (size_t i = 0; i < K_MAX_LEVELS; ++i) {
        k_sketch_init(&digit->level_sketch[i], k_rotl64(seed, (uint32_t)i + 1u));
    }
    for (size_t i = 0; i < K_DIGIT_COUNT; ++i) {
        digit->bias[i] = 0.0f;
        digit->logits[i] = 0.0f;
    }
    digit->energy = 0.0f;
    digit->phase = 0.0f;
    digit->weight = 1.0f;
    k_vm_fill_default(&digit->vm_g, 0.05f);
    k_vm_fill_default(&digit->vm_d, 0.1f);
    k_vm_fill_default(&digit->vm_v, 0.0f);
    digit->budget_b = 0.0;
    digit->budget_d = 0.0;
}

static void k_digit_dispose(KDigit *digit) {
    k_daawg_dispose(&digit->graph);
}

static void k_state_clear_windows(KState *state) {
    for (size_t i = 0; i < K_WINDOW; ++i) {
        state->window_b[i] = 0.0;
        state->window_d[i] = 0.0;
    }
    state->window_index = 0u;
    state->window_size = 0u;
}

static void k_state_push_window(KState *state, double b, double d) {
    if (state->window_size < K_WINDOW) {
        state->window_size += 1u;
    }
    state->window_b[state->window_index] = b;
    state->window_d[state->window_index] = d;
    state->window_index = (state->window_index + 1u) % K_WINDOW;
}

static double k_state_sum_window(const double *values, uint32_t size) {
    double total = 0.0;
    for (uint32_t i = 0u; i < size; ++i) {
        total += values[i];
    }
    return total;
}

static void k_state_recompute_budgets(KState *state) {
    double total_b = k_state_sum_window(state->window_b, state->window_size);
    double total_d = k_state_sum_window(state->window_d, state->window_size);
    for (size_t i = 0; i < K_DIGIT_COUNT; ++i) {
        state->digits[i].budget_b = total_b;
        state->digits[i].budget_d = total_d;
    }
}

static void k_state_init(KState *state) {
    state->limit_b = K_DEFAULT_B_LIMIT;
    state->limit_d = K_DEFAULT_D_LIMIT;
    state->rng_state = 0x42ull ^ (uintptr_t)state;
    k_sketch_init(&state->summary_sketch, 0x5a5aa5a5a5a5a5a5ull);
    for (size_t i = 0; i < K_DIGIT_COUNT; ++i) {
        k_digit_init(&state->digits[i], (uint32_t)(0x1234u + i * 37u));
        for (size_t j = 0; j < K_DIGIT_COUNT; ++j) {
            state->digits[i].bias[j] = (float)((i == j) ? 0.2 : 0.05);
            state->transitions[i][j] = 0.1;
        }
        state->usage[i] = 0.0;
    }
    k_state_clear_windows(state);
}

static void k_state_dispose(KState *state) {
    for (size_t i = 0; i < K_DIGIT_COUNT; ++i) {
        k_digit_dispose(&state->digits[i]);
    }
}

/* -------------------------- Observation pipeline ------------------------- */

static void k_digit_apply_vm(KDigit *digit, const float *ctx, size_t ctx_len, uint64_t *rng) {
    digit->energy = k_vm_exec(&digit->vm_g, ctx, ctx_len, rng);
    digit->phase = k_vm_exec(&digit->vm_d, ctx, ctx_len, rng);
    digit->weight = 1.0f + k_vm_exec(&digit->vm_v, ctx, ctx_len, rng);
    if (digit->weight < 0.1f) {
        digit->weight = 0.1f;
    }
    if (digit->weight > 10.0f) {
        digit->weight = 10.0f;
    }
}

static uint32_t k_token_digit(const char *token, size_t len) {
    if (len == 0u) {
        return 0u;
    }
    uint32_t accum = 0u;
    for (size_t i = 0; i < len; ++i) {
        accum = (accum * 33u + (uint32_t)(unsigned char)token[i]) % K_DIGIT_COUNT;
    }
    return accum % K_DIGIT_COUNT;
}

static void k_observe_token(KState *state, const char *token, size_t len) {
    if (!state || len == 0u) {
        return;
    }
    uint32_t digit_index = k_token_digit(token, len);
    KDigit *digit = &state->digits[digit_index];
    k_daawg_insert(&digit->graph, (const uint8_t *)token, len, 1u);
    k_sketch_update(&digit->level_sketch[0], (const uint8_t *)token, len);
    double coverage = (double)len;
    double depth = len > 0u ? log2((double)len + 1.0) : 0.0;
    state->usage[digit_index] += 1.0;
    k_state_push_window(state, coverage, depth);
    k_state_recompute_budgets(state);
}

static void k_parse_observation(KState *state, const char *text, size_t len) {
    size_t start = 0u;
    for (size_t i = 0; i <= len; ++i) {
        bool is_end = i == len || text[i] == ' ' || text[i] == '\n' || text[i] == '\t' || text[i] == '\r';
        if (!is_end) {
            continue;
        }
        size_t token_len = i - start;
        if (token_len > 0u) {
            if (token_len > K_MAX_TOKEN) {
                token_len = K_MAX_TOKEN;
            }
            k_observe_token(state, text + start, token_len);
        }
        start = i + 1u;
    }
}

static void k_refresh_digit_programs(KState *state) {
    float ctx[16];
    for (size_t i = 0; i < K_DIGIT_COUNT; ++i) {
        ctx[0] = (float)(state->usage[i]);
        ctx[1] = (float)(state->digits[i].budget_b);
        ctx[2] = (float)(state->digits[i].budget_d);
        ctx[3] = (float)(state->limit_b);
        ctx[4] = (float)(state->limit_d);
        ctx[5] = (float)(state->digits[i].energy);
        ctx[6] = (float)(state->digits[i].phase);
        ctx[7] = (float)(state->digits[i].weight);
        ctx[8] = (float)(i);
        ctx[9] = (float)(state->window_size);
        ctx[10] = (float)(state->transitions[i][i]);
        ctx[11] = (float)(state->usage[(i + 1u) % K_DIGIT_COUNT]);
        ctx[12] = (float)k_random_float(&state->rng_state);
        ctx[13] = 1.0f;
        ctx[14] = (float)(state->digits[i].bias[i]);
        ctx[15] = (float)(state->digits[i].logits[i]);
        k_digit_apply_vm(&state->digits[i], ctx, 16u, &state->rng_state);
    }
}

/* ---------------------------- Resonance voting --------------------------- */

static void k_resonance_scores(KState *state, float temperature, int topk, float *scores) {
    float baseline_phase[K_DIGIT_COUNT];
    for (size_t i = 0; i < K_DIGIT_COUNT; ++i) {
        baseline_phase[i] = state->digits[i].phase;
        for (size_t j = 0; j < K_DIGIT_COUNT; ++j) {
            float phase_delta = state->digits[i].phase - baseline_phase[j];
            float resonance = cosf(phase_delta);
            float logit = state->digits[i].bias[j] + state->digits[i].energy;
            scores[j] += state->digits[i].weight * logit * resonance;
        }
    }
    if (temperature <= 0.0f) {
        temperature = 1.0f;
    }
    for (size_t j = 0; j < K_DIGIT_COUNT; ++j) {
        scores[j] /= temperature;
        if (topk > 1) {
            scores[j] += (float)k_random_float(&state->rng_state) * 0.01f;
        }
    }
}

static uint32_t k_select_digit(KState *state, float temperature, int topk) {
    float scores[K_DIGIT_COUNT];
    for (size_t i = 0; i < K_DIGIT_COUNT; ++i) {
        scores[i] = -1000.0f;
    }
    k_resonance_scores(state, temperature, topk, scores);

    uint32_t order[K_DIGIT_COUNT];
    for (uint32_t i = 0u; i < K_DIGIT_COUNT; ++i) {
        order[i] = i;
    }
    for (uint32_t i = 0u; i < K_DIGIT_COUNT; ++i) {
        for (uint32_t j = i + 1u; j < K_DIGIT_COUNT; ++j) {
            if (scores[order[j]] > scores[order[i]]) {
                uint32_t tmp = order[i];
                order[i] = order[j];
                order[j] = tmp;
            }
        }
    }

    uint32_t limit = (uint32_t)(topk < K_MIN_TOPK ? K_MIN_TOPK : topk);
    if (limit > K_DIGIT_COUNT) {
        limit = K_DIGIT_COUNT;
    }
    uint32_t selected = order[0];
    if (limit > 1u) {
        uint32_t idx = k_random_u32(&state->rng_state, limit);
        selected = order[idx];
    }
    return selected % K_DIGIT_COUNT;
}

/* ----------------------------- API functions ----------------------------- */

EMSCRIPTEN_KEEPALIVE
KState *k_state_new(void) {
    if (g_state) {
        k_state_dispose(g_state);
        free(g_state);
        g_state = NULL;
    }
    g_state = (KState *)calloc(1u, sizeof(KState));
    if (!g_state) {
        return NULL;
    }
    k_state_init(g_state);
    return g_state;
}

EMSCRIPTEN_KEEPALIVE
void k_state_free(void) {
    if (g_state) {
        k_state_dispose(g_state);
        free(g_state);
        g_state = NULL;
    }
}

EMSCRIPTEN_KEEPALIVE
size_t k_state_save(uint8_t *buffer, size_t capacity) {
    if (!g_state || !buffer || capacity < sizeof(uint32_t) * 6u) {
        return 0u;
    }
    uint8_t *cursor = buffer;
    const uint8_t *end = buffer + capacity;
    if ((size_t)(end - cursor) < sizeof(uint32_t)) {
        return 0u;
    }
    uint32_t version = K_SAVE_VERSION;
    memcpy(cursor, &version, sizeof(uint32_t));
    cursor += sizeof(uint32_t);

    double limits[2] = { g_state->limit_b, g_state->limit_d };
    if ((size_t)(end - cursor) < sizeof(limits)) {
        return 0u;
    }
    memcpy(cursor, limits, sizeof(limits));
    cursor += sizeof(limits);

    if ((size_t)(end - cursor) < sizeof(g_state->usage)) {
        return 0u;
    }
    memcpy(cursor, g_state->usage, sizeof(g_state->usage));
    cursor += sizeof(g_state->usage);

    if ((size_t)(end - cursor) < sizeof(g_state->transitions)) {
        return 0u;
    }
    memcpy(cursor, g_state->transitions, sizeof(g_state->transitions));
    cursor += sizeof(g_state->transitions);

    if ((size_t)(end - cursor) < sizeof(g_state->window_b) + sizeof(g_state->window_d)) {
        return 0u;
    }
    memcpy(cursor, g_state->window_b, sizeof(g_state->window_b));
    cursor += sizeof(g_state->window_b);
    memcpy(cursor, g_state->window_d, sizeof(g_state->window_d));
    cursor += sizeof(g_state->window_d);

    if ((size_t)(end - cursor) < sizeof(uint32_t) * 2u + sizeof(uint64_t)) {
        return 0u;
    }
    memcpy(cursor, &g_state->window_index, sizeof(uint32_t));
    cursor += sizeof(uint32_t);
    memcpy(cursor, &g_state->window_size, sizeof(uint32_t));
    cursor += sizeof(uint32_t);
    memcpy(cursor, &g_state->rng_state, sizeof(uint64_t));
    cursor += sizeof(uint64_t);

    for (size_t d = 0; d < K_DIGIT_COUNT; ++d) {
        const KDigit *digit = &g_state->digits[d];
        if ((size_t)(end - cursor) < sizeof(digit->bias)) {
            return 0u;
        }
        memcpy(cursor, digit->bias, sizeof(digit->bias));
        cursor += sizeof(digit->bias);
        if ((size_t)(end - cursor) < sizeof(digit->energy) + sizeof(digit->phase) + sizeof(digit->weight)) {
            return 0u;
        }
        memcpy(cursor, &digit->energy, sizeof(digit->energy));
        cursor += sizeof(digit->energy);
        memcpy(cursor, &digit->phase, sizeof(digit->phase));
        cursor += sizeof(digit->phase);
        memcpy(cursor, &digit->weight, sizeof(digit->weight));
        cursor += sizeof(digit->weight);
        if ((size_t)(end - cursor) < sizeof(digit->budget_b) + sizeof(digit->budget_d)) {
            return 0u;
        }
        memcpy(cursor, &digit->budget_b, sizeof(digit->budget_b));
        cursor += sizeof(digit->budget_b);
        memcpy(cursor, &digit->budget_d, sizeof(digit->budget_d));
        cursor += sizeof(digit->budget_d);
    }

    return (size_t)(cursor - buffer);
}

EMSCRIPTEN_KEEPALIVE
int k_state_load(const uint8_t *buffer, size_t length) {
    if (!buffer || length < sizeof(uint32_t)) {
        return -1;
    }
    if (!g_state) {
        if (!k_state_new()) {
            return -1;
        }
    }
    const uint8_t *cursor = buffer;
    const uint8_t *end = buffer + length;

    uint32_t version = 0u;
    memcpy(&version, cursor, sizeof(uint32_t));
    cursor += sizeof(uint32_t);
    if (version != K_SAVE_VERSION) {
        return -1;
    }

    if ((size_t)(end - cursor) < sizeof(double) * 2u) {
        return -1;
    }
    memcpy(&g_state->limit_b, cursor, sizeof(double));
    cursor += sizeof(double);
    memcpy(&g_state->limit_d, cursor, sizeof(double));
    cursor += sizeof(double);

    if ((size_t)(end - cursor) < sizeof(g_state->usage)) {
        return -1;
    }
    memcpy(g_state->usage, cursor, sizeof(g_state->usage));
    cursor += sizeof(g_state->usage);

    if ((size_t)(end - cursor) < sizeof(g_state->transitions)) {
        return -1;
    }
    memcpy(g_state->transitions, cursor, sizeof(g_state->transitions));
    cursor += sizeof(g_state->transitions);

    if ((size_t)(end - cursor) < sizeof(g_state->window_b) + sizeof(g_state->window_d)) {
        return -1;
    }
    memcpy(g_state->window_b, cursor, sizeof(g_state->window_b));
    cursor += sizeof(g_state->window_b);
    memcpy(g_state->window_d, cursor, sizeof(g_state->window_d));
    cursor += sizeof(g_state->window_d);

    if ((size_t)(end - cursor) < sizeof(uint32_t) * 2u + sizeof(uint64_t)) {
        return -1;
    }
    memcpy(&g_state->window_index, cursor, sizeof(uint32_t));
    cursor += sizeof(uint32_t);
    memcpy(&g_state->window_size, cursor, sizeof(uint32_t));
    cursor += sizeof(uint32_t);
    memcpy(&g_state->rng_state, cursor, sizeof(uint64_t));
    cursor += sizeof(uint64_t);

    for (size_t d = 0; d < K_DIGIT_COUNT; ++d) {
        if ((size_t)(end - cursor) < sizeof(g_state->digits[d].bias)) {
            return -1;
        }
        memcpy(g_state->digits[d].bias, cursor, sizeof(g_state->digits[d].bias));
        cursor += sizeof(g_state->digits[d].bias);
        if ((size_t)(end - cursor) < sizeof(float) * 3u) {
            return -1;
        }
        memcpy(&g_state->digits[d].energy, cursor, sizeof(float));
        cursor += sizeof(float);
        memcpy(&g_state->digits[d].phase, cursor, sizeof(float));
        cursor += sizeof(float);
        memcpy(&g_state->digits[d].weight, cursor, sizeof(float));
        cursor += sizeof(float);
        if ((size_t)(end - cursor) < sizeof(double) * 2u) {
            return -1;
        }
        memcpy(&g_state->digits[d].budget_b, cursor, sizeof(double));
        cursor += sizeof(double);
        memcpy(&g_state->digits[d].budget_d, cursor, sizeof(double));
        cursor += sizeof(double);
    }

    return 0;
}

EMSCRIPTEN_KEEPALIVE
int k_observe(const uint8_t *data, size_t length) {
    if (!g_state || !data || length == 0u) {
        return -1;
    }
    k_parse_observation(g_state, (const char *)data, length);
    k_refresh_digit_programs(g_state);
    return 0;
}

EMSCRIPTEN_KEEPALIVE
size_t k_decode(const uint8_t *prompt, size_t prompt_len, uint8_t *output, size_t capacity, int temp_q8, int topk) {
    if (!g_state || !output || capacity == 0u) {
        return 0u;
    }
    float temperature = temp_q8 <= 0 ? 1.0f : (float)temp_q8 / 256.0f;
    if (temperature < 0.1f) {
        temperature = 0.1f;
    }
    if (prompt && prompt_len > 0u) {
        k_sketch_update(&g_state->summary_sketch, prompt, prompt_len);
    }

    uint32_t selected = k_select_digit(g_state, temperature, topk);
    KDigit *digit = &g_state->digits[selected];
    double delta_b = 0.0;
    double delta_d = 0.0;
    size_t produced = k_daawg_generate(&digit->graph, (char *)output, capacity, &delta_b, &delta_d, &g_state->rng_state);
    if (produced == 0u) {
        return 0u;
    }
    if (digit->budget_b + delta_b > g_state->limit_b || digit->budget_d + delta_d > g_state->limit_d) {
        output[0] = '\0';
        return 0u;
    }
    k_state_push_window(g_state, delta_b, delta_d);
    k_state_recompute_budgets(g_state);
    g_state->usage[selected] += 1.0;
    for (size_t j = 0; j < K_DIGIT_COUNT; ++j) {
        g_state->transitions[selected][j] *= 0.97;
    }
    return produced;
}

EMSCRIPTEN_KEEPALIVE
int k_digit_add_syll(uint32_t digit_index, const uint8_t *utf8, size_t length) {
    if (!g_state || !utf8 || digit_index >= K_DIGIT_COUNT || length == 0u) {
        return -1;
    }
    if (length > K_MAX_TOKEN) {
        length = K_MAX_TOKEN;
    }
    k_daawg_insert(&g_state->digits[digit_index].graph, utf8, length, 1u);
    k_state_push_window(g_state, (double)length, log2((double)length + 1.0));
    k_state_recompute_budgets(g_state);
    return 0;
}

EMSCRIPTEN_KEEPALIVE
size_t k_profile(uint32_t query, uint8_t *buffer, size_t capacity) {
    if (!buffer || capacity == 0u) {
        return 0u;
    }
    if (!g_state) {
        const char *empty = "{}";
        size_t len = strlen(empty);
        if (len >= capacity) {
            len = capacity - 1u;
        }
        memcpy(buffer, empty, len);
        buffer[len] = '\0';
        return len;
    }
    char scratch[K_MAX_PROFILE];
    double total_b = k_state_sum_window(g_state->window_b, g_state->window_size);
    double total_d = k_state_sum_window(g_state->window_d, g_state->window_size);
    int written = snprintf(
        scratch,
        sizeof(scratch),
        "{\n  \"limit_b\": %.3f,\n  \"limit_d\": %.3f,\n  \"budget_b\": %.3f,\n  \"budget_d\": %.3f,\n  \"usage\": [",
        g_state->limit_b,
        g_state->limit_d,
        total_b,
        total_d);
    if (written < 0) {
        return 0u;
    }
    size_t offset = (size_t)written;
    for (size_t i = 0; i < K_DIGIT_COUNT; ++i) {
        written = snprintf(scratch + offset, sizeof(scratch) - offset, "%s%.3f", i ? ", " : "", g_state->usage[i]);
        if (written < 0) {
            return 0u;
        }
        offset += (size_t)written;
    }
    written = snprintf(
        scratch + offset,
        sizeof(scratch) - offset,
        "],\n  \"window\": %u,\n  \"fragmentation\": %zu\n}\n",
        g_state->window_size,
        g_state->digits[0].graph.arena.fragmentation + g_state->digits[1].graph.arena.fragmentation);
    if (written < 0) {
        return 0u;
    }
    offset += (size_t)written;
    if (offset >= capacity) {
        offset = capacity - 1u;
    }
    memcpy(buffer, scratch, offset);
    buffer[offset] = '\0';
    return offset;
}

/* ---------------------- Compatibility bridge exports --------------------- */

EMSCRIPTEN_KEEPALIVE
int kolibri_bridge_init(void) {
    return k_state_new() ? 0 : -1;
}

EMSCRIPTEN_KEEPALIVE
int kolibri_bridge_reset(void) {
    k_state_free();
    return k_state_new() ? 0 : -1;
}

EMSCRIPTEN_KEEPALIVE
int kolibri_bridge_configure(int lambda_b_milli,
                             int lambda_d_milli,
                             int target_b_milli,
                             int target_d_milli,
                             int temperature_milli,
                             int top_k,
                             int enable_cf_beam) {
    if (!g_state) {
        if (!k_state_new()) {
            return -1;
        }
    }

    g_controls.lambda_b = (double)lambda_b_milli / 1000.0;
    g_controls.lambda_d = (double)lambda_d_milli / 1000.0;
    g_controls.target_b = target_b_milli < 0 ? NAN : (double)target_b_milli / 1000.0;
    g_controls.target_d = target_d_milli < 0 ? NAN : (double)target_d_milli / 1000.0;
    g_controls.temperature = (double)temperature_milli / 100.0;
    g_controls.top_k = top_k > 0 ? top_k : 1;
    g_controls.cf_beam = enable_cf_beam ? 1 : 0;

<<<<<<< HEAD
    k_bridge_effective_controls();
=======
    k_bridge_normalize_controls(&g_controls);

    if (g_state) {
        k_state_recompute_budgets(g_state);
    }
>>>>>>> 0114afe6

    return 0;
}

EMSCRIPTEN_KEEPALIVE
int kolibri_bridge_execute(const uint8_t *program, uint8_t *buffer, size_t capacity) {
    if (!program || !buffer || capacity == 0u) {
        return -1;
    }
    if (!g_state) {
        if (!k_state_new()) {
            return -1;
        }
    }
<<<<<<< HEAD
    KBridgeControls controls = k_bridge_effective_controls();
    float requested_temperature = controls.cf_beam ? (float)controls.temperature : 1.0f;
    if (requested_temperature < 0.1f) {
        requested_temperature = 0.1f;
    }
    if (requested_temperature > 2.5f) {
        requested_temperature = 2.5f;
    }
    int temp_q8 = (int)lroundf(requested_temperature * 256.0f);
    if (temp_q8 < 1) {
        temp_q8 = 1;
    }
    int topk = controls.cf_beam ? controls.top_k : K_MIN_TOPK;
    if (topk < K_MIN_TOPK) {
        topk = K_MIN_TOPK;
    }
    if (topk > K_MAX_TOPK) {
        topk = K_MAX_TOPK;
    }
    size_t produced =
        k_decode(program, strlen((const char *)program), buffer, capacity, temp_q8, topk);
=======
    int temp_q8 = 256;
    int topk = 3;
    k_bridge_sampling_params(&temp_q8, &topk);

    size_t produced = k_decode(program, strlen((const char *)program), buffer, capacity, temp_q8, topk);
>>>>>>> 0114afe6
    return produced > 0u ? (int)produced : -1;
}

/* ------------------------------- End of file ----------------------------- */<|MERGE_RESOLUTION|>--- conflicted
+++ resolved
@@ -658,7 +658,6 @@
     .cf_beam = 1,
 };
 
-<<<<<<< HEAD
 static KBridgeControls k_bridge_effective_controls(void) {
     if (!isfinite(g_controls.lambda_b) || g_controls.lambda_b < 0.0) {
         g_controls.lambda_b = 0.0;
@@ -703,7 +702,6 @@
     }
     g_controls.cf_beam = g_controls.cf_beam ? 1 : 0;
     return g_controls;
-=======
 static void k_bridge_normalize_controls(KBridgeControls *controls) {
     if (!controls) {
         return;
@@ -778,7 +776,6 @@
 
     *temp_q8 = (int)q8;
     *topk = limit;
->>>>>>> 0114afe6
 }
 
 static void k_digit_init(KDigit *digit, uint32_t seed) {
@@ -1337,15 +1334,12 @@
     g_controls.top_k = top_k > 0 ? top_k : 1;
     g_controls.cf_beam = enable_cf_beam ? 1 : 0;
 
-<<<<<<< HEAD
     k_bridge_effective_controls();
-=======
     k_bridge_normalize_controls(&g_controls);
 
     if (g_state) {
         k_state_recompute_budgets(g_state);
     }
->>>>>>> 0114afe6
 
     return 0;
 }
@@ -1360,7 +1354,6 @@
             return -1;
         }
     }
-<<<<<<< HEAD
     KBridgeControls controls = k_bridge_effective_controls();
     float requested_temperature = controls.cf_beam ? (float)controls.temperature : 1.0f;
     if (requested_temperature < 0.1f) {
@@ -1382,13 +1375,11 @@
     }
     size_t produced =
         k_decode(program, strlen((const char *)program), buffer, capacity, temp_q8, topk);
-=======
     int temp_q8 = 256;
     int topk = 3;
     k_bridge_sampling_params(&temp_q8, &topk);
 
     size_t produced = k_decode(program, strlen((const char *)program), buffer, capacity, temp_q8, topk);
->>>>>>> 0114afe6
     return produced > 0u ? (int)produced : -1;
 }
 
