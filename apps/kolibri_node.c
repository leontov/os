--- conflicted
+++ resolved
@@ -34,14 +34,11 @@
     uint16_t peer_port;
     bool verify_genome;
     char genome_path[260];
-<<<<<<< HEAD
     char bootstrap_script[260];
-=======
     KolibriKeySource hmac_key_source;
-    char hmac_key_path[260];
     unsigned char hmac_key_inline[KOLIBRI_HMAC_KEY_SIZE];
     size_t hmac_key_inline_len;
->>>>>>> 532f62bb
+    char hmac_key_path[260];
 } KolibriNodeOptions;
 
 typedef struct {
@@ -72,19 +69,16 @@
     options->listen_enabled = false;
     options->listen_port = 4050U;
     options->peer_enabled = false;
-    options->peer_host[0] = '\0';
-    options->peer_port = 4050U;
-    options->verify_genome = false;
-    strncpy(options->genome_path, "genome.dat", sizeof(options->genome_path) - 1);
-    options->genome_path[sizeof(options->genome_path) - 1] = '\0';
-<<<<<<< HEAD
+   options->peer_host[0] = '\0';
+   options->peer_port = 4050U;
+   options->verify_genome = false;
+   strncpy(options->genome_path, "genome.dat", sizeof(options->genome_path) - 1);
+   options->genome_path[sizeof(options->genome_path) - 1] = '\0';
     options->bootstrap_script[0] = '\0';
-=======
     options->hmac_key_source = KOLIBRI_KEY_SOURCE_DEFAULT;
-    options->hmac_key_path[0] = '\0';
     memset(options->hmac_key_inline, 0, sizeof(options->hmac_key_inline));
     options->hmac_key_inline_len = 0U;
->>>>>>> 532f62bb
+    options->hmac_key_path[0] = '\0';
 }
 
 static void parse_options(int argc, char **argv, KolibriNodeOptions *options) {
