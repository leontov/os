--- conflicted
+++ resolved
@@ -110,14 +110,14 @@
     sim = KolibriSim(zerno=7)
     state_path = tmp_path / "state.json"
     result = obnovit_soak_state(state_path, sim, minuti=2)
-<<<<<<< HEAD
+
     events = result.get("events", 0)
     assert isinstance(events, int)
     assert events > 0
-=======
+
     assert "events" in result
     assert result["events"] > 0
->>>>>>> 1fc618a5
+
     assert state_path.exists()
     metrics = result.get("metrics", [])
     assert isinstance(metrics, list)
