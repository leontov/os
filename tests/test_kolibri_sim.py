--- conflicted
+++ resolved
@@ -114,17 +114,11 @@
     sim = KolibriSim(zerno=7)
     state_path = tmp_path / "state.json"
     result = obnovit_soak_state(state_path, sim, minuti=2)
-<<<<<<< HEAD
+
     events = result.get("events", 0)
     assert isinstance(events, int)
     assert events > 0
-=======
-
-    events = result.get("events", 0)
-    assert isinstance(events, int)
-    assert events > 0
-
->>>>>>> fe74b84a
+
     assert state_path.exists()
     metrics = result.get("metrics", [])
     assert isinstance(metrics, list)
@@ -179,7 +173,7 @@
     assert len(metrics_second) >= len(metrics_first) + 2
 
 
-<<<<<<< HEAD
+
 # --- Трассировка и структурированные события -------------------------------
 
 def test_tracer_receives_journal_events() -> None:
@@ -223,8 +217,7 @@
     assert "genome" in first_event
 
 
-=======
->>>>>>> fe74b84a
+
 # --- Утилиты сохранения состояния -----------------------------------------
 
 def test_state_roundtrip(tmp_path: Path) -> None:
