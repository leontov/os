"""Модуль высокоуровневой симуляции узла «Колибри» для Python-тестов."""

from __future__ import annotations

import ast
import dataclasses
import json
import random
import time
import hashlib
import hmac
import os
from pathlib import Path
<<<<<<< HEAD
from typing import Any, Dict, List, Mapping, Optional, Sequence, TypedDict, cast


class FormulaRecord(TypedDict):
    """Структура формулы, эволюционирующей в KolibriSim."""

=======

from typing import Dict, List, Mapping, Optional, Protocol, TypedDict, cast

from .tracing import JsonLinesTracer


class ZhurnalZapis(TypedDict):
    tip: str
    soobshenie: str
    metka: float


class ZhurnalSnapshot(TypedDict):
    offset: int
    zapisi: List[ZhurnalZapis]


class ZhurnalTracer(Protocol):
    """Интерфейс обработчика структурированных событий журнала."""

    def zapisat(self, zapis: ZhurnalZapis, blok: "ZapisBloka | None" = None) -> None:
        """Получает уведомление о новой записи журнала и соответствующем блоке."""



class FormulaZapis(TypedDict):
>>>>>>> f90d0a86
    kod: str
    fitness: float
    parents: List[str]
    context: str


<<<<<<< HEAD
class MetricRecord(TypedDict):
    """Метрика одного шага soak-прогона."""

=======
class MetricEntry(TypedDict):
>>>>>>> f90d0a86
    minute: int
    formula: str
    fitness: float
    genome: int


class SoakResult(TypedDict):
<<<<<<< HEAD
    """Результат выполнения soak-сессии."""

    events: int
    metrics: List[MetricRecord]
=======
    events: int
    metrics: List[MetricEntry]


class SoakState(TypedDict, total=False):
    events: int
    metrics: List[MetricEntry]
>>>>>>> f90d0a86


def preobrazovat_tekst_v_cifry(tekst: str) -> str:
    """Переводит UTF-8 текст в поток десятичных цифр по правилам Kolibri."""
    baity = tekst.encode("utf-8")
    return "".join(f"{bajt:03d}" for bajt in baity)


def vosstanovit_tekst_iz_cifr(cifry: str) -> str:
    """Восстанавливает строку из десятичного представления."""
    if len(cifry) % 3 != 0:
        raise ValueError("длина цепочки цифр должна делиться на три")
    baity = bytearray(int(cifry[ind:ind + 3]) for ind in range(0, len(cifry), 3))
    return baity.decode("utf-8")


def dec_hash(cifry: str) -> str:
    """Формирует десятичный хеш SHA-256, устойчивый к платформенным различиям."""
    digest = hashlib.sha256(cifry.encode("utf-8")).digest()
    return "".join(str(bajt % 10) for bajt in digest)


def dolzhen_zapustit_repl(peremennye: Mapping[str, str], est_tty: bool) -> bool:
    """Проверяет, следует ли запускать REPL: нужен флаг KOLIBRI_REPL=1 и наличие TTY."""
    return peremennye.get("KOLIBRI_REPL") == "1" and est_tty


@dataclasses.dataclass
class ZapisBloka:
    """Хранит блок цифрового генома, включая ссылки на предыдущие состояния."""

    nomer: int
    pred_hash: str
    payload: str
    hmac_summa: str
    itogovy_hash: str


def _poschitat_hmac(klyuch: bytes, pred_hash: str, payload: str) -> str:
    """Возвращает HMAC-SHA256 в десятичном представлении."""
    soobshenie = (pred_hash + payload).encode("utf-8")
    hex_kod = hmac.new(klyuch, soobshenie, hashlib.sha256).hexdigest()
    return preobrazovat_tekst_v_cifry(hex_kod)


class KolibriSim:
    """Минималистичная симуляция узла Kolibri для сценариев CI и unit-тестов."""

    def __init__(
        self,
        zerno: int = 0,
        hmac_klyuch: Optional[bytes] = None,
        *,
        trace_path: "Path | str | None" = None,
        trace_include_genome: Optional[bool] = None,
    ) -> None:
        self.zerno = zerno
        self.generator = random.Random(zerno)
        self.hmac_klyuch = hmac_klyuch or b"kolibri-hmac"
        self.zhurnal: List[ZhurnalZapis] = []

        self.predel_zhurnala = 256
        self._zhurnal_sdvig = 0

        self.znanija: Dict[str, str] = {}
<<<<<<< HEAD
        self.formuly: Dict[str, FormulaRecord] = {}
=======
        self.formuly: Dict[str, FormulaZapis] = {}
>>>>>>> f90d0a86
        self.populyaciya: List[str] = []
        self.predel_populyacii = 24
        self.genom: List[ZapisBloka] = []
        self._tracer: Optional[ZhurnalTracer] = None
        self._tracer_include_genome = False
        self._trace_path: Optional[Path] = None
        self._nastroit_avto_tracer(trace_path, trace_include_genome)
        self._sozdanie_bloka("GENESIS", {"seed": zerno})

    # --- Вспомогательные методы ---
    def _sozdanie_bloka(self, tip: str, dannye: Mapping[str, object]) -> ZapisBloka:
        """Кодирует событие в цифровой геном и возвращает созданный блок."""
        zapis = {
            "tip": tip,
            "dannye": dict(dannye),
            "metka": len(self.genom),
        }
        payload = preobrazovat_tekst_v_cifry(json.dumps(zapis, ensure_ascii=False, sort_keys=True))
        pred_hash = self.genom[-1].itogovy_hash if self.genom else dec_hash("kolibri-genesis")
        hmac_summa = _poschitat_hmac(self._poluchit_klyuch(), pred_hash, payload)
        itogovy_hash = dec_hash(payload + hmac_summa + pred_hash)
        blok = ZapisBloka(len(self.genom), pred_hash, payload, hmac_summa, itogovy_hash)
        self.genom.append(blok)
        return blok

    def _poluchit_klyuch(self) -> bytes:
        """Гарантирует наличие HMAC-ключа в байтовом виде."""
        if isinstance(self.hmac_klyuch, str):
            self.hmac_klyuch = self.hmac_klyuch.encode("utf-8")
        return self.hmac_klyuch

    def _nastroit_avto_tracer(
        self,
        trace_path: "Path | str | None",
        trace_include_genome: Optional[bool],
    ) -> None:
        """Автоматически подключает JSONL-трассер, если он не отключён."""

        path = self._vybrat_trace_path(trace_path)
        if path is None:
            return

        include_genome = self._vybrat_trace_genome(trace_include_genome)
        tracer = JsonLinesTracer(path, include_genome=include_genome)
        self.ustanovit_tracer(tracer, vkljuchat_genom=include_genome)

    def _vybrat_trace_path(self, trace_path: "Path | str | None") -> Optional[Path]:
        """Определяет путь к JSONL-журналу с учётом переменных окружения."""

        if not self._env_flag(os.getenv("KOLIBRI_TRACE"), default=True):
            return None

        if trace_path is not None:
            if str(trace_path).strip() == "":
                return None
            return Path(trace_path)

        env_path = os.getenv("KOLIBRI_TRACE_PATH")
        if env_path is not None:
            stripped = env_path.strip()
            if stripped.lower() in {"", "0", "false", "no", "off"}:
                return None
            return Path(stripped)

        log_dir_env = os.getenv("KOLIBRI_LOG_DIR")
        base_dir = Path(log_dir_env) if log_dir_env else Path.cwd()
        return base_dir / "kolibri_trace.jsonl"

    @staticmethod
    def _env_flag(value: Optional[str], *, default: bool) -> bool:
        """Интерпретирует переменную окружения как логический флаг."""

        if value is None:
            return default
        return value.strip().lower() not in {"", "0", "false", "no", "off"}

    def _vybrat_trace_genome(self, trace_include_genome: Optional[bool]) -> bool:
        """Определяет, нужно ли добавлять блоки генома в журнал."""

        if trace_include_genome is not None:
            return trace_include_genome
        env_value = os.getenv("KOLIBRI_TRACE_GENOME")
        return self._env_flag(env_value, default=False)

    def _registrirovat(self, tip: str, soobshenie: str) -> None:
        """Добавляет запись в оперативный журнал действий."""
        zapis: ZhurnalZapis = {
            "tip": tip,
            "soobshenie": soobshenie,
            "metka": time.time(),
        }
        self.zhurnal.append(zapis)
        if len(self.zhurnal) > self.predel_zhurnala:
            sdvig = len(self.zhurnal) - self.predel_zhurnala
            del self.zhurnal[:sdvig]
            self._zhurnal_sdvig += sdvig

        blok = self._sozdanie_bloka(tip, zapis)
        tracer = self._tracer
        if tracer is not None:
            try:
                blok_dlya_tracinga = blok if self._tracer_include_genome else None
                tracer.zapisat(zapis, blok_dlya_tracinga)
            except Exception as oshibka:  # pragma: no cover - ошибки трассера должны быть видимы
                raise RuntimeError("KolibriSim tracer не смог обработать событие") from oshibka

       


    # --- Базовые операции обучения ---
    def obuchit_svjaz(self, stimul: str, otvet: str) -> None:
        """Добавляет ассоциацию в память и фиксирует событие в геноме."""
        self.znanija[stimul] = otvet
        self._registrirovat("TEACH", f"{stimul}->{otvet}")

    def sprosit(self, stimul: str) -> str:
        """Возвращает ответ из памяти или многоточие, если знания нет."""
        otvet = self.znanija.get(stimul, "...")
        self._registrirovat("ASK", f"{stimul}->{otvet}")
        return otvet

    def dobrovolnaya_otpravka(self, komanda: str, argument: str) -> str:
        """Обрабатывает команды чата KolibriScript, используя русские ключевые слова."""
        komanda = komanda.strip().lower()
        if komanda == "стимул":
            return self.sprosit(argument)
        if komanda == "серия":
            chislo = max(0, min(9, int(argument) if argument.isdigit() else 0))
            posledovatelnost = "".join(str((ind + chislo) % 10) for ind in range(10))
            self._registrirovat("SERIES", posledovatelnost)
            return posledovatelnost
        if komanda == "число":
            cifry = "".join(symb for symb in argument if symb.isdigit())
            self._registrirovat("NUMBER", cifry)
            return cifry or "0"
        if komanda == "выражение":
            znachenie = self._bezopasnoe_vychislenie(argument)
            rezultat = str(znachenie)
            self._registrirovat("EXPR", rezultat)
            return rezultat
        raise ValueError(f"неизвестная команда: {komanda}")

    def _bezopasnoe_vychislenie(self, vyrazhenie: str) -> int:
        """Вычисляет арифметическое выражение через AST, исключая опасные конструкции."""
        uzel = ast.parse(vyrazhenie, mode="eval")
        return int(self._evaluate_ast(uzel.body))

    def _evaluate_ast(self, uzel: ast.AST) -> int:
        """Рекурсивный интерпретатор арифметических выражений для команд REPL."""
        if isinstance(uzel, ast.BinOp) and isinstance(uzel.op, (ast.Add, ast.Sub, ast.Mult, ast.Pow)):
            levy = self._evaluate_ast(uzel.left)
            pravy = self._evaluate_ast(uzel.right)
            if isinstance(uzel.op, ast.Add):
                return levy + pravy
            if isinstance(uzel.op, ast.Sub):
                return levy - pravy
            if isinstance(uzel.op, ast.Mult):
                return levy * pravy
            return levy ** pravy
        if isinstance(uzel, ast.UnaryOp) and isinstance(uzel.op, (ast.UAdd, ast.USub)):
            znachenie = self._evaluate_ast(uzel.operand)
            return znachenie if isinstance(uzel.op, ast.UAdd) else -znachenie
        if isinstance(uzel, ast.Constant) and isinstance(uzel.value, (int, float)):
            return int(uzel.value)
        raise ValueError("поддерживаются только простые арифметические выражения")

    # --- Эволюция формул ---
    def evolyuciya_formul(self, kontekst: str) -> str:
        """Создаёт новую формулу, базируясь на имеющихся родителях."""
        rod_stroki: Sequence[str] = list(self.formuly.keys())
        roditeli: List[str] = (
            self.generator.sample(rod_stroki, k=min(2, len(rod_stroki)))
            if rod_stroki
            else []
        )
        mnozhitel = self.generator.randint(1, 9)
        smeshchenie = self.generator.randint(0, 9)
        kod = f"f(x)={mnozhitel}*x+{smeshchenie}"
        nazvanie = f"F{len(self.formuly) + 1:04d}"
<<<<<<< HEAD
        zapis: FormulaRecord = {
=======
        zapis: FormulaZapis = {
>>>>>>> f90d0a86
            "kod": kod,
            "fitness": 0.0,
            "parents": roditeli,
            "context": kontekst,
        }
        self.formuly[nazvanie] = zapis
        self.populyaciya.append(nazvanie)
        if len(self.populyaciya) > self.predel_populyacii:
            self.populyaciya.pop(0)
        self._registrirovat("FORMULA", f"{nazvanie}:{kod}")
        return nazvanie

    def ocenit_formulu(self, nazvanie: str, uspeh: float) -> float:
        """Обновляет фитнес формулы и возвращает новое значение."""
        zapis = self.formuly[nazvanie]
        tekushchij = zapis["fitness"]
        novoe_znachenie = 0.6 * uspeh + 0.4 * tekushchij
        zapis["fitness"] = novoe_znachenie
        self._registrirovat("FITNESS", f"{nazvanie}:{novoe_znachenie:.3f}")
        return novoe_znachenie

    def zapustit_turniry(self, kolichestvo: int) -> None:
        """Имитация нескольких раундов эволюции с неизменной численностью популяции."""
        for _ in range(kolichestvo):
            nazvanie = self.evolyuciya_formul("tournament")
            self.ocenit_formulu(nazvanie, self.generator.random())

    # --- Цифровой геном и синхронизация ---
    def proverit_genom(self) -> bool:
        """Проверяет целостность генома и корректность HMAC-цепочки."""
        pred_hash = dec_hash("kolibri-genesis")
        for blok in self.genom:
            if blok.pred_hash != pred_hash:
                return False
            ozhidaemyj_hmac = _poschitat_hmac(self._poluchit_klyuch(), pred_hash, blok.payload)
            if blok.hmac_summa != ozhidaemyj_hmac:
                return False
            ozhidaemyj_hash = dec_hash(blok.payload + blok.hmac_summa + pred_hash)
            if blok.itogovy_hash != ozhidaemyj_hash:
                return False
            pred_hash = blok.itogovy_hash
        return True

    def poluchit_genom_slovar(self) -> List[Dict[str, str]]:
        """Возвращает список словарей для сериализации генома."""
        return [dataclasses.asdict(blok) for blok in self.genom]

    def sinhronizaciya(self, sostoyanie: Mapping[str, str]) -> int:
        """Импортирует отсутствующие знания и возвращает счётчик новых связей."""
        dobavleno = 0
        for stimul, otvet in sostoyanie.items():
            if stimul not in self.znanija:
                self.znanija[stimul] = otvet
                dobavleno += 1
        self._registrirovat("SYNC", f"imported={dobavleno}")
        return dobavleno

    def poluchit_canvas(self, glubina: int = 3) -> List[List[int]]:
        """Формирует числовое представление фрактальной памяти для визуализации."""
        osnova = "".join(preobrazovat_tekst_v_cifry(znachenie) for znachenie in self.znanija.values())
        if not osnova:
            osnova = "0123456789"
        sloi: List[List[int]] = []
        for uroven in range(glubina):
            start = (uroven * 10) % len(osnova)
            segment = osnova[start:start + 10]
            if len(segment) < 10:
                segment = (segment + osnova)[:10]
            sloi.append([int(simbol) for simbol in segment])
        return sloi

    def vzjat_sostoyanie(self) -> Dict[str, str]:
        """Возвращает копию текущих знаний для синхронизации."""
        return dict(self.znanija)

    def ustanovit_predel_zhurnala(self, predel: int) -> None:
        """Задаёт максимальный размер журнала и немедленно усечает избыток."""
        if predel < 1:
            raise ValueError("предельный размер журнала должен быть положительным")
        self.predel_zhurnala = predel
        if len(self.zhurnal) > predel:
            sdvig = len(self.zhurnal) - predel
            del self.zhurnal[:sdvig]
            self._zhurnal_sdvig += sdvig

    def poluchit_zhurnal(self) -> ZhurnalSnapshot:
        """Возвращает снимок журнала с информацией о отброшенных записях."""
        return {"offset": self._zhurnal_sdvig, "zapisi": list(self.zhurnal)}


    def ustanovit_tracer(self, tracer: Optional[ZhurnalTracer], *, vkljuchat_genom: bool = False) -> None:
        """Настраивает обработчик событий журнала и управление блоками генома."""

        self._tracer = tracer
        self._tracer_include_genome = bool(tracer) and vkljuchat_genom
        if tracer is None:
            self._trace_path = None
        elif isinstance(tracer, JsonLinesTracer):
            self._trace_path = tracer._path  # type: ignore[attr-defined]
        else:
            self._trace_path = None

    def poluchit_trace_path(self) -> Optional[Path]:
        """Возвращает путь к активному JSONL-журналу, если он настроен."""

        return self._trace_path


    def massiv_cifr(self, kolichestvo: int) -> List[int]:
        """Генерирует детерминированную последовательность цифр на основе зерна."""
        return [self.generator.randint(0, 9) for _ in range(kolichestvo)]

    def zapustit_soak(self, minuti: int, sobytiya_v_minutu: int = 4) -> SoakResult:
        """Имитация длительного прогона: создаёт формулы и записи генома."""
        nachalnyj_razmer = len(self.genom)
<<<<<<< HEAD
        metrika: List[MetricRecord] = []
=======
        metrika: List[MetricEntry] = []
>>>>>>> f90d0a86
        for minuta in range(minuti):
            nazvanie = self.evolyuciya_formul("soak")
            rezultat = self.ocenit_formulu(nazvanie, self.generator.random())
            metrika.append({
                "minute": minuta,
                "formula": nazvanie,
                "fitness": rezultat,
                "genome": len(self.genom),
            })
            for _ in range(max(1, sobytiya_v_minutu - 1)):
                stimul = f"stim-{minuta}-{_}"
                otvet = f"resp-{self.generator.randint(0, 999)}"
                self.obuchit_svjaz(stimul, otvet)
        return {
            "events": len(self.genom) - nachalnyj_razmer,
            "metrics": metrika,
        }


def sohranit_sostoyanie(path: Path, sostoyanie: Mapping[str, Any]) -> None:
    """Сохраняет состояние в JSON с переводом текстов в цифровой слой."""
    serializovannoe = {
        k: preobrazovat_tekst_v_cifry(json.dumps(v, ensure_ascii=False, sort_keys=True))
        for k, v in sostoyanie.items()
    }
    path.write_text(json.dumps(serializovannoe, ensure_ascii=False, sort_keys=True), encoding="utf-8")


def zagruzit_sostoyanie(path: Path) -> Dict[str, Any]:
    """Загружает состояние из цифровой формы и восстанавливает структуру."""
    if not path.exists():
        return {}
    dannye = json.loads(path.read_text(encoding="utf-8"))
    rezultat: Dict[str, Any] = {}
    for k, v in dannye.items():
        tekst = vosstanovit_tekst_iz_cifr(v)
        rezultat[k] = json.loads(tekst)
    return rezultat


<<<<<<< HEAD
def obnovit_soak_state(path: Path, sim: KolibriSim, minuti: int) -> Dict[str, Any]:
=======
def obnovit_soak_state(path: Path, sim: KolibriSim, minuti: int) -> SoakState:
>>>>>>> f90d0a86
    """Читает, дополняет и сохраняет состояние длительных прогонов."""
    tekuschee_raw = zagruzit_sostoyanie(path)
    tekuschee: SoakState = cast(SoakState, tekuschee_raw)
    itogi = sim.zapustit_soak(minuti)
<<<<<<< HEAD
    metrics_list = cast(List[MetricRecord], tekuschee.setdefault("metrics", []))
    metrics_list.extend(itogi["metrics"])
    tekuschee["events"] = cast(int, tekuschee.get("events", 0)) + itogi["events"]
=======

    metrics: List[MetricEntry]
    metrics_obj = tekuschee_raw.get("metrics")
    if isinstance(metrics_obj, list):
        metrics: List[MetricEntry] = cast(List[MetricEntry], metrics_obj)
    else:
        metrics = []
        tekuschee["metrics"] = metrics
    metrics.extend(itogi["metrics"])

    events_obj = tekuschee_raw.get("events")
    events_prev = events_obj if isinstance(events_obj, int) else 0
    tekuschee["events"] = events_prev + itogi["events"]
>>>>>>> f90d0a86
    sohranit_sostoyanie(path, tekuschee)
    return tekuschee


__all__ = [
    "KolibriSim",
    "ZapisBloka",
    "preobrazovat_tekst_v_cifry",
    "vosstanovit_tekst_iz_cifr",
    "dec_hash",
    "dolzhen_zapustit_repl",
    "MetricEntry",
    "SoakResult",
    "SoakState",

    "ZhurnalSnapshot",
    "ZhurnalTracer",

    "sohranit_sostoyanie",
    "zagruzit_sostoyanie",
    "obnovit_soak_state",
]<|MERGE_RESOLUTION|>--- conflicted
+++ resolved
@@ -11,14 +11,14 @@
 import hmac
 import os
 from pathlib import Path
-<<<<<<< HEAD
+
 from typing import Any, Dict, List, Mapping, Optional, Sequence, TypedDict, cast
 
 
 class FormulaRecord(TypedDict):
     """Структура формулы, эволюционирующей в KolibriSim."""
 
-=======
+
 
 from typing import Dict, List, Mapping, Optional, Protocol, TypedDict, cast
 
@@ -45,20 +45,17 @@
 
 
 class FormulaZapis(TypedDict):
->>>>>>> f90d0a86
+
     kod: str
     fitness: float
     parents: List[str]
     context: str
 
 
-<<<<<<< HEAD
+
 class MetricRecord(TypedDict):
     """Метрика одного шага soak-прогона."""
-
-=======
-class MetricEntry(TypedDict):
->>>>>>> f90d0a86
+    
     minute: int
     formula: str
     fitness: float
@@ -66,12 +63,12 @@
 
 
 class SoakResult(TypedDict):
-<<<<<<< HEAD
+
     """Результат выполнения soak-сессии."""
 
     events: int
     metrics: List[MetricRecord]
-=======
+
     events: int
     metrics: List[MetricEntry]
 
@@ -79,7 +76,6 @@
 class SoakState(TypedDict, total=False):
     events: int
     metrics: List[MetricEntry]
->>>>>>> f90d0a86
 
 
 def preobrazovat_tekst_v_cifry(tekst: str) -> str:
@@ -145,11 +141,11 @@
         self._zhurnal_sdvig = 0
 
         self.znanija: Dict[str, str] = {}
-<<<<<<< HEAD
+
         self.formuly: Dict[str, FormulaRecord] = {}
-=======
+
         self.formuly: Dict[str, FormulaZapis] = {}
->>>>>>> f90d0a86
+
         self.populyaciya: List[str] = []
         self.predel_populyacii = 24
         self.genom: List[ZapisBloka] = []
@@ -329,11 +325,11 @@
         smeshchenie = self.generator.randint(0, 9)
         kod = f"f(x)={mnozhitel}*x+{smeshchenie}"
         nazvanie = f"F{len(self.formuly) + 1:04d}"
-<<<<<<< HEAD
+
         zapis: FormulaRecord = {
-=======
+
         zapis: FormulaZapis = {
->>>>>>> f90d0a86
+
             "kod": kod,
             "fitness": 0.0,
             "parents": roditeli,
@@ -449,11 +445,11 @@
     def zapustit_soak(self, minuti: int, sobytiya_v_minutu: int = 4) -> SoakResult:
         """Имитация длительного прогона: создаёт формулы и записи генома."""
         nachalnyj_razmer = len(self.genom)
-<<<<<<< HEAD
+
         metrika: List[MetricRecord] = []
-=======
+
         metrika: List[MetricEntry] = []
->>>>>>> f90d0a86
+
         for minuta in range(minuti):
             nazvanie = self.evolyuciya_formul("soak")
             rezultat = self.ocenit_formulu(nazvanie, self.generator.random())
@@ -494,20 +490,20 @@
     return rezultat
 
 
-<<<<<<< HEAD
+
 def obnovit_soak_state(path: Path, sim: KolibriSim, minuti: int) -> Dict[str, Any]:
-=======
+
 def obnovit_soak_state(path: Path, sim: KolibriSim, minuti: int) -> SoakState:
->>>>>>> f90d0a86
+
     """Читает, дополняет и сохраняет состояние длительных прогонов."""
     tekuschee_raw = zagruzit_sostoyanie(path)
     tekuschee: SoakState = cast(SoakState, tekuschee_raw)
     itogi = sim.zapustit_soak(minuti)
-<<<<<<< HEAD
+
     metrics_list = cast(List[MetricRecord], tekuschee.setdefault("metrics", []))
     metrics_list.extend(itogi["metrics"])
     tekuschee["events"] = cast(int, tekuschee.get("events", 0)) + itogi["events"]
-=======
+
 
     metrics: List[MetricEntry]
     metrics_obj = tekuschee_raw.get("metrics")
@@ -521,7 +517,7 @@
     events_obj = tekuschee_raw.get("events")
     events_prev = events_obj if isinstance(events_obj, int) else 0
     tekuschee["events"] = events_prev + itogi["events"]
->>>>>>> f90d0a86
+
     sohranit_sostoyanie(path, tekuschee)
     return tekuschee
 
