"""Модуль высокоуровневой симуляции узла «Колибри» для Python-тестов."""

from __future__ import annotations

import ast
import dataclasses
import hashlib
import hmac
import io
import json
import os
import random
import time
from pathlib import Path
from typing import Any, Dict, Iterable, List, Mapping, Optional, Protocol, Sequence, TypedDict, cast

from .kolibri_script.genome import (
    KolibriGenomeLedger,
    SecretsConfig,
    load_secrets_config,
)
from .tracing import JsonLinesTracer

from .memory import MemoryIndex


class FormulaRecord(TypedDict):
    """Структура формулы, эволюционирующей в KolibriSim."""

    kod: str
    fitness: float
    parents: List[str]
    context: str


class ZhurnalZapis(TypedDict):
    """Структурированная запись журнала событий симуляции."""

    tip: str
    soobshenie: str
    metka: float


class ZhurnalSnapshot(TypedDict):
    """Срез журнала, включая смещение отброшенных записей."""

    offset: int
    zapisi: List[ZhurnalZapis]


class ZhurnalTracer(Protocol):
    """Интерфейс обработчика структурированных событий журнала."""

    def zapisat(self, zapis: ZhurnalZapis, blok: "ZapisBloka | None" = None) -> None:
        """Получает уведомление о новой записи журнала и соответствующем блоке."""


class FormulaZapis(TypedDict):
    """Запись о формуле, хранящаяся в популяции KolibriSim."""

    kod: str
    fitness: float
    parents: List[str]
    context: str


<<<<<<< HEAD
class MetricEntry(TypedDict):
=======

class MetricEntry(TypedDict):
class MetricRecord(TypedDict):
>>>>>>> 73ff0128
    """Метрика одного шага soak-прогона."""

    minute: int
    formula: str
    fitness: float
    genome: int


MetricRecord = MetricEntry


class SoakResult(TypedDict):
    """Результат выполнения soak-сессии."""

    events: int
    metrics: List[MetricEntry]
    metrics: List[MetricRecord]


class SoakState(TypedDict, total=False):
    """Состояние накопленных soak-прогонов, сохранённое на диске."""

    events: int
    metrics: List[MetricRecord]


@dataclasses.dataclass
class ZapisBloka:
    """Хранит блок цифрового генома, включая ссылки на предыдущие состояния."""

    nomer: int
    pred_hash: str
    payload: str
    hmac_summa: str
    itogovy_hash: str


def preobrazovat_tekst_v_cifry(tekst: str) -> str:
    """Переводит UTF-8 текст в поток десятичных цифр по правилам Kolibri."""

    dannye = tekst.encode("utf-8")
    return "".join(f"{bayt:03d}" for bayt in dannye)


def vosstanovit_tekst_iz_cifr(cifry: str) -> str:
    """Восстанавливает строку из десятичного представления."""

    if len(cifry) % 3 != 0:
        raise ValueError("длина цепочки цифр должна делиться на три")
    bayty = bytearray(int(cifry[ind:ind + 3]) for ind in range(0, len(cifry), 3))
    return bayty.decode("utf-8")


def dec_hash(cifry: str) -> str:
    """Формирует десятичный хеш SHA-256, устойчивый к платформенным различиям."""

    digest = hashlib.sha256(cifry.encode("utf-8")).digest()
    return "".join(str(bajt % 10) for bajt in digest)


def dolzhen_zapustit_repl(peremennye: Mapping[str, str], est_tty: bool) -> bool:
    """Проверяет, следует ли запускать REPL: нужен флаг KOLIBRI_REPL=1 и наличие TTY."""

    return peremennye.get("KOLIBRI_REPL") == "1" and est_tty


def _poschitat_hmac(klyuch: bytes, pred_hash: str, payload: str) -> str:
    """Возвращает HMAC-SHA256 в десятичном представлении."""

    soobshenie = (pred_hash + payload).encode("utf-8")
    hex_kod = hmac.new(klyuch, soobshenie, hashlib.sha256).hexdigest()
    return preobrazovat_tekst_v_cifry(hex_kod)


class KolibriSim:
    """Минималистичная симуляция узла Kolibri для сценариев CI и unit-тестов."""

    def __init__(
        self,
        zerno: int = 0,
        hmac_klyuch: Optional[bytes] = None,
        *,
        trace_path: "Path | str | None" = None,
        trace_include_genome: Optional[bool] = None,
        memory_threshold: float = 0.75,
        genome_path: "Path | str | None" = None,
        secrets_config: "SecretsConfig | None" = None,
        secrets_path: "Path | str | None" = None,
        journal_path: "Path | str | None" = None,
    ) -> None:
        self.zerno = zerno
        self.generator = random.Random(zerno)
        self.hmac_klyuch: bytes | str = hmac_klyuch or b"kolibri-hmac"
        self.zhurnal: List[ZhurnalZapis] = []
        self.predel_zhurnala = 256
        self._zhurnal_sdvig = 0
        self.znanija: Dict[str, str] = {}
        self.formuly: Dict[str, FormulaRecord] = {}
        self.populyaciya: List[str] = []
        self.predel_populyacii = 24
        self.genom: List[ZapisBloka] = []
        self._tracer: Optional[ZhurnalTracer] = None
        self._tracer_include_genome = False
        self._trace_path: Optional[Path] = None
        self._memory_index = MemoryIndex(similarity_threshold=memory_threshold)
        self._genome_writer: Optional[KolibriGenomeLedger] = None
        self._journal_path: Optional[Path] = None
        self._journal_file: Optional[io.TextIOWrapper] = None

        if genome_path is not None:
            secrets = secrets_config or load_secrets_config(secrets_path)
            self._genome_writer = KolibriGenomeLedger(Path(genome_path), secrets)

        journal_file_path = self._vybrat_journal_path(journal_path)
        if journal_file_path is not None:
            journal_file_path.parent.mkdir(parents=True, exist_ok=True)
            self._journal_path = journal_file_path
            self._journal_file = journal_file_path.open("a", encoding="utf-8")

        self._nastroit_avto_tracer(trace_path, trace_include_genome)

        genesis = self._sozdanie_bloka("GENESIS", {"seed": zerno})
        writer = self._genome_writer
        if writer is not None and not writer.has_records():
            writer.append(
                dataclasses.asdict(genesis),
                {"tip": "GENESIS", "soobshenie": f"seed={zerno}", "metka": time.time()},
            )

    # --- Вспомогательные методы ---
    def _sozdanie_bloka(self, tip: str, dannye: Mapping[str, object]) -> ZapisBloka:
        """Кодирует событие в цифровой геном и возвращает созданный блок."""

        zapis = {
            "tip": tip,
            "dannye": dict(dannye),
            "metka": len(self.genom),
        }
        payload = preobrazovat_tekst_v_cifry(json.dumps(zapis, ensure_ascii=False, sort_keys=True))
        pred_hash = self.genom[-1].itogovy_hash if self.genom else dec_hash("kolibri-genesis")
        hmac_summa = _poschitat_hmac(self._poluchit_klyuch(), pred_hash, payload)
        itogovy_hash = dec_hash(payload + hmac_summa + pred_hash)
        blok = ZapisBloka(len(self.genom), pred_hash, payload, hmac_summa, itogovy_hash)
        self.genom.append(blok)
        return blok

    def _poluchit_klyuch(self) -> bytes:
        """Гарантирует наличие HMAC-ключа в байтовом виде."""

        if isinstance(self.hmac_klyuch, str):
            self.hmac_klyuch = self.hmac_klyuch.encode("utf-8")
        return self.hmac_klyuch

    def _nastroit_avto_tracer(
        self,
        trace_path: "Path | str | None",
        trace_include_genome: Optional[bool],
    ) -> None:
        """Автоматически подключает JSONL-трассер, если он не отключён."""

        path = self._vybrat_trace_path(trace_path)
        if path is None:
            return

        include_genome = self._vybrat_trace_genome(trace_include_genome)
        tracer = JsonLinesTracer(path, include_genome=include_genome)
        self.ustanovit_tracer(tracer, vkljuchat_genom=include_genome)

    def _vybrat_trace_path(self, trace_path: "Path | str | None") -> Optional[Path]:
        """Определяет путь к JSONL-журналу с учётом переменных окружения."""

        if not self._env_flag(os.getenv("KOLIBRI_TRACE"), default=True):
            return None

        if trace_path is not None:
            if str(trace_path).strip() == "":
                return None
            return Path(trace_path)

        env_path = os.getenv("KOLIBRI_TRACE_PATH")
        if env_path is not None:
            stripped = env_path.strip()
            if stripped.lower() in {"", "0", "false", "no", "off"}:
                return None
            return Path(stripped)

        log_dir_env = os.getenv("KOLIBRI_LOG_DIR")
        base_dir = Path(log_dir_env) if log_dir_env else Path.cwd()
        return base_dir / "kolibri_trace.jsonl"

    def _vybrat_journal_path(self, journal_path: "Path | str | None") -> Optional[Path]:
        """Возвращает путь для постоянного текстового журнала."""

        if journal_path is not None:
            text = str(journal_path).strip()
            return None if text == "" else Path(text)

        env_path = os.getenv("KOLIBRI_JOURNAL_PATH")
        if env_path:
            stripped = env_path.strip()
            if stripped and stripped.lower() not in {"0", "false", "no", "off"}:
                return Path(stripped)
            return None

        return None

    @staticmethod
    def _env_flag(value: Optional[str], *, default: bool) -> bool:
        """Интерпретирует переменную окружения как логический флаг."""

        if value is None:
            return default
        return value.strip().lower() not in {"", "0", "false", "no", "off"}

    def _vybrat_trace_genome(self, trace_include_genome: Optional[bool]) -> bool:
        """Определяет, нужно ли добавлять блоки генома в журнал."""

        if trace_include_genome is not None:
            return trace_include_genome
        env_value = os.getenv("KOLIBRI_TRACE_GENOME")
        return self._env_flag(env_value, default=False)

    def _registrirovat(self, tip: str, soobshenie: str) -> None:
        """Добавляет запись в оперативный журнал действий."""

        zapis: ZhurnalZapis = {
            "tip": tip,
            "soobshenie": soobshenie,
            "metka": time.time(),
        }
        self.zhurnal.append(zapis)
        if len(self.zhurnal) > self.predel_zhurnala:
            sdvig = len(self.zhurnal) - self.predel_zhurnala
            del self.zhurnal[:sdvig]
            self._zhurnal_sdvig += sdvig

        blok = self._sozdanie_bloka(tip, zapis)
        writer = self._genome_writer
        if writer is not None:
            writer.append(dataclasses.asdict(blok), zapis)
        tracer = self._tracer
        if tracer is not None:
            blok_dlya_tracinga = blok if self._tracer_include_genome else None
            try:
                tracer.zapisat(zapis, blok_dlya_tracinga)
            except Exception as oshibka:  # pragma: no cover - ошибки трассера должны быть видимы
                raise RuntimeError("KolibriSim tracer не смог обработать событие") from oshibka
        self._persist_journal(zapis, blok)

    def _persist_journal(self, zapis: ZhurnalZapis, blok: ZapisBloka) -> None:
        """Добавляет запись в файловый журнал, если он включён."""

        handle = self._journal_file
        if handle is None:
            return
        payload = {
            "tip": zapis["tip"],
            "soobshenie": zapis["soobshenie"],
            "metka": zapis["metka"],
            "blok": dataclasses.asdict(blok),
        }
        json.dump(payload, handle, ensure_ascii=False, separators=(",", ":"))
        handle.write("\n")
        handle.flush()

    # --- Базовые операции обучения ---
    def obuchit_svjaz(self, stimul: str, otvet: str) -> None:
        """Добавляет ассоциацию в память и фиксирует событие в геноме."""

        self.znanija[stimul] = otvet
        self._memory_index.dobavit(stimul, otvet)
        self._registrirovat("TEACH", f"{stimul}->{otvet}")

    def bulk_obuchit(self, pary: Iterable[tuple[str, str]]) -> None:
        """Массово обучает связки стимул→ответ."""

        for stimul, otvet in pary:
            self.obuchit_svjaz(stimul, otvet)

    def sprosit(self, stimul: str) -> str:
        """Возвращает ответ из памяти или многоточие, если знания нет."""
        poiski = self._memory_index.poiski(stimul, limit=1)
        if poiski:
            otvet = poiski[0].otvet
        else:
            otvet = self.znanija.get(stimul, "...")

        otvet = self.znanija.get(stimul, "...")
        self._registrirovat("ASK", f"{stimul}->{otvet}")
        return otvet

    def dobrovolnaya_otpravka(self, komanda: str, argument: str) -> str:
        """Обрабатывает команды чата KolibriScript, используя русские ключевые слова."""

        komanda = komanda.strip().lower()
        if komanda == "стимул":
            return self.sprosit(argument)
        if komanda == "серия":
            chislo = max(0, min(9, int(argument) if argument.isdigit() else 0))
            posledovatelnost = "".join(str((ind + chislo) % 10) for ind in range(10))
            self._registrirovat("SERIES", posledovatelnost)
            return posledovatelnost
        if komanda == "число":
            cifry = "".join(symbol for symbol in argument if symbol.isdigit())
            self._registrirovat("NUMBER", cifry)
            return cifry or "0"
        if komanda == "выражение":
            znachenie = self._bezopasnoe_vychislenie(argument)
            rezultat = str(znachenie)
            self._registrirovat("EXPR", rezultat)
            return rezultat
        raise ValueError(f"неизвестная команда: {komanda}")

    def _bezopasnoe_vychislenie(self, vyrazhenie: str) -> int:
        """Вычисляет арифметическое выражение через AST, исключая опасные конструкции."""

        uzel = ast.parse(vyrazhenie, mode="eval")
        return int(self._evaluate_ast(uzel.body))

    def _evaluate_ast(self, uzel: ast.AST) -> int:
        """Рекурсивный интерпретатор арифметических выражений для команд REPL."""

        if isinstance(uzel, ast.BinOp) and isinstance(uzel.op, (ast.Add, ast.Sub, ast.Mult, ast.Pow)):
            levy = self._evaluate_ast(uzel.left)
            pravy = self._evaluate_ast(uzel.right)
            if isinstance(uzel.op, ast.Add):
                return levy + pravy
            if isinstance(uzel.op, ast.Sub):
                return levy - pravy
            if isinstance(uzel.op, ast.Mult):
                return levy * pravy
            return levy ** pravy
        if isinstance(uzel, ast.UnaryOp) and isinstance(uzel.op, (ast.UAdd, ast.USub)):
            znachenie = self._evaluate_ast(uzel.operand)
            return znachenie if isinstance(uzel.op, ast.UAdd) else -znachenie
        if isinstance(uzel, ast.Constant) and isinstance(uzel.value, (int, float)):
            return int(uzel.value)
        raise ValueError("поддерживаются только простые арифметические выражения")

    # --- Эволюция формул ---
    def evolyuciya_formul(self, kontekst: str) -> str:
        """Создаёт новую формулу, базируясь на имеющихся родителях."""

        rod_stroki: Sequence[str] = list(self.formuly.keys())
        roditeli: List[str]
        if rod_stroki:
            k = min(2, len(rod_stroki))
            roditeli = self.generator.sample(list(rod_stroki), k=k)
        else:
            roditeli = []
        mnozhitel = self.generator.randint(1, 9)
        smeshchenie = self.generator.randint(0, 9)
        kod = f"f(x)={mnozhitel}*x+{smeshchenie}"
        nazvanie = f"F{len(self.formuly) + 1:04d}"

        zapis: FormulaZapis = {
            "kod": kod,
            "fitness": 0.0,
            "parents": roditeli,
            "context": kontekst,
        }
        self.formuly[nazvanie] = zapis
        self.populyaciya.append(nazvanie)
        if len(self.populyaciya) > self.predel_populyacii:
            self.populyaciya.pop(0)
        self._registrirovat("FORMULA", f"{nazvanie}:{kod}")
        return nazvanie

    def ocenit_formulu(self, nazvanie: str, uspeh: float) -> float:
        """Обновляет фитнес формулы и возвращает новое значение."""

        zapis = self.formuly[nazvanie]
        tekushchij = zapis["fitness"]
        novoe_znachenie = 0.6 * uspeh + 0.4 * tekushchij
        zapis["fitness"] = novoe_znachenie
        self._registrirovat("FITNESS", f"{nazvanie}:{novoe_znachenie:.3f}")
        return novoe_znachenie

    def zapustit_turniry(self, kolichestvo: int) -> None:
        """Имитация нескольких раундов эволюции с неизменной численностью популяции."""

        for _ in range(kolichestvo):
            nazvanie = self.evolyuciya_formul("tournament")
            self.ocenit_formulu(nazvanie, self.generator.random())

    # --- Цифровой геном и синхронизация ---
    def proverit_genom(self) -> bool:
        """Проверяет целостность генома и корректность HMAC-цепочки."""

        pred_hash = dec_hash("kolibri-genesis")
        for blok in self.genom:
            if blok.pred_hash != pred_hash:
                return False
            ozhidaemyj_hmac = _poschitat_hmac(self._poluchit_klyuch(), pred_hash, blok.payload)
            if blok.hmac_summa != ozhidaemyj_hmac:
                return False
            ozhidaemyj_hash = dec_hash(blok.payload + blok.hmac_summa + pred_hash)
            if blok.itogovy_hash != ozhidaemyj_hash:
                return False
            pred_hash = blok.itogovy_hash
        return True

    def poluchit_genom_slovar(self) -> List[Dict[str, str]]:
        """Возвращает список словарей для сериализации генома."""

        return [dataclasses.asdict(blok) for blok in self.genom]

    def sinhronizaciya(self, sostoyanie: Mapping[str, str]) -> int:
        """Импортирует отсутствующие знания и возвращает счётчик новых связей."""

        dobavleno = 0
        for stimul, otvet in sostoyanie.items():
            if stimul not in self.znanija:
                self.znanija[stimul] = otvet
                self._memory_index.dobavit(stimul, otvet)
                dobavleno += 1
        self._registrirovat("SYNC", f"imported={dobavleno}")
        return dobavleno

    def import_formuly(self, formuly: Mapping[str, FormulaRecord]) -> int:
        """Импортирует недостающие формулы из другого симулятора."""

        dobavleno = 0
        for nazvanie, zapis in formuly.items():
            target_name = nazvanie
            if target_name in self.formuly:
                suffix = 1
                base = target_name
                while target_name in self.formuly:
                    target_name = f"{base}@{suffix}"
                    suffix += 1
            self.formuly[target_name] = {
                "kod": zapis["kod"],
                "fitness": float(zapis["fitness"]),
                "parents": list(zapis["parents"]),
                "context": zapis["context"],
            }
            if target_name not in self.populyaciya:
                self.populyaciya.append(target_name)
            dobavleno += 1
        if dobavleno:
            # Удерживаем размер популяции в пределах лимита и фиксируем событие.
            if len(self.populyaciya) > self.predel_populyacii:
                self.populyaciya = self.populyaciya[-self.predel_populyacii :]
            self._registrirovat("FORMULA_SYNC", f"imported={dobavleno}")
        return dobavleno

    def poluchit_canvas(self, glubina: int = 3) -> List[List[int]]:
        """Формирует числовое представление фрактальной памяти для визуализации."""

        osnova = "".join(preobrazovat_tekst_v_cifry(znachenie) for znachenie in self.znanija.values())
        if not osnova:
            osnova = "0123456789"
        sloi: List[List[int]] = []
        for uroven in range(glubina):
            start = (uroven * 10) % len(osnova)
            segment = osnova[start:start + 10]
            if len(segment) < 10:
                segment = (segment + osnova)[:10]
            sloi.append([int(simbol) for simbol in segment])
        return sloi

    def vzjat_sostoyanie(self) -> Dict[str, str]:
        """Возвращает копию текущих знаний для синхронизации."""

        return dict(self.znanija)

    def ustanovit_predel_zhurnala(self, predel: int) -> None:
        """Задаёт максимальный размер журнала и немедленно усечает избыток."""

        if predel < 1:
            raise ValueError("предельный размер журнала должен быть положительным")
        self.predel_zhurnala = predel
        if len(self.zhurnal) > predel:
            sdvig = len(self.zhurnal) - predel
            del self.zhurnal[:sdvig]
            self._zhurnal_sdvig += sdvig

    def poluchit_zhurnal(self) -> ZhurnalSnapshot:
        """Возвращает снимок журнала с информацией о отброшенных записях."""

        return {"offset": self._zhurnal_sdvig, "zapisi": list(self.zhurnal)}

    def ustanovit_tracer(self, tracer: Optional[ZhurnalTracer], *, vkljuchat_genom: bool = False) -> None:
        """Настраивает обработчик событий журнала и управление блоками генома."""

        self._tracer = tracer
        self._tracer_include_genome = bool(tracer) and vkljuchat_genom
        if tracer is None:
            self._trace_path = None
        elif isinstance(tracer, JsonLinesTracer):
            self._trace_path = tracer._path  # type: ignore[attr-defined]
        else:
            self._trace_path = None

    def poluchit_trace_path(self) -> Optional[Path]:
        """Возвращает путь к активному JSONL-журналу, если он настроен."""

        return self._trace_path

    def poluchit_journal_path(self) -> Optional[Path]:
        """Возвращает путь к постоянному текстовому журналу, если он настроен."""

        return self._journal_path

    def massiv_cifr(self, kolichestvo: int) -> List[int]:
        """Генерирует детерминированную последовательность цифр на основе зерна."""

        return [self.generator.randint(0, 9) for _ in range(kolichestvo)]

    def zapustit_soak(self, minuti: int, sobytiya_v_minutu: int = 4) -> SoakResult:
        """Имитация длительного прогона: создаёт формулы и записи генома."""

        minuti = max(0, minuti)
        nachalnyj_razmer = len(self.genom)
        metrika: List[MetricRecord] = []

        for minuta in range(minuti):
            nazvanie = self.evolyuciya_formul("soak")
            rezultat = self.ocenit_formulu(nazvanie, self.generator.random())
            metrika.append(
                {
                    "minute": minuta,
                    "formula": nazvanie,
                    "fitness": rezultat,
                    "genome": len(self.genom),
                }
            )
            dobavlyaemyh = max(1, sobytiya_v_minutu - 1)
            for idx in range(dobavlyaemyh):
                stimul = f"stim-{minuta}-{idx}"
                otvet = f"resp-{self.generator.randint(0, 999):03d}"
                self.obuchit_svjaz(stimul, otvet)

        return {"events": len(self.genom) - nachalnyj_razmer, "metrics": metrika}

    def zapustit_roj(self, peers: Sequence["KolibriSim"], cikly: int = 1) -> Dict[str, int]:
        """Оркестрирует обмен знаниями и формулами между текущим симом и списком пиров."""

        if cikly <= 0:
            return {"rounds": 0, "knowledge": 0, "formulas": 0}

        unique_peers: List[KolibriSim] = [self]
        for peer in peers:
            if peer is self or peer in unique_peers:
                continue
            unique_peers.append(peer)

        if len(unique_peers) < 2:
            return {"rounds": cikly, "knowledge": 0, "formulas": 0}

        knowledge_total = 0
        formulas_total = 0

        for _ in range(cikly):
            for source in unique_peers:
                state = source.vzjat_sostoyanie()
                formulas = dict(source.formuly)
                for target in unique_peers:
                    if target is source:
                        continue
                    knowledge_total += target.sinhronizaciya(state)
                    formulas_total += target.import_formuly(formulas)

        self._registrirovat(
            "SWARM",
            f"rounds={cikly},knowledge={knowledge_total},formulas={formulas_total}",
        )
        return {"rounds": cikly, "knowledge": knowledge_total, "formulas": formulas_total}

    def zakryt(self) -> None:
        """Закрывает ресурсы файлового журнала и цифрового генома."""

        if self._journal_file is not None:
            try:
                self._journal_file.flush()
            finally:
                self._journal_file.close()
            self._journal_file = None
        self._journal_path = None
        self._genome_writer = None

    def __del__(self) -> None:  # pragma: no cover - best effort cleanup
        try:
            self.zakryt()
        except Exception:
            pass


def sohranit_sostoyanie(path: Path, sostoyanie: Mapping[str, Any]) -> None:
    """Сохраняет состояние в JSON с переводом текстов в цифровой слой."""

    serializovannoe = {
        k: preobrazovat_tekst_v_cifry(json.dumps(v, ensure_ascii=False, sort_keys=True))
        for k, v in sostoyanie.items()
    }
    path.write_text(json.dumps(serializovannoe, ensure_ascii=False, sort_keys=True), encoding="utf-8")


def zagruzit_sostoyanie(path: Path) -> Dict[str, Any]:
    """Загружает состояние из цифровой формы и восстанавливает структуру."""

    if not path.exists():
        return {}
    dannye = json.loads(path.read_text(encoding="utf-8"))
    rezultat: Dict[str, Any] = {}
    for k, v in dannye.items():
        tekst = vosstanovit_tekst_iz_cifr(v)
        rezultat[k] = json.loads(tekst)
    return rezultat


def obnovit_soak_state(path: Path, sim: KolibriSim, minuti: int) -> SoakState:
    """Читает, дополняет и сохраняет состояние длительных прогонов."""

    tekuschee_raw = zagruzit_sostoyanie(path)
    tekuschee: SoakState = cast(SoakState, tekuschee_raw)
    itogi = sim.zapustit_soak(minuti)

    metrics_obj = tekuschee.get("metrics")
    if isinstance(metrics_obj, list):
        metrics = cast(List[MetricRecord], metrics_obj)
    else:
        metrics = []
        tekuschee["metrics"] = metrics
    metrics.extend(itogi["metrics"])

    events_prev = tekuschee.get("events")
    if not isinstance(events_prev, int):
        events_prev = 0
    tekuschee["events"] = events_prev + itogi["events"]

    sohranit_sostoyanie(path, tekuschee)
    return tekuschee


__all__ = [
    "KolibriSim",
    "ZapisBloka",
    "FormulaRecord",
    "MetricEntry",
    "MetricRecord",
    "SoakResult",
    "SoakState",
    "ZhurnalSnapshot",
    "ZhurnalTracer",
    "preobrazovat_tekst_v_cifry",
    "vosstanovit_tekst_iz_cifr",
    "dec_hash",
    "dolzhen_zapustit_repl",
    "sohranit_sostoyanie",
    "zagruzit_sostoyanie",
    "obnovit_soak_state",
]<|MERGE_RESOLUTION|>--- conflicted
+++ resolved
@@ -64,13 +64,9 @@
     context: str
 
 
-<<<<<<< HEAD
-class MetricEntry(TypedDict):
-=======
 
 class MetricEntry(TypedDict):
 class MetricRecord(TypedDict):
->>>>>>> 73ff0128
     """Метрика одного шага soak-прогона."""
 
     minute: int
