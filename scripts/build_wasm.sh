--- conflicted
+++ resolved
@@ -251,7 +251,6 @@
     result_i32 = 0x7F
 
     functypes = [
-<<<<<<< HEAD
         bytes([0x60]) + u32(0) + u32(1) + bytes([result_i32]),  # () -> i32
         bytes([0x60]) + u32(0) + u32(0),  # () -> void
         bytes([0x60]) + u32(1) + bytes([params_i32]) + u32(1) + bytes([result_i32]),  # (i32) -> i32
@@ -263,20 +262,10 @@
         + bytes([params_i32, params_i32, params_i32, params_i32, params_i32, params_i32])
         + u32(1)
         + bytes([result_i32]),
-=======
-        bytes([0x60]) + u32(0) + u32(1) + bytes([params_i32]),
-        bytes([0x60]) + u32(3) + bytes([params_i32, params_i32, params_i32]) + u32(1) + bytes([params_i32]),
-        bytes([0x60]) + u32(1) + bytes([params_i32]) + u32(1) + bytes([params_i32]),
-        bytes([0x60]) + u32(2) + bytes([params_i32, params_i32]) + u32(1) + bytes([params_i32]),
-        bytes([0x60]) + u32(1) + bytes([params_i32]) + u32(0),
-        bytes([0x60]) + u32(0) + u32(0),
-        bytes([0x60]) + u32(7) + bytes([params_i32] * 7) + u32(1) + bytes([params_i32]),
->>>>>>> 7b5d2c20
     ]
 
     section_type = encode_section(1, encode_vec(functypes))
 
-<<<<<<< HEAD
     func_types = [
         0,  # k_state_new
         1,  # k_state_free
@@ -293,9 +282,6 @@
         3,  # free
     ]
 
-=======
-    func_types = [0, 0, 1, 2, 0, 3, 4, 5, 2, 4, 6]
->>>>>>> 7b5d2c20
     section_func = encode_section(3, u32(len(func_types)) + b"".join(u32(t) for t in func_types))
 
     mem_type = bytes([0x00]) + u32(1)
@@ -307,7 +293,6 @@
 
     names = [
         ("memory", 2, 0),
-<<<<<<< HEAD
         ("_k_state_new", 0, 0),
         ("k_state_new", 0, 0),
         ("_k_state_free", 0, 1),
@@ -334,30 +319,6 @@
         ("malloc", 0, 11),
         ("_free", 0, 12),
         ("free", 0, 12),
-=======
-        ("_kolibri_bridge_init", 0, 0),
-        ("kolibri_bridge_init", 0, 0),
-        ("_kolibri_bridge_reset", 0, 1),
-        ("kolibri_bridge_reset", 0, 1),
-        ("_kolibri_bridge_configure", 0, 10),
-        ("kolibri_bridge_configure", 0, 10),
-        ("_kolibri_bridge_execute", 0, 2),
-        ("kolibri_bridge_execute", 0, 2),
-        ("_kolibri_sim_wasm_init", 0, 3),
-        ("kolibri_sim_wasm_init", 0, 3),
-        ("_kolibri_sim_wasm_tick", 0, 4),
-        ("kolibri_sim_wasm_tick", 0, 4),
-        ("_kolibri_sim_wasm_get_logs", 0, 5),
-        ("kolibri_sim_wasm_get_logs", 0, 5),
-        ("_kolibri_sim_wasm_reset", 0, 6),
-        ("kolibri_sim_wasm_reset", 0, 6),
-        ("_kolibri_sim_wasm_free", 0, 7),
-        ("kolibri_sim_wasm_free", 0, 7),
-        ("_malloc", 0, 8),
-        ("malloc", 0, 8),
-        ("_free", 0, 9),
-        ("free", 0, 9),
->>>>>>> 7b5d2c20
     ]
 
     section_export = encode_section(7, encode_vec([export_entry(*n) for n in names]))
@@ -365,28 +326,12 @@
     def body_return(value):
         return func_body(bytes([0x00, 0x41]) + s32(value) + bytes([0x0b]))
 
-<<<<<<< HEAD
     bodies = []
     for index, func_type in enumerate(func_types):
         if func_type in (0, 2, 4, 5, 6):
             bodies.append(body_return(0))
         else:
             bodies.append(func_body(bytes([0x00, 0x0b])))
-=======
-    bodies = [
-        body_return(-1),
-        body_return(-1),
-        body_return(-1),
-        body_return(-1),
-        body_return(-1),
-        body_return(-1),
-        func_body(bytes([0x00, 0x0b])),
-        func_body(bytes([0x00, 0x0b])),
-        body_return(0),
-        func_body(bytes([0x00, 0x0b])),
-        body_return(-1),
-    ]
->>>>>>> 7b5d2c20
 
     section_code = encode_section(10, u32(len(bodies)) + b"".join(bodies))
 
