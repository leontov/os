--- conflicted
+++ resolved
@@ -41,7 +41,6 @@
 
     export EM_CONFIG
 
-<<<<<<< HEAD
     local resolved_emcc=""
     if resolved_emcc="$(command -v "$EMCC" 2>/dev/null)"; then
         :
@@ -104,10 +103,8 @@
 
     if [[ ! -f "$EM_CONFIG" ]] && [[ -n "$resolved_emcc" ]]; then
         if EM_CONFIG="$EM_CONFIG" "$resolved_emcc" --generate-config >/dev/null 2>&1; then
-=======
     if [[ ! -f "$EM_CONFIG" ]] && command -v "$EMCC" >/dev/null 2>&1; then
         if EM_CONFIG="$EM_CONFIG" "$EMCC" --generate-config >/dev/null 2>&1; then
->>>>>>> 64d79b69
             echo "[Kolibri] Создан конфиг Emscripten: $EM_CONFIG"
         else
             echo "[ПРЕДУПРЕЖДЕНИЕ] Не удалось автоматически сгенерировать конфиг Emscripten ($EM_CONFIG)." >&2
@@ -137,10 +134,8 @@
         fi
     fi
 
-<<<<<<< HEAD
     if [[ -n "$llvm_root" ]] && [[ -f "$EM_CONFIG" ]] && command -v python3 >/dev/null 2>&1; then
         python3 - "$EM_CONFIG" "$llvm_root" "$binaryen_root" "$node_path" <<'PY'
-=======
     local resolved_emcc=""
     if resolved_emcc="$(command -v "$EMCC" 2>/dev/null)"; then
         local emsdk_root=""
@@ -177,7 +172,6 @@
 
             if [[ -f "$EM_CONFIG" ]] && command -v python3 >/dev/null 2>&1; then
                 python3 - "$EM_CONFIG" "$llvm_root" "$binaryen_root" "$node_path" <<'PY'
->>>>>>> 64d79b69
 import sys
 from pathlib import Path
 
@@ -204,7 +198,6 @@
 
 config_path.write_text("".join(lines), encoding="utf-8")
 PY
-<<<<<<< HEAD
     elif [[ -n "$llvm_root" ]] && [[ -f "$EM_CONFIG" ]] && command -v sed >/dev/null 2>&1; then
         sed -i.bak \
             -e "s|^LLVM_ROOT = .*|LLVM_ROOT = '$llvm_root'|" \
@@ -214,7 +207,6 @@
             sed -i.bak -e "s|^NODE_JS = .*|NODE_JS = '$node_path'|" "$EM_CONFIG" 2>/dev/null || true
         fi
         rm -f "$EM_CONFIG.bak"
-=======
             elif [[ -f "$EM_CONFIG" ]]; then
                 if command -v sed >/dev/null 2>&1; then
                     sed -i.bak \
@@ -228,7 +220,6 @@
                 fi
             fi
         fi
->>>>>>> 64d79b69
     fi
 }
 
