--- conflicted
+++ resolved
@@ -263,25 +263,6 @@
     section_type = encode_section(1, encode_vec(functypes))
 
     func_types = [0, 0, 1, 2, 0, 3, 4, 5, 2, 4, 6]
-<<<<<<< HEAD
-=======
-    func_types = [
-        0,  # k_state_new
-        1,  # k_state_free
-        4,  # k_state_save
-        4,  # k_state_load
-        4,  # k_observe
-        6,  # k_decode
-        5,  # k_digit_add_syll
-        5,  # k_profile
-        0,  # kolibri_bridge_init
-        0,  # kolibri_bridge_reset
-        5,  # kolibri_bridge_execute
-        2,  # malloc
-        3,  # free
-    ]
-
->>>>>>> 92c00827
     section_func = encode_section(3, u32(len(func_types)) + b"".join(u32(t) for t in func_types))
 
     mem_type = bytes([0x00]) + u32(1)
