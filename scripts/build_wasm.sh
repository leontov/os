--- conflicted
+++ resolved
@@ -101,7 +101,7 @@
             -e KOLIBRI_WASM_GENERATE_MAP \
             "$docker_image" \
             bash -lc "./build_wasm.sh"
-<<<<<<< HEAD
+        return $?
         local status=$?
         if [ "$status" -eq 0 ]; then
             sobranov_docker=1
@@ -110,33 +110,29 @@
     fi
 
     sozdat_zaglushku=1
-=======
-        return $?
-    fi
-
-    sozdat_zaglushku=1
-    sozdat_stub_wasm
->>>>>>> 30427e29
     return 0
 }
 
 ensure_emcc || exit 1
 
 if (( sozdat_zaglushku )); then
-<<<<<<< HEAD
     sozdat_stub_wasm
+    return 0
+}
+
+ensure_emcc || exit 1
+
+if (( sozdat_zaglushku )); then
+    exit 0
+fi
+
+if [[ "${KOLIBRI_WASM_INVOKED_VIA_DOCKER:-0}" != "1" ]] && ! command -v "$EMCC" >/dev/null 2>&1; then
+    # Docker fallback already built the artifact; nothing else to do on the host.
     exit 0
 fi
 
 if (( sobranov_docker )) && [[ "${KOLIBRI_WASM_INVOKED_VIA_DOCKER:-0}" != "1" ]] && ! command -v "$EMCC" >/dev/null 2>&1; then
     # Docker fallback уже собрал артефакт, на хосте больше делать нечего.
-=======
-    exit 0
-fi
-
-if [[ "${KOLIBRI_WASM_INVOKED_VIA_DOCKER:-0}" != "1" ]] && ! command -v "$EMCC" >/dev/null 2>&1; then
-    # Docker fallback already built the artifact; nothing else to do on the host.
->>>>>>> 30427e29
     exit 0
 fi
 
