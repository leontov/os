#!/usr/bin/env bash
set -euo pipefail

# Скрипт компиляции ядра Kolibri-Sigma в WebAssembly.
# Собирает формализованное ядро (арена памяти, обратимые скетчи,
# DAAWG, микро-VM и резонансное голосование) и проверяет,
# что итоговый модуль укладывается в бюджет < 1 МБ.

proekt_koren="$(cd "$(dirname "$0")/.." && pwd)"
vyhod_dir="${KOLIBRI_WASM_OUTPUT_DIR:-$proekt_koren/build/wasm}"
mkdir -p "$vyhod_dir"

vyhod_wasm="$vyhod_dir/kolibri.wasm"
vremennaja_map="$vyhod_dir/kolibri.map"
vremennaja_js="$vyhod_dir/kolibri.js"

otchet_path="$vyhod_dir/kolibri.wasm.report.json"

emscripten_cache_dir="${KOLIBRI_WASM_CACHE_DIR:-$proekt_koren/build/emscripten_cache}"
mkdir -p "$emscripten_cache_dir"
export EM_CACHE="$emscripten_cache_dir"

emcc_dostupen=0
docker_dostupen=0
stub_flag=0
stub_prichina=""
otchet_sozdan=0

json_otchet() {
    local status="$1"
    local reason="$2"
    local size_bytes="$3"
    local stub="$4"

    if command -v python3 >/dev/null 2>&1; then
        python3 - "$otchet_path" <<'PY'
import json
import os
import sys

status = os.environ.get("KOLIBRI_WASM_REPORT_STATUS", "unknown")
reason = os.environ.get("KOLIBRI_WASM_REPORT_REASON", "")
size = int(os.environ.get("KOLIBRI_WASM_REPORT_SIZE", "0"))
stub = bool(int(os.environ.get("KOLIBRI_WASM_REPORT_STUB", "0")))
timestamp = os.environ.get("KOLIBRI_WASM_REPORT_TIMESTAMP", "")
emcc = bool(int(os.environ.get("KOLIBRI_WASM_REPORT_EMCC", "0")))
docker = bool(int(os.environ.get("KOLIBRI_WASM_REPORT_DOCKER", "0")))
invoked_via_docker = bool(int(os.environ.get("KOLIBRI_WASM_REPORT_INVOKED_DOCKER", "0")))

payload = {
    "status": status,
    "reason": reason,
    "timestamp": timestamp,
    "stub": stub,
    "size_bytes": size,
    "emcc_available": emcc,
    "docker_available": docker,
    "invoked_via_docker": invoked_via_docker,
    "output": os.environ.get("KOLIBRI_WASM_REPORT_OUTPUT", ""),
}

with open(sys.argv[1], "w", encoding="utf-8") as handle:
    json.dump(payload, handle, ensure_ascii=False, indent=2)
    handle.write("\n")
PY
        return
    fi

    cat >"$otchet_path" <<EOF
status: $status
reason: $reason
timestamp: ${KOLIBRI_WASM_REPORT_TIMESTAMP:-}
stub: $stub
size_bytes: $size_bytes
emcc_available: $emcc_dostupen
docker_available: $docker_dostupen
invoked_via_docker: ${KOLIBRI_WASM_INVOKED_VIA_DOCKER:-0}
output: $vyhod_wasm
EOF
}

zapisat_otchet() {
    local status="$1"
    local reason="$2"
    local size_bytes="$3"
    local stub="$4"
    local now=""

    if command -v date >/dev/null 2>&1; then
        now="$(date -u +%Y-%m-%dT%H:%M:%SZ 2>/dev/null || true)"
    fi

    KOLIBRI_WASM_REPORT_STATUS="$status" \
    KOLIBRI_WASM_REPORT_REASON="$reason" \
    KOLIBRI_WASM_REPORT_SIZE="$size_bytes" \
    KOLIBRI_WASM_REPORT_STUB="$stub" \
    KOLIBRI_WASM_REPORT_TIMESTAMP="$now" \
    KOLIBRI_WASM_REPORT_EMCC="$emcc_dostupen" \
    KOLIBRI_WASM_REPORT_DOCKER="$docker_dostupen" \
    KOLIBRI_WASM_REPORT_INVOKED_DOCKER="${KOLIBRI_WASM_INVOKED_VIA_DOCKER:-0}" \
    KOLIBRI_WASM_REPORT_OUTPUT="$vyhod_wasm" \
        json_otchet "$status" "$reason" "$size_bytes" "$stub"
    otchet_sozdan=1
}

on_exit() {
    local status=$?
    if (( status != 0 )) && (( otchet_sozdan == 0 )); then
        zapisat_otchet "error" "Сборка kolibri.wasm завершилась с ошибкой (код ${status})" 0 "$stub_flag"
    fi
}

trap on_exit EXIT

opredelit_razmer() {
    local file="$1"

    if command -v python3 >/dev/null 2>&1; then
        python3 - "$file" <<'PY'
import os
import sys

path = sys.argv[1]
print(os.path.getsize(path))
PY
        return 0
    fi

    if command -v stat >/dev/null 2>&1; then
        if stat -c '%s' "$file" >/dev/null 2>&1; then
            stat -c '%s' "$file"
            return 0
        fi
        if stat -f '%z' "$file" >/dev/null 2>&1; then
            stat -f '%z' "$file"
            return 0
        fi
    fi

    if command -v wc >/dev/null 2>&1; then
        wc -c <"$file" | tr -d ' ' \
            || wc -c "${file}" | awk '{print $1}'
        return 0
    fi

    echo 0
    return 0
}

EMCC="${EMCC:-emcc}"
sozdat_zaglushku=0
sobranov_docker=0

vychislit_sha256_stroku() {
    local file="$1"

    if command -v sha256sum >/dev/null 2>&1; then
        sha256sum "$file"
        return 0
    fi

    if command -v shasum >/dev/null 2>&1; then
        shasum -a 256 "$file"
        return 0
    fi

    if command -v python3 >/dev/null 2>&1; then
        python3 - "$file" <<'PY'
import hashlib
import os
import sys

path = sys.argv[1]
with open(path, "rb") as handle:
    digest = hashlib.sha256(handle.read()).hexdigest()

print(f"{digest}  {os.path.basename(path)}")
PY
        return 0
    fi

    return 1
}

zapisat_sha256() {
    local file="$1"
    local target="$2"

    if vychislit_sha256_stroku "$file" >"$target.tmp"; then
        mv "$target.tmp" "$target"
        return 0
    fi

    rm -f "$target.tmp"
    cat >"$target" <<EOF
sha256 недоступна: отсутствуют утилиты sha256sum/shasum и python3
EOF
    echo "[ПРЕДУПРЕЖДЕНИЕ] Не удалось вычислить SHA256 для $file: отсутствуют необходимые утилиты." >&2
    return 1
}

sozdat_stub_wasm() {
    if command -v python3 >/dev/null 2>&1; then
        python3 - "$vyhod_wasm" <<'PY'
import os
import sys


def u32(value):
    out = bytearray()
    while True:
        byte = value & 0x7F
        value >>= 7
        if value:
            out.append(byte | 0x80)
        else:
            out.append(byte)
            break
    return bytes(out)


def s32(value):
    out = bytearray()
    more = True
    while more:
        byte = value & 0x7F
        value >>= 7
        sign_bit = byte & 0x40
        done = ((value == 0 and sign_bit == 0) or (value == -1 and sign_bit != 0))
        if not done:
            byte |= 0x80
        out.append(byte & 0xFF)
        more = not done
    return bytes(out)


def encode_vec(items):
    return u32(len(items)) + b"".join(items)


def encode_section(section_id, payload):
    return bytes([section_id]) + u32(len(payload)) + payload


def func_body(code_bytes):
    return u32(len(code_bytes)) + code_bytes


def build_stub():
    params_i32 = 0x7F
    result_i32 = 0x7F

    functypes = [
<<<<<<< HEAD
        bytes([0x60]) + u32(0) + u32(1) + bytes([params_i32]),
        bytes([0x60]) + u32(3) + bytes([params_i32, params_i32, params_i32]) + u32(1) + bytes([params_i32]),
        bytes([0x60]) + u32(1) + bytes([params_i32]) + u32(1) + bytes([params_i32]),
        bytes([0x60]) + u32(2) + bytes([params_i32, params_i32]) + u32(1) + bytes([params_i32]),
        bytes([0x60]) + u32(1) + bytes([params_i32]) + u32(0),
        bytes([0x60]) + u32(0) + u32(0),
        bytes([0x60]) + u32(7) + bytes([params_i32] * 7) + u32(1) + bytes([params_i32]),
=======
        bytes([0x60]) + u32(0) + u32(1) + bytes([result_i32]),  # () -> i32
        bytes([0x60]) + u32(0) + u32(0),  # () -> void
        bytes([0x60]) + u32(1) + bytes([params_i32]) + u32(1) + bytes([result_i32]),  # (i32) -> i32
        bytes([0x60]) + u32(1) + bytes([params_i32]) + u32(0),  # (i32) -> void
        bytes([0x60]) + u32(2) + bytes([params_i32, params_i32]) + u32(1) + bytes([result_i32]),  # (i32,i32)->i32
        bytes([0x60]) + u32(3) + bytes([params_i32, params_i32, params_i32]) + u32(1) + bytes([result_i32]),  # (i32,i32,i32)->i32
        bytes([0x60])
        + u32(6)
        + bytes([params_i32, params_i32, params_i32, params_i32, params_i32, params_i32])
        + u32(1)
        + bytes([result_i32]),
>>>>>>> 524a2c12
    ]

    section_type = encode_section(1, encode_vec(functypes))

<<<<<<< HEAD
    func_types = [0, 0, 1, 2, 0, 3, 4, 5, 2, 4, 6]
=======
    func_types = [
        0,  # k_state_new
        1,  # k_state_free
        4,  # k_state_save
        4,  # k_state_load
        4,  # k_observe
        6,  # k_decode
        5,  # k_digit_add_syll
        5,  # k_profile
        0,  # kolibri_bridge_init
        0,  # kolibri_bridge_reset
        5,  # kolibri_bridge_execute
        2,  # malloc
        3,  # free
    ]

>>>>>>> 524a2c12
    section_func = encode_section(3, u32(len(func_types)) + b"".join(u32(t) for t in func_types))

    mem_type = bytes([0x00]) + u32(1)
    section_mem = encode_section(5, encode_vec([mem_type]))

    def export_entry(name, kind, index):
        name_bytes = name.encode("utf-8")
        return u32(len(name_bytes)) + name_bytes + bytes([kind]) + u32(index)

    names = [
        ("memory", 2, 0),
<<<<<<< HEAD
        ("_kolibri_bridge_init", 0, 0),
        ("kolibri_bridge_init", 0, 0),
        ("_kolibri_bridge_reset", 0, 1),
        ("kolibri_bridge_reset", 0, 1),
        ("_kolibri_bridge_configure", 0, 10),
        ("kolibri_bridge_configure", 0, 10),
        ("_kolibri_bridge_execute", 0, 2),
        ("kolibri_bridge_execute", 0, 2),
        ("_kolibri_sim_wasm_init", 0, 3),
        ("kolibri_sim_wasm_init", 0, 3),
        ("_kolibri_sim_wasm_tick", 0, 4),
        ("kolibri_sim_wasm_tick", 0, 4),
        ("_kolibri_sim_wasm_get_logs", 0, 5),
        ("kolibri_sim_wasm_get_logs", 0, 5),
        ("_kolibri_sim_wasm_reset", 0, 6),
        ("kolibri_sim_wasm_reset", 0, 6),
        ("_kolibri_sim_wasm_free", 0, 7),
        ("kolibri_sim_wasm_free", 0, 7),
        ("_malloc", 0, 8),
        ("malloc", 0, 8),
        ("_free", 0, 9),
        ("free", 0, 9),
=======
        ("_k_state_new", 0, 0),
        ("k_state_new", 0, 0),
        ("_k_state_free", 0, 1),
        ("k_state_free", 0, 1),
        ("_k_state_save", 0, 2),
        ("k_state_save", 0, 2),
        ("_k_state_load", 0, 3),
        ("k_state_load", 0, 3),
        ("_k_observe", 0, 4),
        ("k_observe", 0, 4),
        ("_k_decode", 0, 5),
        ("k_decode", 0, 5),
        ("_k_digit_add_syll", 0, 6),
        ("k_digit_add_syll", 0, 6),
        ("_k_profile", 0, 7),
        ("k_profile", 0, 7),
        ("_kolibri_bridge_init", 0, 8),
        ("kolibri_bridge_init", 0, 8),
        ("_kolibri_bridge_reset", 0, 9),
        ("kolibri_bridge_reset", 0, 9),
        ("_kolibri_bridge_execute", 0, 10),
        ("kolibri_bridge_execute", 0, 10),
        ("_malloc", 0, 11),
        ("malloc", 0, 11),
        ("_free", 0, 12),
        ("free", 0, 12),
>>>>>>> 524a2c12
    ]

    section_export = encode_section(7, encode_vec([export_entry(*n) for n in names]))

    def body_return(value):
        return func_body(bytes([0x00, 0x41]) + s32(value) + bytes([0x0b]))

<<<<<<< HEAD
    bodies = [
        body_return(-1),
        body_return(-1),
        body_return(-1),
        body_return(-1),
        body_return(-1),
        body_return(-1),
        func_body(bytes([0x00, 0x0b])),
        func_body(bytes([0x00, 0x0b])),
        body_return(0),
        func_body(bytes([0x00, 0x0b])),
        body_return(-1),
    ]
=======
    bodies = []
    for index, func_type in enumerate(func_types):
        if func_type in (0, 2, 4, 5, 6):
            bodies.append(body_return(0))
        else:
            bodies.append(func_body(bytes([0x00, 0x0b])))
>>>>>>> 524a2c12

    section_code = encode_section(10, u32(len(bodies)) + b"".join(bodies))

    return b"\x00asm" + b"\x01\x00\x00\x00" + section_type + section_func + section_mem + section_export + section_code


def main():
    target = sys.argv[1]
    with open(target, "wb") as handle:
        handle.write(build_stub())


if __name__ == "__main__":
    main()
PY
    else
        printf '%b' '\x00\x61\x73\x6d\x01\x00\x00\x00\x01\x29\x07\x60\x00\x01\x7f\x60\x03\x7f\x7f\x7f\x01\x7f\x60\x01\x7f\x01\x7f\x60\x02\x7f\x7f\x01\x7f\x60\x01\x7f\x00\x60\x00\x00\x60\x07\x7f\x7f\x7f\x7f\x7f\x7f\x7f\x01\x7f\x03\x0c\x0b\x00\x00\x01\x02\x00\x03\x04\x05\x02\x04\x06\x05\x03\x01\x00\x01\x07\xf1\x03\x17\x06\x6d\x65\x6d\x6f\x72\x79\x02\x00\x14\x5f\x6b\x6f\x6c\x69\x62\x72\x69\x5f\x62\x72\x69\x64\x67\x65\x5f\x69\x6e\x69\x74\x00\x00\x13\x6b\x6f\x6c\x69\x62\x72\x69\x5f\x62\x72\x69\x64\x67\x65\x5f\x69\x6e\x69\x74\x00\x00\x15\x5f\x6b\x6f\x6c\x69\x62\x72\x69\x5f\x62\x72\x69\x64\x67\x65\x5f\x72\x65\x73\x65\x74\x00\x01\x14\x6b\x6f\x6c\x69\x62\x72\x69\x5f\x62\x72\x69\x64\x67\x65\x5f\x72\x65\x73\x65\x74\x00\x01\x19\x5f\x6b\x6f\x6c\x69\x62\x72\x69\x5f\x62\x72\x69\x64\x67\x65\x5f\x63\x6f\x6e\x66\x69\x67\x75\x72\x65\x00\x0a\x18\x6b\x6f\x6c\x69\x62\x72\x69\x5f\x62\x72\x69\x64\x67\x65\x5f\x63\x6f\x6e\x66\x69\x67\x75\x72\x65\x00\x0a\x17\x5f\x6b\x6f\x6c\x69\x62\x72\x69\x5f\x62\x72\x69\x64\x67\x65\x5f\x65\x78\x65\x63\x75\x74\x65\x00\x02\x16\x6b\x6f\x6c\x69\x62\x72\x69\x5f\x62\x72\x69\x64\x67\x65\x5f\x65\x78\x65\x63\x75\x74\x65\x00\x02\x16\x5f\x6b\x6f\x6c\x69\x62\x72\x69\x5f\x73\x69\x6d\x5f\x77\x61\x73\x6d\x5f\x69\x6e\x69\x74\x00\x03\x15\x6b\x6f\x6c\x69\x62\x72\x69\x5f\x73\x69\x6d\x5f\x77\x61\x73\x6d\x5f\x69\x6e\x69\x74\x00\x03\x16\x5f\x6b\x6f\x6c\x69\x62\x72\x69\x5f\x73\x69\x6d\x5f\x77\x61\x73\x6d\x5f\x74\x69\x63\x6b\x00\x04\x15\x6b\x6f\x6c\x69\x62\x72\x69\x5f\x73\x69\x6d\x5f\x77\x61\x73\x6d\x5f\x74\x69\x63\x6b\x00\x04\x1a\x5f\x6b\x6f\x6c\x69\x62\x72\x69\x5f\x73\x69\x6d\x5f\x77\x61\x73\x6d\x5f\x67\x65\x74\x5f\x6c\x6f\x67\x73\x00\x05\x19\x6b\x6f\x6c\x69\x62\x72\x69\x5f\x73\x69\x6d\x5f\x77\x61\x73\x6d\x5f\x67\x65\x74\x5f\x6c\x6f\x67\x73\x00\x05\x17\x5f\x6b\x6f\x6c\x69\x62\x72\x69\x5f\x73\x69\x6d\x5f\x77\x61\x73\x6d\x5f\x72\x65\x73\x65\x74\x00\x06\x16\x6b\x6f\x6c\x69\x62\x72\x69\x5f\x73\x69\x6d\x5f\x77\x61\x73\x6d\x5f\x72\x65\x73\x65\x74\x00\x06\x16\x5f\x6b\x6f\x6c\x69\x62\x72\x69\x5f\x73\x69\x6d\x5f\x77\x61\x73\x6d\x5f\x66\x72\x65\x65\x00\x07\x15\x6b\x6f\x6c\x69\x62\x72\x69\x5f\x73\x69\x6d\x5f\x77\x61\x73\x6d\x5f\x66\x72\x65\x65\x00\x07\x07\x5f\x6d\x61\x6c\x6c\x6f\x63\x00\x08\x06\x6d\x61\x6c\x6c\x6f\x63\x00\x08\x05\x5f\x66\x72\x65\x65\x00\x09\x04\x66\x72\x65\x65\x00\x09\x0a\x32\x0b\x04\x00\x41\x7f\x0b\x04\x00\x41\x7f\x0b\x04\x00\x41\x7f\x0b\x04\x00\x41\x7f\x0b\x04\x00\x41\x7f\x0b\x04\x00\x41\x7f\x0b\x02\x00\x0b\x02\x00\x0b\x04\x00\x41\x00\x0b\x02\x00\x0b\x04\x00\x41\x7f\x0b' >"$vyhod_wasm"
    fi

    cat >"$vyhod_dir/kolibri.wasm.txt" <<'EOF_INFO'
kolibri.wasm: заглушка (WebAssembly ядро недоступно)
Эта заглушка экспортирует минимальные функции моста, которые всегда
возвращают ошибку и не выполняют KolibriScript. Она нужна лишь для
диагностики и предотвращения сбоев интерфейса.
Установите Emscripten или Docker и повторно запустите scripts/build_wasm.sh,
чтобы получить полноценный модуль kolibri.wasm.
EOF_INFO
    zapisat_sha256 "$vyhod_wasm" "$vyhod_dir/kolibri.wasm.sha256"
    rm -f "$vremennaja_js" "$vremennaja_map"
    echo "[ПРЕДУПРЕЖДЕНИЕ] kolibri.wasm заменён заглушкой. Установите Emscripten или Docker для полноценной сборки." >&2
}

ensure_emcc() {
    if command -v "$EMCC" >/dev/null 2>&1; then
        emcc_dostupen=1
        return 0
    fi

    if [[ "${KOLIBRI_WASM_INVOKED_VIA_DOCKER:-0}" == "1" ]]; then
        echo "[ОШИБКА] Не найден emcc внутри Docker-окружения. Проверьте образ ${KOLIBRI_WASM_DOCKER_IMAGE:-emscripten/emsdk:3.1.61}." >&2
        stub_prichina="Не найден emcc внутри docker-окружения"
        return 1
    fi

    if command -v docker >/dev/null 2>&1; then
        docker_dostupen=1
        docker_image="${KOLIBRI_WASM_DOCKER_IMAGE:-emscripten/emsdk:3.1.61}"
        echo "[Kolibri] emcc не найден. Пытаюсь собрать kolibri.wasm через Docker (${docker_image})."
        docker run --rm \
            -v "$proekt_koren":/project \
            -w /project/scripts \
            -e KOLIBRI_WASM_INVOKED_VIA_DOCKER=1 \
            -e KOLIBRI_WASM_INCLUDE_GENOME \
            -e KOLIBRI_WASM_GENERATE_MAP \
            "$docker_image" \
            bash -lc "./build_wasm.sh"
        local docker_status=$?
        if (( docker_status == 0 )); then
            sobranov_docker=1
        else
            echo "[ОШИБКА] Сборка kolibri.wasm внутри Docker завершилась с ошибкой." >&2
        fi
        return $docker_status
    fi

    sozdat_zaglushku=1
    if [[ -z "$stub_prichina" ]]; then
        stub_prichina="emcc не найден и Docker недоступен"
    fi
    return 0
}

ensure_emcc || exit 1

if (( sozdat_zaglushku )); then
    stub_flag=1
    sozdat_stub_wasm
    razmer_stub=$(opredelit_razmer "$vyhod_wasm")
    zapisat_otchet "stub" "${stub_prichina:-kolibri.wasm собран как заглушка}" "$razmer_stub" "$stub_flag"
    if [[ "${KOLIBRI_WASM_ALLOW_STUB_SUCCESS:-0}" =~ ^(1|true|TRUE|on|ON)$ ]]; then
        exit 0
    fi
    exit 2
fi

if (( sobranov_docker )) && [[ "${KOLIBRI_WASM_INVOKED_VIA_DOCKER:-0}" != "1" ]] && ! command -v "$EMCC" >/dev/null 2>&1; then
    # Docker fallback уже собрал артефакт, на хосте больше делать нечего.
    exit 0
fi

istochniki=(
    "$proekt_koren/wasm/kolibri_core.c"
)

flags=(
    -O3
    -std=gnu11
    -msimd128
    -sSTANDALONE_WASM=1
    -sSIDE_MODULE=0
    -sALLOW_MEMORY_GROWTH=1
    -sEXPORTED_RUNTIME_METHODS='[]'
    -sEXPORTED_FUNCTIONS='["_k_state_new","_k_state_free","_k_state_save","_k_state_load","_k_observe","_k_decode","_k_digit_add_syll","_k_profile","_kolibri_bridge_init","_kolibri_bridge_reset","_kolibri_bridge_execute","_malloc","_free"]'
    -sDEFAULT_LIBRARY_FUNCS_TO_INCLUDE='[]'
    --no-entry
    -o "$vyhod_wasm"
)

if [[ "${KOLIBRI_WASM_GENERATE_MAP:-0}" == "1" ]]; then
    flags+=(--emit-symbol-map)
fi

"$EMCC" "${istochniki[@]}" "${flags[@]}"

razmer=$(opredelit_razmer "$vyhod_wasm")
if (( razmer > 1024 * 1024 )); then
    printf '[ОШИБКА] kolibri.wasm превышает бюджет: %.2f МБ\n' "$(awk -v b="$razmer" 'BEGIN {printf "%.2f", b/1048576}')" >&2
    exit 1
fi

ekport_info="$vyhod_dir/kolibri.wasm.txt"
cat >"$ekport_info" <<EOF_INFO
kolibri.wasm: $(awk -v b="$razmer" 'BEGIN {printf "%.2f МБ", b/1048576}')
Эта сборка содержит ядро KOLIBRI-Σ: арена памяти, обратимые скетчи,
компактный DAAWG, микро-VM с резонансным голосованием и аудит профиля.
Модуль автономен и готов к офлайн-запуску в PWA.
EOF_INFO

zapisat_sha256 "$vyhod_wasm" "$vyhod_dir/kolibri.wasm.sha256"

zapisat_otchet "success" "kolibri.wasm успешно собран" "$razmer" "$stub_flag"

rm -f "$vremennaja_js" "$vremennaja_map"

echo "[ГОТОВО] kolibri.wasm собрано: $vyhod_wasm"<|MERGE_RESOLUTION|>--- conflicted
+++ resolved
@@ -251,7 +251,6 @@
     result_i32 = 0x7F
 
     functypes = [
-<<<<<<< HEAD
         bytes([0x60]) + u32(0) + u32(1) + bytes([params_i32]),
         bytes([0x60]) + u32(3) + bytes([params_i32, params_i32, params_i32]) + u32(1) + bytes([params_i32]),
         bytes([0x60]) + u32(1) + bytes([params_i32]) + u32(1) + bytes([params_i32]),
@@ -259,26 +258,11 @@
         bytes([0x60]) + u32(1) + bytes([params_i32]) + u32(0),
         bytes([0x60]) + u32(0) + u32(0),
         bytes([0x60]) + u32(7) + bytes([params_i32] * 7) + u32(1) + bytes([params_i32]),
-=======
-        bytes([0x60]) + u32(0) + u32(1) + bytes([result_i32]),  # () -> i32
-        bytes([0x60]) + u32(0) + u32(0),  # () -> void
-        bytes([0x60]) + u32(1) + bytes([params_i32]) + u32(1) + bytes([result_i32]),  # (i32) -> i32
-        bytes([0x60]) + u32(1) + bytes([params_i32]) + u32(0),  # (i32) -> void
-        bytes([0x60]) + u32(2) + bytes([params_i32, params_i32]) + u32(1) + bytes([result_i32]),  # (i32,i32)->i32
-        bytes([0x60]) + u32(3) + bytes([params_i32, params_i32, params_i32]) + u32(1) + bytes([result_i32]),  # (i32,i32,i32)->i32
-        bytes([0x60])
-        + u32(6)
-        + bytes([params_i32, params_i32, params_i32, params_i32, params_i32, params_i32])
-        + u32(1)
-        + bytes([result_i32]),
->>>>>>> 524a2c12
     ]
 
     section_type = encode_section(1, encode_vec(functypes))
 
-<<<<<<< HEAD
     func_types = [0, 0, 1, 2, 0, 3, 4, 5, 2, 4, 6]
-=======
     func_types = [
         0,  # k_state_new
         1,  # k_state_free
@@ -295,7 +279,6 @@
         3,  # free
     ]
 
->>>>>>> 524a2c12
     section_func = encode_section(3, u32(len(func_types)) + b"".join(u32(t) for t in func_types))
 
     mem_type = bytes([0x00]) + u32(1)
@@ -307,7 +290,6 @@
 
     names = [
         ("memory", 2, 0),
-<<<<<<< HEAD
         ("_kolibri_bridge_init", 0, 0),
         ("kolibri_bridge_init", 0, 0),
         ("_kolibri_bridge_reset", 0, 1),
@@ -330,7 +312,6 @@
         ("malloc", 0, 8),
         ("_free", 0, 9),
         ("free", 0, 9),
-=======
         ("_k_state_new", 0, 0),
         ("k_state_new", 0, 0),
         ("_k_state_free", 0, 1),
@@ -357,7 +338,6 @@
         ("malloc", 0, 11),
         ("_free", 0, 12),
         ("free", 0, 12),
->>>>>>> 524a2c12
     ]
 
     section_export = encode_section(7, encode_vec([export_entry(*n) for n in names]))
@@ -365,7 +345,6 @@
     def body_return(value):
         return func_body(bytes([0x00, 0x41]) + s32(value) + bytes([0x0b]))
 
-<<<<<<< HEAD
     bodies = [
         body_return(-1),
         body_return(-1),
@@ -379,14 +358,12 @@
         func_body(bytes([0x00, 0x0b])),
         body_return(-1),
     ]
-=======
     bodies = []
     for index, func_type in enumerate(func_types):
         if func_type in (0, 2, 4, 5, 6):
             bodies.append(body_return(0))
         else:
             bodies.append(func_body(bytes([0x00, 0x0b])))
->>>>>>> 524a2c12
 
     section_code = encode_section(10, u32(len(bodies)) + b"".join(bodies))
 
