--- conflicted
+++ resolved
@@ -1679,7 +1679,6 @@
         }
     }
 #endif
-<<<<<<< HEAD
 
 static void handle_client(int client_fd, const KolibriKnowledgeIndex *index) {
     char buffer[KOLIBRI_REQUEST_BUFFER];
@@ -2085,12 +2084,10 @@
         free_knowledge_directories();
         return 1;
     }
-=======
 
 static void handle_client(int client_fd, const KolibriKnowledgeIndex *index) {
     char buffer[KOLIBRI_REQUEST_BUFFER];
     kolibri_requests_total += 1U;
->>>>>>> a9e46906
 
     struct timeval timeout;
     timeout.tv_sec = 5;
