#include "kolibri/knowledge_index.h"
#include "kolibri/genome.h"

#include <arpa/inet.h>
#include <errno.h>
#include <netinet/in.h>
#include <strings.h>
#include <signal.h>
#include <stdio.h>
#include <stdlib.h>
#include <string.h>
#include <stdint.h>
#include <sys/socket.h>
#include <sys/types.h>
#include <sys/time.h>
#include <time.h>
#include <unistd.h>
#include <sys/stat.h>

#define KOLIBRI_DEFAULT_PORT 8000
#define KOLIBRI_SERVER_BACKLOG 16
#define KOLIBRI_REQUEST_BUFFER 8192
#define KOLIBRI_RESPONSE_BUFFER 32768
#define KOLIBRI_MAX_CONTENT_LENGTH 2048
#define KOLIBRI_RATE_LIMIT_WINDOW 60
#define KOLIBRI_RATE_LIMIT_BURST 30
#define KOLIBRI_DEFAULT_INDEX_CACHE ".kolibri/index"
#define KOLIBRI_BOOTSTRAP_SCRIPT "knowledge_bootstrap.ks"
#define KOLIBRI_KNOWLEDGE_GENOME ".kolibri/knowledge_genome.dat"

static volatile sig_atomic_t kolibri_server_running = 1;
static size_t kolibri_requests_total = 0U;
static size_t kolibri_search_hits = 0U;
static size_t kolibri_search_misses = 0U;
static time_t kolibri_bootstrap_timestamp = 0;
static time_t kolibri_index_timestamp = 0;
static time_t kolibri_server_started_at = 0;

static int kolibri_server_port = KOLIBRI_DEFAULT_PORT;
static char kolibri_bind_address[64] = "127.0.0.1";
static char **kolibri_knowledge_directories = NULL;
static size_t kolibri_knowledge_directory_count = 0U;
<<<<<<< HEAD
static char kolibri_index_json_path[512];
static char kolibri_index_cache_dir[512] = KOLIBRI_DEFAULT_INDEX_CACHE;
static char kolibri_admin_token[256];
static char kolibri_index_source[64] = "directories";
=======
>>>>>>> 5ccf8f9b

static KolibriGenome kolibri_genome;
static int kolibri_genome_ready = 0;
static unsigned char kolibri_hmac_key[KOLIBRI_HMAC_KEY_SIZE];
static size_t kolibri_hmac_key_len = 0U;
static char kolibri_hmac_key_origin[128];

typedef struct {
    time_t window_start;
    size_t count;
} KolibriRateLimiter;

static KolibriRateLimiter kolibri_feedback_rate = { 0, 0 };
static KolibriRateLimiter kolibri_teach_rate = { 0, 0 };

static int load_admin_token_from_file(const char *path, char *out, size_t out_size);

static void handle_signal(int sig) {
    (void)sig;
    kolibri_server_running = 0;
}

static void escape_script_string(const char *input, char *output, size_t out_size) {
    if (!output || out_size == 0) {
        return;
    }
    size_t out_index = 0;
    if (!input) {
        output[0] = '\0';
        return;
    }
    for (size_t i = 0; input[i] && out_index + 2 < out_size; ++i) {
        char ch = input[i];
        if (ch == '"' || ch == '\\') {
            if (out_index + 2 < out_size) {
                output[out_index++] = '\\';
                output[out_index++] = ch;
            }
        } else if (ch == '\n' || ch == '\r') {
            if (out_index + 2 < out_size) {
                output[out_index++] = '\\';
                output[out_index++] = 'n';
            }
        } else {
            output[out_index++] = ch;
        }
    }
    output[out_index] = '\0';
}

static char *snippet_preview(const char *content, size_t limit) {
    if (!content) {
        return NULL;
    }
    size_t length = strlen(content);
    if (length <= limit) {
        return strdup(content);
    }
    char *snippet = (char *)malloc(limit + 4U);
    if (!snippet) {
        return NULL;
    }
    memcpy(snippet, content, limit);
    snippet[limit] = '\0';
    strcat(snippet, "...");
    return snippet;
}

static void ensure_dir_exists(const char *path) {
    if (!path) {
        return;
    }
    /* create a single-level directory like .kolibri if missing */
    struct stat st;
    if (stat(path, &st) == 0) {
        return;
    }
    mkdir(path, 0755);
}

static void free_knowledge_directories(void) {
    if (!kolibri_knowledge_directories) {
        return;
    }
    for (size_t i = 0; i < kolibri_knowledge_directory_count; ++i) {
        free(kolibri_knowledge_directories[i]);
    }
    free(kolibri_knowledge_directories);
    kolibri_knowledge_directories = NULL;
    kolibri_knowledge_directory_count = 0U;
}

static int add_knowledge_directory(const char *path) {
    if (!path || *path == '\0') {
        return 0;
    }
    char *copy = strdup(path);
    if (!copy) {
        return -1;
    }
    char **next = realloc(kolibri_knowledge_directories,
                          (kolibri_knowledge_directory_count + 1U) * sizeof(char *));
    if (!next) {
        free(copy);
        return -1;
    }
    kolibri_knowledge_directories = next;
    kolibri_knowledge_directories[kolibri_knowledge_directory_count] = copy;
    kolibri_knowledge_directory_count += 1U;
    return 0;
}

static int parse_directory_list(const char *value) {
    if (!value || *value == '\0') {
        return 0;
    }
    char *copy = strdup(value);
    if (!copy) {
        return -1;
    }
    char *token = copy;
    while (token && *token) {
        char *sep = strpbrk(token, ":,;");
        if (sep) {
            *sep = '\0';
        }
        while (*token == ' ') {
            ++token;
        }
        char *end = token + strlen(token);
        while (end > token && (end[-1] == ' ')) {
            --end;
        }
        *end = '\0';
        if (*token) {
            if (add_knowledge_directory(token) != 0) {
                free(copy);
                return -1;
            }
        }
        if (!sep) {
            break;
        }
        token = sep + 1;
    }
    free(copy);
    return 0;
}

static int parse_port_number(const char *text, int *out) {
    if (!text || !out || *text == '\0') {
        return -1;
    }
    char *endptr = NULL;
    long value = strtol(text, &endptr, 10);
    if (!endptr || *endptr != '\0') {
        return -1;
    }
    if (value < 1L || value > 65535L) {
        return -1;
    }
    *out = (int)value;
    return 0;
}

<<<<<<< HEAD
static void set_index_timestamp_from_path(const char *path) {
    if (!path) {
        kolibri_index_timestamp = time(NULL);
        return;
    }
    struct stat st;
    if (stat(path, &st) == 0) {
        kolibri_index_timestamp = st.st_mtime;
    } else {
        kolibri_index_timestamp = time(NULL);
    }
}

static int rate_limiter_allow(KolibriRateLimiter *limiter, time_t now, size_t limit) {
    if (!limiter || limit == 0U) {
        return 0;
    }
    if (limiter->window_start == 0 || now - limiter->window_start >= KOLIBRI_RATE_LIMIT_WINDOW) {
        limiter->window_start = now;
        limiter->count = 0U;
    }
    if (limiter->count >= limit) {
        return 0;
    }
    limiter->count += 1U;
    return 1;
}

static void compose_manifest_path(char *buffer, size_t buffer_size, const char *base) {
    if (!buffer || buffer_size == 0U) {
        return;
    }
    buffer[0] = '\0';
    if (!base || *base == '\0') {
        return;
    }
    const char *suffix = "/manifest.json";
    size_t base_len = strlen(base);
    size_t suffix_len = strlen(suffix);
    if (base_len + suffix_len + 1U > buffer_size) {
        return;
    }
    snprintf(buffer, buffer_size, "%s%s", base, suffix);
}

=======
>>>>>>> 5ccf8f9b
static void apply_environment_configuration(void) {
    const char *port_env = getenv("KOLIBRI_KNOWLEDGE_PORT");
    if (port_env && *port_env) {
        int parsed_port = 0;
        if (parse_port_number(port_env, &parsed_port) == 0) {
            kolibri_server_port = parsed_port;
        } else {
            fprintf(stderr, "[kolibri-knowledge] invalid KOLIBRI_KNOWLEDGE_PORT value: %s\n", port_env);
        }
    }

    const char *bind_env = getenv("KOLIBRI_KNOWLEDGE_BIND");
    if (bind_env && *bind_env) {
        strncpy(kolibri_bind_address, bind_env, sizeof(kolibri_bind_address) - 1U);
        kolibri_bind_address[sizeof(kolibri_bind_address) - 1U] = '\0';
    }

    const char *dirs_env = getenv("KOLIBRI_KNOWLEDGE_DIRS");
    if (dirs_env && *dirs_env) {
        free_knowledge_directories();
        if (parse_directory_list(dirs_env) != 0) {
            fprintf(stderr, "[kolibri-knowledge] failed to parse KOLIBRI_KNOWLEDGE_DIRS\n");
        }
    }
<<<<<<< HEAD

    const char *cache_env = getenv("KOLIBRI_KNOWLEDGE_INDEX_CACHE");
    if (cache_env && *cache_env) {
        strncpy(kolibri_index_cache_dir, cache_env, sizeof(kolibri_index_cache_dir) - 1U);
        kolibri_index_cache_dir[sizeof(kolibri_index_cache_dir) - 1U] = '\0';
    }

    const char *json_env = getenv("KOLIBRI_KNOWLEDGE_INDEX_JSON");
    if (json_env && *json_env) {
        strncpy(kolibri_index_json_path, json_env, sizeof(kolibri_index_json_path) - 1U);
        kolibri_index_json_path[sizeof(kolibri_index_json_path) - 1U] = '\0';
    }

    const char *admin_env = getenv("KOLIBRI_KNOWLEDGE_ADMIN_TOKEN");
    if (admin_env && *admin_env) {
        strncpy(kolibri_admin_token, admin_env, sizeof(kolibri_admin_token) - 1U);
        kolibri_admin_token[sizeof(kolibri_admin_token) - 1U] = '\0';
    } else {
        const char *admin_file_env = getenv("KOLIBRI_KNOWLEDGE_ADMIN_TOKEN_FILE");
        if (admin_file_env && *admin_file_env) {
            if (load_admin_token_from_file(admin_file_env, kolibri_admin_token, sizeof(kolibri_admin_token)) != 0) {
                fprintf(stderr,
                        "[kolibri-knowledge] failed to read admin token from %s\n",
                        admin_file_env);
            }
        }
    }
=======
>>>>>>> 5ccf8f9b
}

static int apply_cli_arguments(int argc, char **argv) {
    for (int i = 1; i < argc; ++i) {
        const char *arg = argv[i];
        if (strcmp(arg, "--port") == 0) {
            if (i + 1 >= argc) {
                fprintf(stderr, "[kolibri-knowledge] --port requires a value\n");
                return -1;
            }
            int parsed_port = 0;
            if (parse_port_number(argv[i + 1], &parsed_port) != 0) {
                fprintf(stderr, "[kolibri-knowledge] invalid port: %s\n", argv[i + 1]);
                return -1;
            }
            kolibri_server_port = parsed_port;
            i += 1;
        } else if (strcmp(arg, "--bind") == 0) {
            if (i + 1 >= argc) {
                fprintf(stderr, "[kolibri-knowledge] --bind requires a value\n");
                return -1;
            }
            strncpy(kolibri_bind_address, argv[i + 1], sizeof(kolibri_bind_address) - 1U);
            kolibri_bind_address[sizeof(kolibri_bind_address) - 1U] = '\0';
            i += 1;
        } else if (strcmp(arg, "--knowledge-dir") == 0) {
            if (i + 1 >= argc) {
                fprintf(stderr, "[kolibri-knowledge] --knowledge-dir requires a value\n");
                return -1;
            }
            if (add_knowledge_directory(argv[i + 1]) != 0) {
                fprintf(stderr, "[kolibri-knowledge] failed to record knowledge directory\n");
                return -1;
            }
            i += 1;
<<<<<<< HEAD
        } else if (strcmp(arg, "--index-json") == 0) {
            if (i + 1 >= argc) {
                fprintf(stderr, "[kolibri-knowledge] --index-json requires a path\n");
                return -1;
            }
            strncpy(kolibri_index_json_path, argv[i + 1], sizeof(kolibri_index_json_path) - 1U);
            kolibri_index_json_path[sizeof(kolibri_index_json_path) - 1U] = '\0';
            i += 1;
        } else if (strcmp(arg, "--index-cache") == 0) {
            if (i + 1 >= argc) {
                fprintf(stderr, "[kolibri-knowledge] --index-cache requires a path\n");
                return -1;
            }
            strncpy(kolibri_index_cache_dir, argv[i + 1], sizeof(kolibri_index_cache_dir) - 1U);
            kolibri_index_cache_dir[sizeof(kolibri_index_cache_dir) - 1U] = '\0';
            i += 1;
        } else if (strcmp(arg, "--admin-token") == 0) {
            if (i + 1 >= argc) {
                fprintf(stderr, "[kolibri-knowledge] --admin-token requires a value\n");
                return -1;
            }
            strncpy(kolibri_admin_token, argv[i + 1], sizeof(kolibri_admin_token) - 1U);
            kolibri_admin_token[sizeof(kolibri_admin_token) - 1U] = '\0';
            i += 1;
        } else if (strcmp(arg, "--admin-token-file") == 0) {
            if (i + 1 >= argc) {
                fprintf(stderr, "[kolibri-knowledge] --admin-token-file requires a path\n");
                return -1;
            }
            if (load_admin_token_from_file(argv[i + 1], kolibri_admin_token, sizeof(kolibri_admin_token)) != 0) {
                fprintf(stderr, "[kolibri-knowledge] failed to read admin token from %s\n", argv[i + 1]);
                return -1;
            }
            i += 1;
        } else if (strcmp(arg, "--help") == 0 || strcmp(arg, "-h") == 0) {
            fprintf(stdout,
                    "Usage: %s [--port PORT] [--bind ADDRESS] [--knowledge-dir PATH]\n"
                    "             [--index-json DIR] [--index-cache DIR] [--admin-token TOKEN]\n"
                    "       Environment overrides: KOLIBRI_KNOWLEDGE_PORT, KOLIBRI_KNOWLEDGE_BIND," 
                    " KOLIBRI_KNOWLEDGE_DIRS, KOLIBRI_KNOWLEDGE_INDEX_JSON,\n"
                    "         KOLIBRI_KNOWLEDGE_INDEX_CACHE, KOLIBRI_KNOWLEDGE_ADMIN_TOKEN\n",
=======
        } else if (strcmp(arg, "--help") == 0 || strcmp(arg, "-h") == 0) {
            fprintf(stdout,
                    "Usage: %s [--port PORT] [--bind ADDRESS] [--knowledge-dir PATH]\n"
                    "       Environment overrides: KOLIBRI_KNOWLEDGE_PORT, KOLIBRI_KNOWLEDGE_BIND,"
                    " KOLIBRI_KNOWLEDGE_DIRS (colon-separated)\n",
>>>>>>> 5ccf8f9b
                    argv[0]);
            return 1;
        } else {
            fprintf(stderr, "[kolibri-knowledge] unknown argument: %s\n", arg);
            return -1;
        }
    }
    return 0;
}

static int ensure_default_directories(void) {
    if (kolibri_knowledge_directory_count > 0U) {
        return 0;
    }
    if (add_knowledge_directory("docs") != 0) {
        return -1;
    }
    if (add_knowledge_directory("data") != 0) {
        return -1;
    }
    return 0;
}

<<<<<<< HEAD
static int load_index_from_cache(KolibriKnowledgeIndex **out_index) {
    if (!out_index) {
        return EINVAL;
    }
    *out_index = NULL;
    if (kolibri_index_json_path[0] != '\0') {
        int err = kolibri_knowledge_index_load_json(kolibri_index_json_path, out_index);
        if (err == 0 && *out_index) {
            strncpy(kolibri_index_source, "prebuilt", sizeof(kolibri_index_source) - 1U);
            kolibri_index_source[sizeof(kolibri_index_source) - 1U] = '\0';
            char manifest_path[512];
            compose_manifest_path(manifest_path, sizeof(manifest_path), kolibri_index_json_path);
            if (manifest_path[0] != '\0') {
                set_index_timestamp_from_path(manifest_path);
            }
            return 0;
        }
        fprintf(stderr,
                "[kolibri-knowledge] failed to load index from %s (err=%d)\n",
                kolibri_index_json_path,
                err);
    }
    if (kolibri_index_cache_dir[0] != '\0') {
        char manifest_path[512];
        compose_manifest_path(manifest_path, sizeof(manifest_path), kolibri_index_cache_dir);
        struct stat st;
        if (manifest_path[0] != '\0' && stat(manifest_path, &st) == 0) {
            int err = kolibri_knowledge_index_load_json(kolibri_index_cache_dir, out_index);
            if (err == 0 && *out_index) {
                strncpy(kolibri_index_source, "cache", sizeof(kolibri_index_source) - 1U);
                kolibri_index_source[sizeof(kolibri_index_source) - 1U] = '\0';
                kolibri_index_timestamp = st.st_mtime;
                return 0;
            }
            fprintf(stderr,
                    "[kolibri-knowledge] failed to load cached index from %s (err=%d)\n",
                    kolibri_index_cache_dir,
                    err);
        }
    }
    return ENOENT;
}

static int build_index_from_directories(KolibriKnowledgeIndex **out_index) {
    if (!out_index) {
        return EINVAL;
    }
    *out_index = NULL;
    if (kolibri_knowledge_directory_count == 0U) {
        return ENOENT;
    }
    int err = kolibri_knowledge_index_create((const char *const *)kolibri_knowledge_directories,
                                             kolibri_knowledge_directory_count,
                                             1024U,
                                             out_index);
    if (err != 0) {
        return err;
    }
    if (*out_index) {
        strncpy(kolibri_index_source, "directories", sizeof(kolibri_index_source) - 1U);
        kolibri_index_source[sizeof(kolibri_index_source) - 1U] = '\0';
        kolibri_index_timestamp = time(NULL);
        if (kolibri_index_cache_dir[0] != '\0') {
            ensure_dir_exists(kolibri_index_cache_dir);
            int write_err = kolibri_knowledge_index_write_json(*out_index, kolibri_index_cache_dir);
            if (write_err != 0) {
                fprintf(stderr,
                        "[kolibri-knowledge] failed to write index cache to %s (err=%d)\n",
                        kolibri_index_cache_dir,
                        write_err);
            } else {
                char manifest_path[512];
                compose_manifest_path(manifest_path, sizeof(manifest_path), kolibri_index_cache_dir);
                if (manifest_path[0] != '\0') {
                    set_index_timestamp_from_path(manifest_path);
                }
            }
        }
    }
    return 0;
}

static int load_or_build_index(KolibriKnowledgeIndex **out_index) {
    if (!out_index) {
        return EINVAL;
    }
    *out_index = NULL;
    int err = load_index_from_cache(out_index);
    if (err == 0 && *out_index) {
        return 0;
    }
    err = build_index_from_directories(out_index);
    return err;
}

=======
>>>>>>> 5ccf8f9b
static int load_hmac_key_from_file(const char *path, unsigned char *out, size_t *out_len) {
    if (!path || !out || !out_len) {
        return -1;
    }
    FILE *f = fopen(path, "rb");
    if (!f) {
        return -1;
    }
    size_t total = 0U;
    while (total < KOLIBRI_HMAC_KEY_SIZE) {
        size_t n = fread(out + total, 1, KOLIBRI_HMAC_KEY_SIZE - total, f);
        if (n == 0) {
            break;
        }
        total += n;
    }
    fclose(f);
    if (total == 0U) {
        return -1;
    }
    *out_len = total;
    return 0;
}

<<<<<<< HEAD
static int load_admin_token_from_file(const char *path, char *out, size_t out_size) {
    if (!path || !out || out_size == 0U) {
        return -1;
    }
    FILE *file = fopen(path, "rb");
    if (!file) {
        return -1;
    }
    size_t read = fread(out, 1U, out_size - 1U, file);
    fclose(file);
    while (read > 0U && (out[read - 1U] == '\n' || out[read - 1U] == '\r')) {
        read--;
    }
    out[read] = '\0';
    return read > 0U ? 0 : -1;
}

=======
>>>>>>> 5ccf8f9b
static int load_hmac_key_from_environment(void) {
    kolibri_hmac_key_len = 0U;
    kolibri_hmac_key_origin[0] = '\0';

    const char *env_inline = getenv("KOLIBRI_HMAC_KEY");
    if (env_inline && *env_inline) {
        size_t len = strnlen(env_inline, KOLIBRI_HMAC_KEY_SIZE);
        memcpy(kolibri_hmac_key, env_inline, len);
        kolibri_hmac_key_len = len;
        snprintf(kolibri_hmac_key_origin,
                 sizeof(kolibri_hmac_key_origin),
                 "env(KOLIBRI_HMAC_KEY, %zu bytes)",
                 kolibri_hmac_key_len);
        return 0;
    }

    const char *env_file = getenv("KOLIBRI_HMAC_KEY_FILE");
    const char *path = (env_file && *env_file) ? env_file : "root.key";
    if (load_hmac_key_from_file(path, kolibri_hmac_key, &kolibri_hmac_key_len) == 0) {
        snprintf(kolibri_hmac_key_origin,
                 sizeof(kolibri_hmac_key_origin),
                 "%s (%zu bytes)",
                 path,
                 kolibri_hmac_key_len);
        return 0;
    }

    return -1;
}

static int kolibri_genome_init_or_open(void) {
    if (load_hmac_key_from_environment() != 0) {
        fprintf(stderr,
                "[kolibri-knowledge] no HMAC key configured. Set KOLIBRI_HMAC_KEY or KOLIBRI_HMAC_KEY_FILE/root.key\n");
        return -1;
    }

    ensure_dir_exists(".kolibri");
    if (kg_open(&kolibri_genome, KOLIBRI_KNOWLEDGE_GENOME, kolibri_hmac_key, kolibri_hmac_key_len) == 0) {
        kolibri_genome_ready = 1;
        char payload[KOLIBRI_PAYLOAD_SIZE];
        snprintf(payload, sizeof(payload), "knowledge_server стартовал (ключ: %s)", kolibri_hmac_key_origin);
        char encoded[KOLIBRI_PAYLOAD_SIZE];
        if (kg_encode_payload(payload, encoded, sizeof(encoded)) == 0) {
            kg_append(&kolibri_genome, "BOOT", encoded, NULL);
        }
        return 0;
    }

    kolibri_genome_ready = 0;
    fprintf(stderr, "[kolibri-knowledge] genome open failed\n");
    return -1;
}

static void kolibri_genome_close(void) {
    if (kolibri_genome_ready) {
        kg_close(&kolibri_genome);
        kolibri_genome_ready = 0;
    }
}

static void knowledge_record_event(const char *event, const char *payload) {
    if (!kolibri_genome_ready || !event || !payload) {
        return;
    }
    char encoded[KOLIBRI_PAYLOAD_SIZE];
    if (kg_encode_payload(payload, encoded, sizeof(encoded)) != 0) {
        return;
    }
    kg_append(&kolibri_genome, event, encoded, NULL);
}

static void write_bootstrap_script(const KolibriKnowledgeIndex *index, const char *path) {
    if (!index || !path) {
        return;
    }
    FILE *file = fopen(path, "w");
    if (!file) {
        perror("[kolibri-knowledge] fopen bootstrap");
        return;
    }
    fprintf(file, "начало:\n");
    fprintf(file, "    показать \"Kolibri загружает знания\"\n");
    size_t limit = kolibri_knowledge_index_document_count(index);
    if (limit > 12U) {
        limit = 12U;
    }
    for (size_t i = 0; i < limit; ++i) {
        const KolibriKnowledgeDoc *doc = kolibri_knowledge_index_document(index, i);
        if (!doc) {
            continue;
        }
        char question[256];
        char answer[512];
        char source_label[256];
        const char *title = doc->title ? doc->title : doc->id;
        const char *source = doc->source ? doc->source : doc->id;
        char *preview = snippet_preview(doc->content, 360U);
        escape_script_string(title, question, sizeof(question));
        escape_script_string(preview ? preview : "", answer, sizeof(answer));
        escape_script_string(source, source_label, sizeof(source_label));
        free(preview);
        fprintf(file, "    переменная источник_%zu = \"%s\"\n", i + 1, source_label);
        fprintf(file, "    обучить связь \"%s\" -> \"%s\"\n", question, answer);
    }
    fprintf(file, "    создать формулу ответ из \"ассоциация\"\n");
    fprintf(file, "    вызвать эволюцию\n");
    fprintf(file, "    показать \"Знания загружены\"\n");
    fprintf(file, "конец.\n");
    fclose(file);
    fprintf(stdout, "[kolibri-knowledge] bootstrap script written to %s\n", path);
    kolibri_bootstrap_timestamp = time(NULL);
}

static int starts_with(const char *text, const char *prefix) {
    if (!text || !prefix) {
        return 0;
    }
    while (*prefix) {
        if (*text++ != *prefix++) {
            return 0;
        }
    }
    return 1;
}

static int extract_header_value(const char *headers,
                                size_t header_len,
                                const char *name,
                                char *output,
                                size_t output_size) {
    if (!headers || !name || !output || output_size == 0U) {
        return -1;
    }
    size_t name_len = strlen(name);
    const char *cursor = headers;
    const char *end = headers + header_len;
    while (cursor < end) {
        const char *line_end = strstr(cursor, "\r\n");
        size_t line_len = line_end ? (size_t)(line_end - cursor) : (size_t)(end - cursor);
        if (line_len >= name_len + 1U && strncasecmp(cursor, name, name_len) == 0 && cursor[name_len] == ':') {
            const char *value_start = cursor + name_len + 1U;
            while (value_start < cursor + line_len && (*value_start == ' ' || *value_start == '\t')) {
                value_start++;
            }
            size_t value_len = cursor + line_len - value_start;
            if (value_len >= output_size) {
                value_len = output_size - 1U;
            }
            memcpy(output, value_start, value_len);
            output[value_len] = '\0';
            return 0;
        }
        if (!line_end) {
            break;
        }
        cursor = line_end + 2;
    }
    return -1;
}

static size_t parse_content_length_header(const char *headers, size_t header_len, int *has_header) {
    char value[32];
    if (extract_header_value(headers, header_len, "Content-Length", value, sizeof(value)) == 0) {
        char *endptr = NULL;
        unsigned long long parsed = strtoull(value, &endptr, 10);
        if (!endptr || *endptr != '\0') {
            if (has_header) {
                *has_header = 1;
            }
            return 0U;
        }
        if (has_header) {
            *has_header = 1;
        }
        return (size_t)parsed;
    }
    if (has_header) {
        *has_header = 0;
    }
    return 0U;
}

static void url_decode(char *text) {
    char *src = text;
    char *dst = text;
    while (*src) {
        if (*src == '%' && src[1] && src[2]) {
            char buf[3] = { src[1], src[2], '\0' };
            *dst++ = (char)strtol(buf, NULL, 16);
            src += 3;
        } else if (*src == '+') {
            *dst++ = ' ';
            ++src;
        } else {
            *dst++ = *src++;
        }
    }
    *dst = '\0';
}

static void parse_query(const char *path, char *query_buffer, size_t query_size, size_t *limit_out) {
    query_buffer[0] = '\0';
    if (limit_out) {
        *limit_out = 3U;
    }
    const char *question_mark = strchr(path, '?');
    if (!question_mark) {
        return;
    }
    const char *params = question_mark + 1;
    char temp[1024];
    strncpy(temp, params, sizeof(temp) - 1U);
    temp[sizeof(temp) - 1U] = '\0';
    char *token = strtok(temp, "&");
    while (token) {
        if (starts_with(token, "q=")) {
            strncpy(query_buffer, token + 2, query_size - 1U);
            query_buffer[query_size - 1U] = '\0';
            url_decode(query_buffer);
        } else if (starts_with(token, "limit=")) {
            int value = atoi(token + 6);
            if (value > 0 && limit_out) {
                *limit_out = (size_t)value;
            }
        }
        token = strtok(NULL, "&");
    }
}

<<<<<<< HEAD
static void parse_form_field(const char *payload, const char *key, char *output, size_t output_size) {
    if (!output || output_size == 0U) {
        return;
    }
    output[0] = '\0';
    if (!payload || !key) {
        return;
    }
    size_t key_len = strlen(key);
    const char *cursor = payload;
    while (*cursor) {
        const char *amp = strchr(cursor, '&');
        size_t segment_len = amp ? (size_t)(amp - cursor) : strlen(cursor);
        if (segment_len >= key_len + 1U && strncmp(cursor, key, key_len) == 0 && cursor[key_len] == '=') {
            size_t copy_len = segment_len - key_len - 1U;
            if (copy_len >= output_size) {
                copy_len = output_size - 1U;
            }
            memcpy(output, cursor + key_len + 1U, copy_len);
            output[copy_len] = '\0';
            url_decode(output);
            return;
        }
        if (!amp) {
            break;
        }
        cursor = amp + 1;
    }
}

static int require_admin_token(const char *headers, size_t header_len) {
    if (kolibri_admin_token[0] == '\0') {
        return 503;
    }
    char auth_value[256];
    if (extract_header_value(headers, header_len, "Authorization", auth_value, sizeof(auth_value)) != 0) {
        return 401;
    }
    const char *prefix = "Bearer ";
    size_t prefix_len = strlen(prefix);
    if (strncasecmp(auth_value, prefix, prefix_len) != 0) {
        return 401;
    }
    const char *token = auth_value + prefix_len;
    while (*token == ' ') {
        token++;
    }
    if (strcmp(token, kolibri_admin_token) != 0) {
        return 403;
    }
    return 0;
}

static ssize_t receive_http_request(int fd,
                                    char *buffer,
                                    size_t buffer_size,
                                    size_t *header_len_out,
                                    size_t *content_len_out) {
    if (!buffer || buffer_size == 0U) {
        return -1;
    }
    size_t total = 0U;
    size_t header_len = 0U;
    size_t content_length = 0U;
    int content_length_present = 0;
    while (total < buffer_size - 1U) {
        ssize_t received = recv(fd, buffer + total, buffer_size - 1U - total, 0);
        if (received < 0) {
            if (errno == EWOULDBLOCK || errno == EAGAIN) {
                return -2;
            }
            return -1;
        }
        if (received == 0) {
            break;
        }
        total += (size_t)received;
        buffer[total] = '\0';
        if (header_len == 0U) {
            char *marker = strstr(buffer, "\r\n\r\n");
            if (marker) {
                header_len = (size_t)(marker - buffer) + 4U;
                content_length = parse_content_length_header(buffer, header_len, &content_length_present);
                if (content_length > KOLIBRI_MAX_CONTENT_LENGTH) {
                    return -3;
                }
                if (total >= header_len + content_length) {
                    break;
                }
            }
        } else if (total >= header_len + content_length) {
            break;
        }
    }
    if (header_len == 0U) {
        return -4;
    }
    if (total >= buffer_size - 1U) {
        return -5;
    }
    if (total < header_len + content_length) {
        return -6;
    }
    (void)content_length_present;
    buffer[total] = '\0';
    if (header_len_out) {
        *header_len_out = header_len;
    }
    if (content_len_out) {
        *content_len_out = content_length;
    }
    return (ssize_t)total;
}

=======
>>>>>>> 5ccf8f9b
static int format_iso8601_utc(time_t value, char *output, size_t out_size) {
    if (!output || out_size == 0) {
        return -1;
    }
    if (value <= 0) {
        output[0] = '\0';
        return -1;
    }
    struct tm tm_value;
    if (!gmtime_r(&value, &tm_value)) {
        output[0] = '\0';
        return -1;
    }
    if (strftime(output, out_size, "%Y-%m-%dT%H:%M:%SZ", &tm_value) == 0) {
        output[0] = '\0';
        return -1;
    }
    return 0;
}

static void send_response(int client_fd, int status_code, const char *content_type, const char *body) {
    char header[256];
    int header_len = snprintf(header, sizeof(header),
                              "HTTP/1.1 %d %s\r\nContent-Type: %s\r\nContent-Length: %zu\r\nConnection: close\r\n\r\n",
                              status_code,
                              status_code == 200 ? "OK" : "Error",
                              content_type,
                              body ? strlen(body) : 0U);
    if (header_len > 0) {
        send(client_fd, header, (size_t)header_len, 0);
    }
    if (body && *body) {
        send(client_fd, body, strlen(body), 0);
    }
}

static size_t json_escape_char(char ch, char *output, size_t out_size) {
    if (!output || out_size == 0) {
        return 0;
    }
    switch (ch) {
    case '"':
    case '\\':
        if (out_size >= 2) {
            output[0] = '\\';
            output[1] = ch;
            return 2;
        }
        return 0;
    case '\n':
        if (out_size >= 2) {
            output[0] = '\\';
            output[1] = 'n';
            return 2;
        }
        return 0;
    case '\r':
        if (out_size >= 2) {
            output[0] = '\\';
            output[1] = 'r';
            return 2;
        }
        return 0;
    case '\t':
        if (out_size >= 2) {
            output[0] = '\\';
            output[1] = 't';
            return 2;
        }
        return 0;
    default:
        if ((unsigned char)ch < 0x20U) {
            if (out_size >= 6) {
                unsigned char value = (unsigned char)ch;
                snprintf(output, out_size, "\\u%04x", value);
                return 6;
            }
            return 0;
        }
        output[0] = ch;
        return 1;
    }
}

static void json_escape(const char *input, char *output, size_t out_size) {
    if (!output || out_size == 0) {
        return;
    }
    if (!input) {
        output[0] = '\0';
        return;
    }
    size_t out_index = 0;
    for (size_t i = 0; input[i] != '\0' && out_index + 1 < out_size; ++i) {
        size_t written = json_escape_char(input[i], output + out_index, out_size - out_index - 1U);
        if (written == 0) {
            break;
        }
        out_index += written;
    }
    output[out_index] = '\0';
}

static void build_directories_json(char *buffer, size_t buffer_size) {
    if (!buffer || buffer_size == 0) {
        return;
    }
    if (buffer_size < 3U) {
        buffer[0] = '\0';
        return;
    }
    size_t offset = 0U;
    buffer[offset++] = '[';
    for (size_t i = 0; i < kolibri_knowledge_directory_count; ++i) {
        if (offset + 2U >= buffer_size) {
            break;
        }
        if (i > 0U) {
            buffer[offset++] = ',';
            if (offset >= buffer_size) {
                break;
            }
        }
        buffer[offset++] = '"';
        if (offset >= buffer_size) {
            break;
        }
        char escaped[256];
        json_escape(kolibri_knowledge_directories[i], escaped, sizeof(escaped));
        size_t len = strlen(escaped);
        if (len > buffer_size - offset - 2U) {
            len = buffer_size - offset - 2U;
        }
        memcpy(buffer + offset, escaped, len);
        offset += len;
        if (offset < buffer_size) {
            buffer[offset++] = '"';
        }
    }
    if (offset >= buffer_size - 1U) {
        buffer[buffer_size - 1U] = '\0';
        return;
    }
    buffer[offset++] = ']';
    if (offset < buffer_size) {
        buffer[offset] = '\0';
    } else {
        buffer[buffer_size - 1U] = '\0';
    }
}

static void prometheus_escape_label(const char *input, char *output, size_t out_size) {
    if (!output || out_size == 0) {
        return;
    }
    if (!input) {
        output[0] = '\0';
        return;
    }
    size_t out_index = 0U;
    for (size_t i = 0; input[i] != '\0' && out_index + 1U < out_size; ++i) {
        char ch = input[i];
        if (ch == '\\' || ch == '"') {
            if (out_index + 2U >= out_size) {
                break;
            }
            output[out_index++] = '\\';
            output[out_index++] = ch;
        } else if (ch == '\n') {
            if (out_index + 2U >= out_size) {
                break;
            }
            output[out_index++] = '\\';
            output[out_index++] = 'n';
        } else {
            output[out_index++] = ch;
        }
    }
    output[out_index] = '\0';
}

static void handle_client(int client_fd, const KolibriKnowledgeIndex *index) {
    char buffer[KOLIBRI_REQUEST_BUFFER];
    kolibri_requests_total += 1U;

    struct timeval timeout;
    timeout.tv_sec = 5;
    timeout.tv_usec = 0;
    setsockopt(client_fd, SOL_SOCKET, SO_RCVTIMEO, &timeout, sizeof(timeout));
    setsockopt(client_fd, SOL_SOCKET, SO_SNDTIMEO, &timeout, sizeof(timeout));

    size_t header_len = 0U;
    size_t content_len = 0U;
    ssize_t total = receive_http_request(client_fd, buffer, sizeof(buffer), &header_len, &content_len);
    if (total < 0) {
        if (total == -2) {
            send_response(client_fd, 408, "application/json", "{\"error\":\"timeout\"}");
        } else if (total == -3 || total == -5) {
            send_response(client_fd, 413, "application/json", "{\"error\":\"payload too large\"}");
        } else {
            send_response(client_fd, 400, "application/json", "{\"error\":\"bad request\"}");
        }
        return;
    }

    char *line_end = strstr(buffer, "\r\n");
    if (!line_end) {
        send_response(client_fd, 400, "application/json", "{\"error\":\"bad request\"}");
        return;
    }
    *line_end = '\0';

    char method[8];
    char *method_end = strchr(buffer, ' ');
    if (!method_end) {
        send_response(client_fd, 400, "application/json", "{\"error\":\"bad request\"}");
        return;
    }
    size_t method_len = (size_t)(method_end - buffer);
    if (method_len >= sizeof(method)) {
        method_len = sizeof(method) - 1U;
    }
    memcpy(method, buffer, method_len);
    method[method_len] = '\0';

    char *path_start = method_end + 1;
    char *version_start = strchr(path_start, ' ');
    if (!version_start) {
        send_response(client_fd, 400, "application/json", "{\"error\":\"bad request\"}");
        return;
    }
<<<<<<< HEAD
    *version_start = '\0';

    const char *header_start = line_end + 2;
    size_t header_bytes = header_len > (size_t)(header_start - buffer) ? header_len - (size_t)(header_start - buffer) : 0U;
    const char *body = buffer + header_len;

    size_t document_count = index ? kolibri_knowledge_index_document_count(index) : 0U;

    if (strcmp(method, "GET") == 0 &&
        (strcmp(path_start, "/healthz") == 0 || starts_with(path_start, "/api/knowledge/healthz"))) {
=======
    *space = '\0';

    if (strcmp(path_start, "/healthz") == 0 ||
        starts_with(path_start, "/api/knowledge/healthz")) {
>>>>>>> 5ccf8f9b
        char generated_iso[64];
        char bootstrap_iso[64];
        char generated_field[72];
        char bootstrap_field[72];
        if (format_iso8601_utc(kolibri_index_timestamp, generated_iso, sizeof(generated_iso)) == 0) {
            snprintf(generated_field, sizeof(generated_field), "\"%s\"", generated_iso);
        } else {
            strcpy(generated_field, "null");
        }
        if (format_iso8601_utc(kolibri_bootstrap_timestamp, bootstrap_iso, sizeof(bootstrap_iso)) == 0) {
            snprintf(bootstrap_field, sizeof(bootstrap_field), "\"%s\"", bootstrap_iso);
        } else {
            strcpy(bootstrap_field, "null");
        }
        double uptime = 0.0;
        if (kolibri_server_started_at > 0) {
            uptime = difftime(time(NULL), kolibri_server_started_at);
            if (uptime < 0.0) {
                uptime = 0.0;
            }
        }
        char directories_json[512];
        build_directories_json(directories_json, sizeof(directories_json));
        if (directories_json[0] == '\0') {
            strncpy(directories_json, "[]", sizeof(directories_json) - 1U);
            directories_json[sizeof(directories_json) - 1U] = '\0';
        }
        char key_origin_field[256];
        if (kolibri_hmac_key_origin[0] != '\0') {
            char escaped_origin[192];
            json_escape(kolibri_hmac_key_origin, escaped_origin, sizeof(escaped_origin));
            snprintf(key_origin_field, sizeof(key_origin_field), "\"%s\"", escaped_origin);
        } else {
            strcpy(key_origin_field, "null");
        }
<<<<<<< HEAD
        char escaped_source[128];
        json_escape(kolibri_index_source, escaped_source, sizeof(escaped_source));
        char escaped_cache[256];
        json_escape(kolibri_index_cache_dir, escaped_cache, sizeof(escaped_cache));
        char body_json[1280];
        int len = snprintf(body_json,
                           sizeof(body_json),
                           "{\"status\":\"ok\",\"documents\":%zu,\"generatedAt\":%s,\"bootstrapGeneratedAt\":%s,\"requests\":%zu,\"hits\":%zu,\"misses\":%zu,\"uptimeSeconds\":%.0f,\"keyOrigin\":%s,\"indexRoots\":%s,\"indexSource\":\"%s\",\"indexCache\":\"%s\"}",
                           document_count,
=======
        char body[1024];
        int len = snprintf(body,
                           sizeof(body),
                           "{\"status\":\"ok\",\"documents\":%zu,\"generatedAt\":%s,"
                           "\"bootstrapGeneratedAt\":%s,\"requests\":%zu,\"hits\":%zu,\"misses\":%zu,"
                           "\"uptimeSeconds\":%.0f,\"keyOrigin\":%s,\"indexRoots\":%s}",
                           index->count,
>>>>>>> 5ccf8f9b
                           generated_field,
                           bootstrap_field,
                           kolibri_requests_total,
                           kolibri_search_hits,
                           kolibri_search_misses,
                           uptime,
                           key_origin_field,
<<<<<<< HEAD
                           directories_json,
                           escaped_source,
                           escaped_cache);
        if (len < 0 || (size_t)len >= sizeof(body_json)) {
            send_response(client_fd, 500, "application/json", "{\"error\":\"internal\"}");
            return;
        }
        send_response(client_fd, 200, "application/json", body_json);
        return;
    }

    if (strcmp(method, "GET") == 0 &&
        (strcmp(path_start, "/metrics") == 0 || starts_with(path_start, "/api/knowledge/metrics"))) {
=======
                           directories_json);
        if (len < 0 || (size_t)len >= sizeof(body)) {
            send_response(client_fd, 500, "application/json", "{\"error\":\"internal\"}");
            return;
        }
        send_response(client_fd, 200, "application/json", body);
        return;
    }

    if (strcmp(path_start, "/metrics") == 0 ||
        starts_with(path_start, "/api/knowledge/metrics")) {
>>>>>>> 5ccf8f9b
        double bootstrap_generated = kolibri_bootstrap_timestamp > 0 ? (double)kolibri_bootstrap_timestamp : 0.0;
        double index_generated = kolibri_index_timestamp > 0 ? (double)kolibri_index_timestamp : 0.0;
        double uptime = 0.0;
        if (kolibri_server_started_at > 0) {
            uptime = difftime(time(NULL), kolibri_server_started_at);
            if (uptime < 0.0) {
                uptime = 0.0;
            }
        }
<<<<<<< HEAD
        char body_metrics[3072];
        int len = snprintf(body_metrics,
                           sizeof(body_metrics),
                           "# HELP kolibri_knowledge_documents Number of documents in knowledge index\n# TYPE kolibri_knowledge_documents gauge\nkolibri_knowledge_documents %zu\n# HELP kolibri_requests_total Total HTTP requests handled\n# TYPE kolibri_requests_total counter\nkolibri_requests_total %zu\n# HELP kolibri_search_hits_success Total search queries with results\n# TYPE kolibri_search_hits_success counter\nkolibri_search_hits_success %zu\n# HELP kolibri_search_misses_total Total search queries without results\n# TYPE kolibri_search_misses_total counter\nkolibri_search_misses_total %zu\n# HELP kolibri_bootstrap_generated_unixtime Timestamp of last bootstrap script generation\n# TYPE kolibri_bootstrap_generated_unixtime gauge\nkolibri_bootstrap_generated_unixtime %.0f\n# HELP kolibri_knowledge_generated_unixtime Timestamp of last knowledge index build\n# TYPE kolibri_knowledge_generated_unixtime gauge\nkolibri_knowledge_generated_unixtime %.0f\n# HELP kolibri_knowledge_uptime_seconds Knowledge server uptime\n# TYPE kolibri_knowledge_uptime_seconds gauge\nkolibri_knowledge_uptime_seconds %.0f\n# HELP kolibri_knowledge_key_length_bytes Length of configured HMAC key\n# TYPE kolibri_knowledge_key_length_bytes gauge\nkolibri_knowledge_key_length_bytes %zu\n# HELP kolibri_knowledge_directories_total Number of knowledge directories\n# TYPE kolibri_knowledge_directories_total gauge\nkolibri_knowledge_directories_total %zu\n",
                           document_count,
=======
        char body[2048];
        int len = snprintf(body,
                           sizeof(body),
                           "# HELP kolibri_knowledge_documents Number of documents in knowledge index\n"
                           "# TYPE kolibri_knowledge_documents gauge\n"
                           "kolibri_knowledge_documents %zu\n"
                           "# HELP kolibri_requests_total Total HTTP requests handled\n"
                           "# TYPE kolibri_requests_total counter\n"
                           "kolibri_requests_total %zu\n"
                           "# HELP kolibri_search_hits_success Total search queries with results\n"
                           "# TYPE kolibri_search_hits_success counter\n"
                           "kolibri_search_hits_success %zu\n"
                           "# HELP kolibri_search_misses_total Total search queries without results\n"
                           "# TYPE kolibri_search_misses_total counter\n"
                           "kolibri_search_misses_total %zu\n"
                           "# HELP kolibri_bootstrap_generated_unixtime Timestamp of last bootstrap script generation\n"
                           "# TYPE kolibri_bootstrap_generated_unixtime gauge\n"
                           "kolibri_bootstrap_generated_unixtime %.0f\n"
                           "# HELP kolibri_knowledge_generated_unixtime Timestamp of last knowledge index build\n"
                           "# TYPE kolibri_knowledge_generated_unixtime gauge\n"
                           "kolibri_knowledge_generated_unixtime %.0f\n"
                           "# HELP kolibri_knowledge_uptime_seconds Knowledge server uptime\n"
                           "# TYPE kolibri_knowledge_uptime_seconds gauge\n"
                           "kolibri_knowledge_uptime_seconds %.0f\n"
                           "# HELP kolibri_knowledge_key_length_bytes Length of configured HMAC key\n"
                           "# TYPE kolibri_knowledge_key_length_bytes gauge\n"
                           "kolibri_knowledge_key_length_bytes %zu\n"
                           "# HELP kolibri_knowledge_directories_total Number of knowledge directories\n"
                           "# TYPE kolibri_knowledge_directories_total gauge\n"
                           "kolibri_knowledge_directories_total %zu\n",
                           index->count,
>>>>>>> 5ccf8f9b
                           kolibri_requests_total,
                           kolibri_search_hits,
                           kolibri_search_misses,
                           bootstrap_generated,
                           index_generated,
                           uptime,
                           kolibri_hmac_key_len,
                           kolibri_knowledge_directory_count);
<<<<<<< HEAD
        if (len < 0 || (size_t)len >= sizeof(body_metrics)) {
=======
        if (len < 0) {
>>>>>>> 5ccf8f9b
            send_response(client_fd, 500, "text/plain", "error");
            return;
        }
        size_t offset = (size_t)len;
<<<<<<< HEAD
        for (size_t i = 0; i < kolibri_knowledge_directory_count && offset < sizeof(body_metrics); ++i) {
            char label[256];
            prometheus_escape_label(kolibri_knowledge_directories[i], label, sizeof(label));
            int written = snprintf(body_metrics + offset,
                                   sizeof(body_metrics) - offset,
                                   "kolibri_knowledge_directory_info{path=\"%s\"} 1\n",
                                   label);
            if (written < 0 || (size_t)written >= sizeof(body_metrics) - offset) {
                send_response(client_fd, 500, "text/plain", "error");
                return;
=======
        for (size_t i = 0; i < kolibri_knowledge_directory_count; ++i) {
            char label[256];
            prometheus_escape_label(kolibri_knowledge_directories[i], label, sizeof(label));
            int written = snprintf(body + offset,
                                   sizeof(body) - offset,
                                   "kolibri_knowledge_directory_info{path=\"%s\"} 1\n",
                                   label);
            if (written < 0 || (size_t)written >= sizeof(body) - offset) {
                send_response(client_fd, 500, "text/plain", "error");
                return;
            }
            offset += (size_t)written;
        }
        if (kolibri_hmac_key_origin[0] != '\0') {
            char origin_label[256];
            prometheus_escape_label(kolibri_hmac_key_origin, origin_label, sizeof(origin_label));
            int written = snprintf(body + offset,
                                   sizeof(body) - offset,
                                   "kolibri_knowledge_hmac_key_info{origin=\"%s\"} 1\n",
                                   origin_label);
            if (written < 0 || (size_t)written >= sizeof(body) - offset) {
                send_response(client_fd, 500, "text/plain", "error");
                return;
            }
            offset += (size_t)written;
        }
        send_response(client_fd, 200, "text/plain; version=0.0.4", body);
        return;
    }

    if (starts_with(path_start, "/api/knowledge/feedback")) {
        /* Very simple GET handler: /api/knowledge/feedback?rating=good|bad&q=...&a=... */
        char q[512];
        size_t dummy = 0U;
        parse_query(path_start, q, sizeof(q), &dummy);
        /* Extract rating and answer from query string */
        const char *rating = NULL;
        const char *answer = NULL;
        const char *params = strchr(path_start, '?');
        if (params) {
            char tmp[1024];
            strncpy(tmp, params + 1, sizeof(tmp) - 1U);
            tmp[sizeof(tmp) - 1U] = '\0';
            char *tok = strtok(tmp, "&");
            while (tok) {
                if (starts_with(tok, "rating=")) {
                    rating = tok + 7;
                } else if (starts_with(tok, "a=")) {
                    answer = tok + 2;
                }
                tok = strtok(NULL, "&");
>>>>>>> 5ccf8f9b
            }
            offset += (size_t)written;
        }
        if (kolibri_hmac_key_origin[0] != '\0') {
            char origin_label[256];
            prometheus_escape_label(kolibri_hmac_key_origin, origin_label, sizeof(origin_label));
            int written = snprintf(body_metrics + offset,
                                   sizeof(body_metrics) - offset,
                                   "kolibri_knowledge_hmac_key_info{origin=\"%s\"} 1\n",
                                   origin_label);
            if (written < 0 || (size_t)written >= sizeof(body_metrics) - offset) {
                send_response(client_fd, 500, "text/plain", "error");
                return;
            }
            offset += (size_t)written;
        }
        send_response(client_fd, 200, "text/plain; version=0.0.4", body_metrics);
        return;
    }

    if (strcmp(path_start, "/api/knowledge/feedback") == 0) {
        if (strcmp(method, "POST") != 0) {
            send_response(client_fd, 405, "application/json", "{\"error\":\"method not allowed\"}");
            return;
        }
        int auth_status = require_admin_token(header_start, header_bytes);
        if (auth_status != 0) {
            if (auth_status == 503) {
                send_response(client_fd, 503, "application/json", "{\"error\":\"admin token not configured\"}");
            } else if (auth_status == 401) {
                send_response(client_fd, 401, "application/json", "{\"error\":\"unauthorized\"}");
            } else {
                send_response(client_fd, 403, "application/json", "{\"error\":\"forbidden\"}");
            }
            return;
        }
<<<<<<< HEAD
        time_t now = time(NULL);
        if (!rate_limiter_allow(&kolibri_feedback_rate, now, KOLIBRI_RATE_LIMIT_BURST)) {
            send_response(client_fd, 429, "application/json", "{\"error\":\"rate limited\"}");
            return;
        }
        char rating[64];
        char question[512];
        char answer[512];
        parse_form_field(body, "rating", rating, sizeof(rating));
        parse_form_field(body, "q", question, sizeof(question));
        parse_form_field(body, "a", answer, sizeof(answer));
        char payload[512];
        snprintf(payload,
                 sizeof(payload),
                 "rating=%.*s q=%.*s a=%.*s",
                 64,
                 rating,
                 192,
                 question,
                 192,
                 answer);
=======
        url_decode(decoded_q);
        const char *rating_value = rating ? rating : "unknown";
        char payload[512];
        int remaining = (int)sizeof(payload) - 1 - 13; /* rating= + q= + a= */
        if (remaining < 0) {
            remaining = 0;
        }
        int rating_limit = remaining > 64 ? 64 : remaining;
        remaining -= rating_limit;
        if (remaining < 0) {
            remaining = 0;
        }
        int q_limit = remaining > 0 ? remaining / 2 : 0;
        int a_limit = remaining - q_limit;
        snprintf(payload,
                 sizeof(payload),
                 "rating=%.*s q=%.*s a=%.*s",
                 rating_limit,
                 rating_value,
                 q_limit,
                 decoded_q,
                 a_limit,
                 decoded_a);
>>>>>>> 5ccf8f9b
        knowledge_record_event("USER_FEEDBACK", payload);
        send_response(client_fd, 200, "application/json", "{\"status\":\"ok\"}");
        return;
    }

    if (strcmp(path_start, "/api/knowledge/teach") == 0) {
        if (strcmp(method, "POST") != 0) {
            send_response(client_fd, 405, "application/json", "{\"error\":\"method not allowed\"}");
            return;
        }
        int auth_status = require_admin_token(header_start, header_bytes);
        if (auth_status != 0) {
            if (auth_status == 503) {
                send_response(client_fd, 503, "application/json", "{\"error\":\"admin token not configured\"}");
            } else if (auth_status == 401) {
                send_response(client_fd, 401, "application/json", "{\"error\":\"unauthorized\"}");
            } else {
                send_response(client_fd, 403, "application/json", "{\"error\":\"forbidden\"}");
            }
            return;
        }
<<<<<<< HEAD
        time_t now = time(NULL);
        if (!rate_limiter_allow(&kolibri_teach_rate, now, KOLIBRI_RATE_LIMIT_BURST)) {
            send_response(client_fd, 429, "application/json", "{\"error\":\"rate limited\"}");
            return;
        }
        char question[512];
        char answer[512];
        parse_form_field(body, "q", question, sizeof(question));
        parse_form_field(body, "a", answer, sizeof(answer));
        if (question[0] == '\0' || answer[0] == '\0') {
=======
        url_decode(qbuf);
        url_decode(abuf);
        if (qbuf[0] != '\0' && abuf[0] != '\0') {
            char payload[512];
            int remaining = (int)sizeof(payload) - 1 - 5; /* q= + a= */
            if (remaining < 0) {
                remaining = 0;
            }
            int q_limit = remaining > 0 ? remaining / 2 : 0;
            int a_limit = remaining - q_limit;
            snprintf(payload,
                     sizeof(payload),
                     "q=%.*s a=%.*s",
                     q_limit,
                     qbuf,
                     a_limit,
                     abuf);
            knowledge_record_event("TEACH", payload);
            send_response(client_fd, 200, "application/json", "{\"status\":\"ok\"}");
        } else {
>>>>>>> 5ccf8f9b
            send_response(client_fd, 400, "application/json", "{\"error\":\"missing q or a\"}");
            return;
        }
        char payload[512];
        snprintf(payload,
                 sizeof(payload),
                 "q=%.*s a=%.*s",
                 200,
                 question,
                 200,
                 answer);
        knowledge_record_event("TEACH", payload);
        send_response(client_fd, 200, "application/json", "{\"status\":\"ok\"}");
        return;
    }

    if (!(strcmp(method, "GET") == 0 && starts_with(path_start, "/api/knowledge/search"))) {
        send_response(client_fd, 404, "application/json", "{\"error\":\"not found\"}");
        return;
    }

    char query[512];
    size_t limit = 3U;
    parse_query(path_start, query, sizeof(query), &limit);
    if (!*query || !index) {
        kolibri_search_misses += 1U;
        send_response(client_fd, 200, "application/json", "{\"snippets\":[]}");
        return;
    }

    if (limit > 16U) {
        limit = 16U;
    }

    size_t indices[16];
    float scores[16];
    size_t result_count = 0U;
    int search_err = kolibri_knowledge_index_search(index, query, limit, indices, scores, &result_count);
    if (search_err != 0) {
        send_response(client_fd, 500, "application/json", "{\"error\":\"search failed\"}");
        return;
    }

    char response[KOLIBRI_RESPONSE_BUFFER];
    size_t offset = 0U;
    offset += (size_t)snprintf(response + offset, sizeof(response) - offset, "{\"snippets\":[");
    for (size_t i = 0; i < result_count && offset < sizeof(response); ++i) {
        const KolibriKnowledgeDoc *doc = kolibri_knowledge_index_document(index, indices[i]);
        if (!doc) {
            continue;
        }
        const char *separator = (i + 1U < result_count) ? "," : "";
        char id_buf[256];
        char title_buf[512];
        char content_buf[1024];
        char source_buf[512];
        json_escape(doc->id ? doc->id : "", id_buf, sizeof(id_buf));
        json_escape(doc->title ? doc->title : "", title_buf, sizeof(title_buf));
        json_escape(doc->content ? doc->content : "", content_buf, sizeof(content_buf));
        json_escape(doc->source ? doc->source : "", source_buf, sizeof(source_buf));
        offset += (size_t)snprintf(response + offset,
                                   sizeof(response) - offset,
                                   "{\"id\":\"%s\",\"title\":\"%s\",\"content\":\"%s\",\"source\":\"%s\",\"score\":%.3f}%s",
                                   id_buf,
                                   title_buf,
                                   content_buf,
                                   source_buf,
                                   scores[i],
                                   separator);
    }
    if (result_count == 0U) {
        kolibri_search_misses += 1U;
    } else {
        kolibri_search_hits += 1U;
    }

    if (offset >= sizeof(response) - 2U) {
        offset = sizeof(response) - 3U;
    }
    offset += (size_t)snprintf(response + offset, sizeof(response) - offset, "]}");
    response[sizeof(response) - 1U] = '\0';

    send_response(client_fd, 200, "application/json", response);

    if (kolibri_genome_ready) {
        char ask_payload[512];
        int query_limit = (int)sizeof(ask_payload) - 3;
        if (query_limit < 0) {
            query_limit = 0;
        }
        snprintf(ask_payload, sizeof(ask_payload), "q=%.*s", query_limit, query);
        knowledge_record_event("ASK", ask_payload);
        size_t replay = result_count < 3U ? result_count : 3U;
        for (size_t i = 0; i < replay; ++i) {
            const KolibriKnowledgeDoc *doc = kolibri_knowledge_index_document(index, indices[i]);
            if (!doc) {
                continue;
            }
            const char *answer_src = doc->content ? doc->content : "";
            char *preview = snippet_preview(answer_src, 200U);
            char teach_payload[512];
            int remaining = (int)sizeof(teach_payload) - 1 - 5;
            if (remaining < 0) {
                remaining = 0;
            }
            int teach_q_limit = remaining > 0 ? remaining / 2 : 0;
            int teach_a_limit = remaining - teach_q_limit;
            snprintf(teach_payload,
                     sizeof(teach_payload),
                     "q=%.*s a=%.*s",
                     teach_q_limit,
                     query,
                     teach_a_limit,
                     preview ? preview : "");
            knowledge_record_event("TEACH", teach_payload);
            free(preview);
        }
    }
}

int main(int argc, char **argv) {
    kolibri_server_started_at = time(NULL);

    apply_environment_configuration();
    int cli_status = apply_cli_arguments(argc, argv);
    if (cli_status > 0) {
        free_knowledge_directories();
        return 0;
    }
    if (cli_status < 0) {
        free_knowledge_directories();
        return 1;
    }

    if (ensure_default_directories() != 0) {
        fprintf(stderr, "[kolibri-knowledge] failed to prepare knowledge directories\n");
        free_knowledge_directories();
        return 1;
    }

<<<<<<< HEAD
    KolibriKnowledgeIndex *index = NULL;
    int index_status = load_or_build_index(&index);
    if (index_status != 0 || !index) {
        fprintf(stderr, "[kolibri-knowledge] failed to prepare knowledge index (err=%d)\n", index_status);
        free_knowledge_directories();
        return 1;
    }
    size_t document_count = kolibri_knowledge_index_document_count(index);
    fprintf(stdout, "[kolibri-knowledge] loaded %zu documents (%s)\n", document_count, kolibri_index_source);
    if (document_count > 0U) {
        write_bootstrap_script(index, KOLIBRI_BOOTSTRAP_SCRIPT);
    }

    if (kolibri_genome_init_or_open() != 0) {
        kolibri_knowledge_index_destroy(index);
=======
    KolibriKnowledgeIndex index;
    if (kolibri_knowledge_index_init(&index) != 0) {
        fprintf(stderr, "[kolibri-knowledge] failed to init index\n");
        free_knowledge_directories();
        return 1;
    }

    for (size_t i = 0; i < kolibri_knowledge_directory_count; ++i) {
        const char *dir = kolibri_knowledge_directories[i];
        if (kolibri_knowledge_index_load_directory(&index, dir) != 0) {
            fprintf(stderr, "[kolibri-knowledge] failed to load directory: %s\n", dir);
        }
    }
    kolibri_index_timestamp = time(NULL);
    fprintf(stdout, "[kolibri-knowledge] loaded %zu documents\n", index.count);
    if (index.count > 0) {
        write_bootstrap_script(&index, KOLIBRI_BOOTSTRAP_SCRIPT);
    }

    if (kolibri_genome_init_or_open() != 0) {
        kolibri_knowledge_index_free(&index);
>>>>>>> 5ccf8f9b
        free_knowledge_directories();
        return 1;
    }

    struct sigaction sa;
    memset(&sa, 0, sizeof(sa));
    sa.sa_handler = handle_signal;
    sigemptyset(&sa.sa_mask);
    if (sigaction(SIGINT, &sa, NULL) != 0 || sigaction(SIGTERM, &sa, NULL) != 0) {
        perror("sigaction");
        kolibri_knowledge_index_destroy(index);
        free_knowledge_directories();
        return 1;
    }

    int server_fd = socket(AF_INET, SOCK_STREAM, 0);
    if (server_fd < 0) {
        perror("socket");
<<<<<<< HEAD
        kolibri_knowledge_index_destroy(index);
=======
        kolibri_knowledge_index_free(&index);
>>>>>>> 5ccf8f9b
        free_knowledge_directories();
        return 1;
    }
    int reuse = 1;
    setsockopt(server_fd, SOL_SOCKET, SO_REUSEADDR, &reuse, sizeof(reuse));

    struct sockaddr_in addr;
    memset(&addr, 0, sizeof(addr));
    addr.sin_family = AF_INET;
    if (inet_pton(AF_INET, kolibri_bind_address, &addr.sin_addr) != 1) {
        fprintf(stderr, "[kolibri-knowledge] invalid bind address: %s\n", kolibri_bind_address);
        close(server_fd);
<<<<<<< HEAD
        kolibri_knowledge_index_destroy(index);
=======
        kolibri_knowledge_index_free(&index);
>>>>>>> 5ccf8f9b
        free_knowledge_directories();
        return 1;
    }
    addr.sin_port = htons((uint16_t)kolibri_server_port);
    if (bind(server_fd, (struct sockaddr *)&addr, sizeof(addr)) != 0) {
        perror("bind");
        close(server_fd);
<<<<<<< HEAD
        kolibri_knowledge_index_destroy(index);
=======
        kolibri_knowledge_index_free(&index);
>>>>>>> 5ccf8f9b
        free_knowledge_directories();
        return 1;
    }
    if (listen(server_fd, KOLIBRI_SERVER_BACKLOG) != 0) {
        perror("listen");
        close(server_fd);
<<<<<<< HEAD
        kolibri_knowledge_index_destroy(index);
=======
        kolibri_knowledge_index_free(&index);
>>>>>>> 5ccf8f9b
        free_knowledge_directories();
        return 1;
    }

    fprintf(stdout,
            "[kolibri-knowledge] listening on http://%s:%d\n",
            kolibri_bind_address,
            kolibri_server_port);
    while (kolibri_server_running) {
        struct sockaddr_in client_addr;
        socklen_t client_len = sizeof(client_addr);
        int client_fd = accept(server_fd, (struct sockaddr *)&client_addr, &client_len);
        if (client_fd < 0) {
            if (errno == EINTR) {
                continue;
            }
            perror("accept");
            break;
        }
        handle_client(client_fd, index);
        close(client_fd);
    }

    close(server_fd);
    kolibri_genome_close();
<<<<<<< HEAD
    kolibri_knowledge_index_destroy(index);
=======
    kolibri_knowledge_index_free(&index);
>>>>>>> 5ccf8f9b
    free_knowledge_directories();
    fprintf(stdout, "[kolibri-knowledge] shutdown\n");
    return 0;
}<|MERGE_RESOLUTION|>--- conflicted
+++ resolved
@@ -40,13 +40,10 @@
 static char kolibri_bind_address[64] = "127.0.0.1";
 static char **kolibri_knowledge_directories = NULL;
 static size_t kolibri_knowledge_directory_count = 0U;
-<<<<<<< HEAD
 static char kolibri_index_json_path[512];
 static char kolibri_index_cache_dir[512] = KOLIBRI_DEFAULT_INDEX_CACHE;
 static char kolibri_admin_token[256];
 static char kolibri_index_source[64] = "directories";
-=======
->>>>>>> 5ccf8f9b
 
 static KolibriGenome kolibri_genome;
 static int kolibri_genome_ready = 0;
@@ -212,7 +209,6 @@
     return 0;
 }
 
-<<<<<<< HEAD
 static void set_index_timestamp_from_path(const char *path) {
     if (!path) {
         kolibri_index_timestamp = time(NULL);
@@ -258,8 +254,6 @@
     snprintf(buffer, buffer_size, "%s%s", base, suffix);
 }
 
-=======
->>>>>>> 5ccf8f9b
 static void apply_environment_configuration(void) {
     const char *port_env = getenv("KOLIBRI_KNOWLEDGE_PORT");
     if (port_env && *port_env) {
@@ -284,7 +278,6 @@
             fprintf(stderr, "[kolibri-knowledge] failed to parse KOLIBRI_KNOWLEDGE_DIRS\n");
         }
     }
-<<<<<<< HEAD
 
     const char *cache_env = getenv("KOLIBRI_KNOWLEDGE_INDEX_CACHE");
     if (cache_env && *cache_env) {
@@ -312,8 +305,6 @@
             }
         }
     }
-=======
->>>>>>> 5ccf8f9b
 }
 
 static int apply_cli_arguments(int argc, char **argv) {
@@ -349,7 +340,6 @@
                 return -1;
             }
             i += 1;
-<<<<<<< HEAD
         } else if (strcmp(arg, "--index-json") == 0) {
             if (i + 1 >= argc) {
                 fprintf(stderr, "[kolibri-knowledge] --index-json requires a path\n");
@@ -391,13 +381,11 @@
                     "       Environment overrides: KOLIBRI_KNOWLEDGE_PORT, KOLIBRI_KNOWLEDGE_BIND," 
                     " KOLIBRI_KNOWLEDGE_DIRS, KOLIBRI_KNOWLEDGE_INDEX_JSON,\n"
                     "         KOLIBRI_KNOWLEDGE_INDEX_CACHE, KOLIBRI_KNOWLEDGE_ADMIN_TOKEN\n",
-=======
         } else if (strcmp(arg, "--help") == 0 || strcmp(arg, "-h") == 0) {
             fprintf(stdout,
                     "Usage: %s [--port PORT] [--bind ADDRESS] [--knowledge-dir PATH]\n"
                     "       Environment overrides: KOLIBRI_KNOWLEDGE_PORT, KOLIBRI_KNOWLEDGE_BIND,"
                     " KOLIBRI_KNOWLEDGE_DIRS (colon-separated)\n",
->>>>>>> 5ccf8f9b
                     argv[0]);
             return 1;
         } else {
@@ -421,7 +409,6 @@
     return 0;
 }
 
-<<<<<<< HEAD
 static int load_index_from_cache(KolibriKnowledgeIndex **out_index) {
     if (!out_index) {
         return EINVAL;
@@ -517,8 +504,6 @@
     return err;
 }
 
-=======
->>>>>>> 5ccf8f9b
 static int load_hmac_key_from_file(const char *path, unsigned char *out, size_t *out_len) {
     if (!path || !out || !out_len) {
         return -1;
@@ -543,7 +528,6 @@
     return 0;
 }
 
-<<<<<<< HEAD
 static int load_admin_token_from_file(const char *path, char *out, size_t out_size) {
     if (!path || !out || out_size == 0U) {
         return -1;
@@ -561,8 +545,6 @@
     return read > 0U ? 0 : -1;
 }
 
-=======
->>>>>>> 5ccf8f9b
 static int load_hmac_key_from_environment(void) {
     kolibri_hmac_key_len = 0U;
     kolibri_hmac_key_origin[0] = '\0';
@@ -793,7 +775,6 @@
     }
 }
 
-<<<<<<< HEAD
 static void parse_form_field(const char *payload, const char *key, char *output, size_t output_size) {
     if (!output || output_size == 0U) {
         return;
@@ -908,8 +889,6 @@
     return (ssize_t)total;
 }
 
-=======
->>>>>>> 5ccf8f9b
 static int format_iso8601_utc(time_t value, char *output, size_t out_size) {
     if (!output || out_size == 0) {
         return -1;
@@ -1141,7 +1120,6 @@
         send_response(client_fd, 400, "application/json", "{\"error\":\"bad request\"}");
         return;
     }
-<<<<<<< HEAD
     *version_start = '\0';
 
     const char *header_start = line_end + 2;
@@ -1152,12 +1130,10 @@
 
     if (strcmp(method, "GET") == 0 &&
         (strcmp(path_start, "/healthz") == 0 || starts_with(path_start, "/api/knowledge/healthz"))) {
-=======
     *space = '\0';
 
     if (strcmp(path_start, "/healthz") == 0 ||
         starts_with(path_start, "/api/knowledge/healthz")) {
->>>>>>> 5ccf8f9b
         char generated_iso[64];
         char bootstrap_iso[64];
         char generated_field[72];
@@ -1193,7 +1169,6 @@
         } else {
             strcpy(key_origin_field, "null");
         }
-<<<<<<< HEAD
         char escaped_source[128];
         json_escape(kolibri_index_source, escaped_source, sizeof(escaped_source));
         char escaped_cache[256];
@@ -1203,7 +1178,6 @@
                            sizeof(body_json),
                            "{\"status\":\"ok\",\"documents\":%zu,\"generatedAt\":%s,\"bootstrapGeneratedAt\":%s,\"requests\":%zu,\"hits\":%zu,\"misses\":%zu,\"uptimeSeconds\":%.0f,\"keyOrigin\":%s,\"indexRoots\":%s,\"indexSource\":\"%s\",\"indexCache\":\"%s\"}",
                            document_count,
-=======
         char body[1024];
         int len = snprintf(body,
                            sizeof(body),
@@ -1211,7 +1185,6 @@
                            "\"bootstrapGeneratedAt\":%s,\"requests\":%zu,\"hits\":%zu,\"misses\":%zu,"
                            "\"uptimeSeconds\":%.0f,\"keyOrigin\":%s,\"indexRoots\":%s}",
                            index->count,
->>>>>>> 5ccf8f9b
                            generated_field,
                            bootstrap_field,
                            kolibri_requests_total,
@@ -1219,7 +1192,6 @@
                            kolibri_search_misses,
                            uptime,
                            key_origin_field,
-<<<<<<< HEAD
                            directories_json,
                            escaped_source,
                            escaped_cache);
@@ -1233,7 +1205,6 @@
 
     if (strcmp(method, "GET") == 0 &&
         (strcmp(path_start, "/metrics") == 0 || starts_with(path_start, "/api/knowledge/metrics"))) {
-=======
                            directories_json);
         if (len < 0 || (size_t)len >= sizeof(body)) {
             send_response(client_fd, 500, "application/json", "{\"error\":\"internal\"}");
@@ -1245,7 +1216,6 @@
 
     if (strcmp(path_start, "/metrics") == 0 ||
         starts_with(path_start, "/api/knowledge/metrics")) {
->>>>>>> 5ccf8f9b
         double bootstrap_generated = kolibri_bootstrap_timestamp > 0 ? (double)kolibri_bootstrap_timestamp : 0.0;
         double index_generated = kolibri_index_timestamp > 0 ? (double)kolibri_index_timestamp : 0.0;
         double uptime = 0.0;
@@ -1255,13 +1225,11 @@
                 uptime = 0.0;
             }
         }
-<<<<<<< HEAD
         char body_metrics[3072];
         int len = snprintf(body_metrics,
                            sizeof(body_metrics),
                            "# HELP kolibri_knowledge_documents Number of documents in knowledge index\n# TYPE kolibri_knowledge_documents gauge\nkolibri_knowledge_documents %zu\n# HELP kolibri_requests_total Total HTTP requests handled\n# TYPE kolibri_requests_total counter\nkolibri_requests_total %zu\n# HELP kolibri_search_hits_success Total search queries with results\n# TYPE kolibri_search_hits_success counter\nkolibri_search_hits_success %zu\n# HELP kolibri_search_misses_total Total search queries without results\n# TYPE kolibri_search_misses_total counter\nkolibri_search_misses_total %zu\n# HELP kolibri_bootstrap_generated_unixtime Timestamp of last bootstrap script generation\n# TYPE kolibri_bootstrap_generated_unixtime gauge\nkolibri_bootstrap_generated_unixtime %.0f\n# HELP kolibri_knowledge_generated_unixtime Timestamp of last knowledge index build\n# TYPE kolibri_knowledge_generated_unixtime gauge\nkolibri_knowledge_generated_unixtime %.0f\n# HELP kolibri_knowledge_uptime_seconds Knowledge server uptime\n# TYPE kolibri_knowledge_uptime_seconds gauge\nkolibri_knowledge_uptime_seconds %.0f\n# HELP kolibri_knowledge_key_length_bytes Length of configured HMAC key\n# TYPE kolibri_knowledge_key_length_bytes gauge\nkolibri_knowledge_key_length_bytes %zu\n# HELP kolibri_knowledge_directories_total Number of knowledge directories\n# TYPE kolibri_knowledge_directories_total gauge\nkolibri_knowledge_directories_total %zu\n",
                            document_count,
-=======
         char body[2048];
         int len = snprintf(body,
                            sizeof(body),
@@ -1293,7 +1261,6 @@
                            "# TYPE kolibri_knowledge_directories_total gauge\n"
                            "kolibri_knowledge_directories_total %zu\n",
                            index->count,
->>>>>>> 5ccf8f9b
                            kolibri_requests_total,
                            kolibri_search_hits,
                            kolibri_search_misses,
@@ -1302,16 +1269,12 @@
                            uptime,
                            kolibri_hmac_key_len,
                            kolibri_knowledge_directory_count);
-<<<<<<< HEAD
         if (len < 0 || (size_t)len >= sizeof(body_metrics)) {
-=======
         if (len < 0) {
->>>>>>> 5ccf8f9b
             send_response(client_fd, 500, "text/plain", "error");
             return;
         }
         size_t offset = (size_t)len;
-<<<<<<< HEAD
         for (size_t i = 0; i < kolibri_knowledge_directory_count && offset < sizeof(body_metrics); ++i) {
             char label[256];
             prometheus_escape_label(kolibri_knowledge_directories[i], label, sizeof(label));
@@ -1322,7 +1285,6 @@
             if (written < 0 || (size_t)written >= sizeof(body_metrics) - offset) {
                 send_response(client_fd, 500, "text/plain", "error");
                 return;
-=======
         for (size_t i = 0; i < kolibri_knowledge_directory_count; ++i) {
             char label[256];
             prometheus_escape_label(kolibri_knowledge_directories[i], label, sizeof(label));
@@ -1374,7 +1336,6 @@
                     answer = tok + 2;
                 }
                 tok = strtok(NULL, "&");
->>>>>>> 5ccf8f9b
             }
             offset += (size_t)written;
         }
@@ -1411,7 +1372,6 @@
             }
             return;
         }
-<<<<<<< HEAD
         time_t now = time(NULL);
         if (!rate_limiter_allow(&kolibri_feedback_rate, now, KOLIBRI_RATE_LIMIT_BURST)) {
             send_response(client_fd, 429, "application/json", "{\"error\":\"rate limited\"}");
@@ -1433,7 +1393,6 @@
                  question,
                  192,
                  answer);
-=======
         url_decode(decoded_q);
         const char *rating_value = rating ? rating : "unknown";
         char payload[512];
@@ -1457,7 +1416,6 @@
                  decoded_q,
                  a_limit,
                  decoded_a);
->>>>>>> 5ccf8f9b
         knowledge_record_event("USER_FEEDBACK", payload);
         send_response(client_fd, 200, "application/json", "{\"status\":\"ok\"}");
         return;
@@ -1479,7 +1437,6 @@
             }
             return;
         }
-<<<<<<< HEAD
         time_t now = time(NULL);
         if (!rate_limiter_allow(&kolibri_teach_rate, now, KOLIBRI_RATE_LIMIT_BURST)) {
             send_response(client_fd, 429, "application/json", "{\"error\":\"rate limited\"}");
@@ -1490,7 +1447,6 @@
         parse_form_field(body, "q", question, sizeof(question));
         parse_form_field(body, "a", answer, sizeof(answer));
         if (question[0] == '\0' || answer[0] == '\0') {
-=======
         url_decode(qbuf);
         url_decode(abuf);
         if (qbuf[0] != '\0' && abuf[0] != '\0') {
@@ -1511,7 +1467,6 @@
             knowledge_record_event("TEACH", payload);
             send_response(client_fd, 200, "application/json", "{\"status\":\"ok\"}");
         } else {
->>>>>>> 5ccf8f9b
             send_response(client_fd, 400, "application/json", "{\"error\":\"missing q or a\"}");
             return;
         }
@@ -1652,7 +1607,6 @@
         return 1;
     }
 
-<<<<<<< HEAD
     KolibriKnowledgeIndex *index = NULL;
     int index_status = load_or_build_index(&index);
     if (index_status != 0 || !index) {
@@ -1668,7 +1622,6 @@
 
     if (kolibri_genome_init_or_open() != 0) {
         kolibri_knowledge_index_destroy(index);
-=======
     KolibriKnowledgeIndex index;
     if (kolibri_knowledge_index_init(&index) != 0) {
         fprintf(stderr, "[kolibri-knowledge] failed to init index\n");
@@ -1690,7 +1643,6 @@
 
     if (kolibri_genome_init_or_open() != 0) {
         kolibri_knowledge_index_free(&index);
->>>>>>> 5ccf8f9b
         free_knowledge_directories();
         return 1;
     }
@@ -1709,11 +1661,8 @@
     int server_fd = socket(AF_INET, SOCK_STREAM, 0);
     if (server_fd < 0) {
         perror("socket");
-<<<<<<< HEAD
         kolibri_knowledge_index_destroy(index);
-=======
         kolibri_knowledge_index_free(&index);
->>>>>>> 5ccf8f9b
         free_knowledge_directories();
         return 1;
     }
@@ -1726,11 +1675,8 @@
     if (inet_pton(AF_INET, kolibri_bind_address, &addr.sin_addr) != 1) {
         fprintf(stderr, "[kolibri-knowledge] invalid bind address: %s\n", kolibri_bind_address);
         close(server_fd);
-<<<<<<< HEAD
         kolibri_knowledge_index_destroy(index);
-=======
         kolibri_knowledge_index_free(&index);
->>>>>>> 5ccf8f9b
         free_knowledge_directories();
         return 1;
     }
@@ -1738,22 +1684,16 @@
     if (bind(server_fd, (struct sockaddr *)&addr, sizeof(addr)) != 0) {
         perror("bind");
         close(server_fd);
-<<<<<<< HEAD
         kolibri_knowledge_index_destroy(index);
-=======
         kolibri_knowledge_index_free(&index);
->>>>>>> 5ccf8f9b
         free_knowledge_directories();
         return 1;
     }
     if (listen(server_fd, KOLIBRI_SERVER_BACKLOG) != 0) {
         perror("listen");
         close(server_fd);
-<<<<<<< HEAD
         kolibri_knowledge_index_destroy(index);
-=======
         kolibri_knowledge_index_free(&index);
->>>>>>> 5ccf8f9b
         free_knowledge_directories();
         return 1;
     }
@@ -1779,11 +1719,8 @@
 
     close(server_fd);
     kolibri_genome_close();
-<<<<<<< HEAD
     kolibri_knowledge_index_destroy(index);
-=======
     kolibri_knowledge_index_free(&index);
->>>>>>> 5ccf8f9b
     free_knowledge_directories();
     fprintf(stdout, "[kolibri-knowledge] shutdown\n");
     return 0;
