#include "kolibri/knowledge_index.h"
#include "kolibri/genome.h"
#include "kolibri/swarm.h"

#include <arpa/inet.h>
#include <errno.h>
#include <netinet/in.h>
#include <strings.h>
#include <ctype.h>
#include <signal.h>
#include <stdio.h>
#include <stdlib.h>
#include <string.h>
#include <stdint.h>
#include <sys/socket.h>
#include <sys/types.h>
#include <sys/time.h>
#include <time.h>
#include <unistd.h>
#include <sys/stat.h>

#define KOLIBRI_DEFAULT_PORT 8000
#define KOLIBRI_SERVER_BACKLOG 16
#define KOLIBRI_REQUEST_BUFFER 8192
#define KOLIBRI_RESPONSE_BUFFER 32768
#define KOLIBRI_MAX_CONTENT_LENGTH 2048
#define KOLIBRI_RATE_LIMIT_WINDOW 60
#define KOLIBRI_RATE_LIMIT_BURST 30
#define KOLIBRI_DEFAULT_INDEX_CACHE ".kolibri/index"
#define KOLIBRI_BOOTSTRAP_SCRIPT "knowledge_bootstrap.ks"
#define KOLIBRI_KNOWLEDGE_GENOME ".kolibri/knowledge_genome.dat"

static volatile sig_atomic_t kolibri_server_running = 1;
static size_t kolibri_requests_total = 0U;
static size_t kolibri_search_hits = 0U;
static size_t kolibri_search_misses = 0U;
static time_t kolibri_bootstrap_timestamp = 0;
static time_t kolibri_index_timestamp = 0;
static time_t kolibri_server_started_at = 0;

static int kolibri_server_port = KOLIBRI_DEFAULT_PORT;
static char kolibri_bind_address[64] = "127.0.0.1";
static char **kolibri_knowledge_directories = NULL;
static size_t kolibri_knowledge_directory_count = 0U;
static char kolibri_index_json_path[512];
static char kolibri_index_cache_dir[512] = KOLIBRI_DEFAULT_INDEX_CACHE;
static char kolibri_admin_token[256];
static char kolibri_index_source[64] = "directories";

static KolibriGenome kolibri_genome;
static int kolibri_genome_ready = 0;
static unsigned char kolibri_hmac_key[KOLIBRI_HMAC_KEY_SIZE];
static size_t kolibri_hmac_key_len = 0U;
static char kolibri_hmac_key_origin[128];
static KolibriSwarm kolibri_swarm;
static int kolibri_swarm_ready = 0;
static char kolibri_swarm_nodes_config[1024];
static char kolibri_swarm_node_id[KOLIBRI_SWARM_ID_MAX];

typedef struct {
    time_t window_start;
    size_t count;
} KolibriRateLimiter;

static KolibriRateLimiter kolibri_feedback_rate = { 0, 0 };
static KolibriRateLimiter kolibri_teach_rate = { 0, 0 };

static int load_admin_token_from_file(const char *path, char *out, size_t out_size);

static void handle_signal(int sig) {
    (void)sig;
    kolibri_server_running = 0;
}

static void escape_script_string(const char *input, char *output, size_t out_size) {
    if (!output || out_size == 0) {
        return;
    }
    size_t out_index = 0;
    if (!input) {
        output[0] = '\0';
        return;
    }
    for (size_t i = 0; input[i] && out_index + 2 < out_size; ++i) {
        char ch = input[i];
        if (ch == '"' || ch == '\\') {
            if (out_index + 2 < out_size) {
                output[out_index++] = '\\';
                output[out_index++] = ch;
            }
        } else if (ch == '\n' || ch == '\r') {
            if (out_index + 2 < out_size) {
                output[out_index++] = '\\';
                output[out_index++] = 'n';
            }
        } else {
            output[out_index++] = ch;
        }
    }
    output[out_index] = '\0';
}

static char *snippet_preview(const char *content, size_t limit) {
    if (!content) {
        return NULL;
    }
    size_t length = strlen(content);
    if (length <= limit) {
        return strdup(content);
    }
    char *snippet = (char *)malloc(limit + 4U);
    if (!snippet) {
        return NULL;
    }
    memcpy(snippet, content, limit);
    snippet[limit] = '\0';
    strcat(snippet, "...");
    return snippet;
}

static void ensure_dir_exists(const char *path) {
    if (!path) {
        return;
    }
    /* create a single-level directory like .kolibri if missing */
    struct stat st;
    if (stat(path, &st) == 0) {
        return;
    }
    mkdir(path, 0755);
}

static void free_knowledge_directories(void) {
    if (!kolibri_knowledge_directories) {
        return;
    }
    for (size_t i = 0; i < kolibri_knowledge_directory_count; ++i) {
        free(kolibri_knowledge_directories[i]);
    }
    free(kolibri_knowledge_directories);
    kolibri_knowledge_directories = NULL;
    kolibri_knowledge_directory_count = 0U;
}

static void trim_whitespace(char *text) {
    if (!text) {
        return;
    }
    char *start = text;
    while (*start && isspace((unsigned char)*start)) {
        start++;
    }
    if (start != text) {
        memmove(text, start, strlen(start) + 1U);
    }
    size_t len = strlen(text);
    while (len > 0U && isspace((unsigned char)text[len - 1U])) {
        text[len - 1U] = '\0';
        len--;
    }
}

static void configure_swarm_from_config(void) {
    if (!kolibri_swarm_ready || kolibri_swarm_nodes_config[0] == '\0') {
        return;
    }
    char copy[sizeof(kolibri_swarm_nodes_config)];
    strncpy(copy, kolibri_swarm_nodes_config, sizeof(copy) - 1U);
    copy[sizeof(copy) - 1U] = '\0';
    char *saveptr = NULL;
    char *token = strtok_r(copy, ",", &saveptr);
    size_t generated = 0U;
    while (token) {
        trim_whitespace(token);
        if (*token) {
            char node_id[KOLIBRI_SWARM_ID_MAX];
            char endpoint[KOLIBRI_SWARM_ENDPOINT_MAX];
            node_id[0] = '\0';
            endpoint[0] = '\0';
            char *at = strchr(token, '@');
            if (at) {
                *at = '\0';
                strncpy(node_id, token, sizeof(node_id) - 1U);
                node_id[sizeof(node_id) - 1U] = '\0';
                strncpy(endpoint, at + 1, sizeof(endpoint) - 1U);
                endpoint[sizeof(endpoint) - 1U] = '\0';
            } else {
                snprintf(node_id, sizeof(node_id), "peer-%zu", kolibri_swarm.node_count + generated + 1U);
                strncpy(endpoint, token, sizeof(endpoint) - 1U);
                endpoint[sizeof(endpoint) - 1U] = '\0';
            }
            trim_whitespace(node_id);
            trim_whitespace(endpoint);
            if (endpoint[0] != '\0') {
                if (node_id[0] == '\0') {
                    snprintf(node_id, sizeof(node_id), "peer-%zu", kolibri_swarm.node_count + generated + 1U);
                }
                if (kolibri_swarm_add_node(&kolibri_swarm, node_id, endpoint) != 0) {
                    fprintf(stderr,
                            "[kolibri-knowledge] failed to add swarm peer %s@%s\n",
                            node_id,
                            endpoint);
                }
            }
        }
        token = strtok_r(NULL, ",", &saveptr);
        generated += 1U;
    }
    fprintf(stdout,
            "[kolibri-knowledge] swarm configured with %zu peers\n",
            kolibri_swarm.node_count);
}

static int add_knowledge_directory(const char *path) {
    if (!path || *path == '\0') {
        return 0;
    }
    char *copy = strdup(path);
    if (!copy) {
        return -1;
    }
    char **next = realloc(kolibri_knowledge_directories,
                          (kolibri_knowledge_directory_count + 1U) * sizeof(char *));
    if (!next) {
        free(copy);
        return -1;
    }
    kolibri_knowledge_directories = next;
    kolibri_knowledge_directories[kolibri_knowledge_directory_count] = copy;
    kolibri_knowledge_directory_count += 1U;
    return 0;
}

static int parse_directory_list(const char *value) {
    if (!value || *value == '\0') {
        return 0;
    }
    char *copy = strdup(value);
    if (!copy) {
        return -1;
    }
    char *token = copy;
    while (token && *token) {
        char *sep = strpbrk(token, ":,;");
        if (sep) {
            *sep = '\0';
        }
        while (*token == ' ') {
            ++token;
        }
        char *end = token + strlen(token);
        while (end > token && (end[-1] == ' ')) {
            --end;
        }
        *end = '\0';
        if (*token) {
            if (add_knowledge_directory(token) != 0) {
                free(copy);
                return -1;
            }
        }
        if (!sep) {
            break;
        }
        token = sep + 1;
    }
    free(copy);
    return 0;
}

static int parse_port_number(const char *text, int *out) {
    if (!text || !out || *text == '\0') {
        return -1;
    }
    char *endptr = NULL;
    long value = strtol(text, &endptr, 10);
    if (!endptr || *endptr != '\0') {
        return -1;
    }
    if (value < 1L || value > 65535L) {
        return -1;
    }
    *out = (int)value;
    return 0;
}

static void set_index_timestamp_from_path(const char *path) {
    if (!path) {
        kolibri_index_timestamp = time(NULL);
        return;
    }
    struct stat st;
    if (stat(path, &st) == 0) {
        kolibri_index_timestamp = st.st_mtime;
    } else {
        kolibri_index_timestamp = time(NULL);
    }
}

static int rate_limiter_allow(KolibriRateLimiter *limiter, time_t now, size_t limit) {
    if (!limiter || limit == 0U) {
        return 0;
    }
    if (limiter->window_start == 0 || now - limiter->window_start >= KOLIBRI_RATE_LIMIT_WINDOW) {
        limiter->window_start = now;
        limiter->count = 0U;
    }
    if (limiter->count >= limit) {
        return 0;
    }
    limiter->count += 1U;
    return 1;
}

static void compose_manifest_path(char *buffer, size_t buffer_size, const char *base) {
    if (!buffer || buffer_size == 0U) {
        return;
    }
    buffer[0] = '\0';
    if (!base || *base == '\0') {
        return;
    }
    const char *suffix = "/manifest.json";
    size_t base_len = strlen(base);
    size_t suffix_len = strlen(suffix);
    if (base_len + suffix_len + 1U > buffer_size) {
        return;
    }
    snprintf(buffer, buffer_size, "%s%s", base, suffix);
}

static void apply_environment_configuration(void) {
    const char *port_env = getenv("KOLIBRI_KNOWLEDGE_PORT");
    if (port_env && *port_env) {
        int parsed_port = 0;
        if (parse_port_number(port_env, &parsed_port) == 0) {
            kolibri_server_port = parsed_port;
        } else {
            fprintf(stderr, "[kolibri-knowledge] invalid KOLIBRI_KNOWLEDGE_PORT value: %s\n", port_env);
        }
    }

    const char *bind_env = getenv("KOLIBRI_KNOWLEDGE_BIND");
    if (bind_env && *bind_env) {
        strncpy(kolibri_bind_address, bind_env, sizeof(kolibri_bind_address) - 1U);
        kolibri_bind_address[sizeof(kolibri_bind_address) - 1U] = '\0';
    }

    const char *dirs_env = getenv("KOLIBRI_KNOWLEDGE_DIRS");
    if (dirs_env && *dirs_env) {
        free_knowledge_directories();
        if (parse_directory_list(dirs_env) != 0) {
            fprintf(stderr, "[kolibri-knowledge] failed to parse KOLIBRI_KNOWLEDGE_DIRS\n");
        }
    }

    const char *cache_env = getenv("KOLIBRI_KNOWLEDGE_INDEX_CACHE");
    if (cache_env && *cache_env) {
        strncpy(kolibri_index_cache_dir, cache_env, sizeof(kolibri_index_cache_dir) - 1U);
        kolibri_index_cache_dir[sizeof(kolibri_index_cache_dir) - 1U] = '\0';
    }

    const char *json_env = getenv("KOLIBRI_KNOWLEDGE_INDEX_JSON");
    if (json_env && *json_env) {
        strncpy(kolibri_index_json_path, json_env, sizeof(kolibri_index_json_path) - 1U);
        kolibri_index_json_path[sizeof(kolibri_index_json_path) - 1U] = '\0';
    }

    const char *admin_env = getenv("KOLIBRI_KNOWLEDGE_ADMIN_TOKEN");
    if (admin_env && *admin_env) {
        strncpy(kolibri_admin_token, admin_env, sizeof(kolibri_admin_token) - 1U);
        kolibri_admin_token[sizeof(kolibri_admin_token) - 1U] = '\0';
    } else {
        const char *admin_file_env = getenv("KOLIBRI_KNOWLEDGE_ADMIN_TOKEN_FILE");
        if (admin_file_env && *admin_file_env) {
            if (load_admin_token_from_file(admin_file_env, kolibri_admin_token, sizeof(kolibri_admin_token)) != 0) {
                fprintf(stderr,
                        "[kolibri-knowledge] failed to read admin token from %s\n",
                        admin_file_env);
            }
        }
    }

    const char *swarm_nodes_env = getenv("KOLIBRI_SWARM_NODES");
    if (swarm_nodes_env && *swarm_nodes_env) {
        strncpy(kolibri_swarm_nodes_config, swarm_nodes_env, sizeof(kolibri_swarm_nodes_config) - 1U);
        kolibri_swarm_nodes_config[sizeof(kolibri_swarm_nodes_config) - 1U] = '\0';
    } else {
        kolibri_swarm_nodes_config[0] = '\0';
    }

    const char *swarm_id_env = getenv("KOLIBRI_SWARM_ID");
    if (swarm_id_env && *swarm_id_env) {
        strncpy(kolibri_swarm_node_id, swarm_id_env, sizeof(kolibri_swarm_node_id) - 1U);
        kolibri_swarm_node_id[sizeof(kolibri_swarm_node_id) - 1U] = '\0';
    }
}

static int apply_cli_arguments(int argc, char **argv) {
    for (int i = 1; i < argc; ++i) {
        const char *arg = argv[i];
        if (strcmp(arg, "--port") == 0) {
            if (i + 1 >= argc) {
                fprintf(stderr, "[kolibri-knowledge] --port requires a value\n");
                return -1;
            }
            int parsed_port = 0;
            if (parse_port_number(argv[i + 1], &parsed_port) != 0) {
                fprintf(stderr, "[kolibri-knowledge] invalid port: %s\n", argv[i + 1]);
                return -1;
            }
            kolibri_server_port = parsed_port;
            i += 1;
        } else if (strcmp(arg, "--bind") == 0) {
            if (i + 1 >= argc) {
                fprintf(stderr, "[kolibri-knowledge] --bind requires a value\n");
                return -1;
            }
            strncpy(kolibri_bind_address, argv[i + 1], sizeof(kolibri_bind_address) - 1U);
            kolibri_bind_address[sizeof(kolibri_bind_address) - 1U] = '\0';
            i += 1;
        } else if (strcmp(arg, "--knowledge-dir") == 0) {
            if (i + 1 >= argc) {
                fprintf(stderr, "[kolibri-knowledge] --knowledge-dir requires a value\n");
                return -1;
            }
            if (add_knowledge_directory(argv[i + 1]) != 0) {
                fprintf(stderr, "[kolibri-knowledge] failed to record knowledge directory\n");
                return -1;
            }
            i += 1;
        } else if (strcmp(arg, "--index-json") == 0) {
            if (i + 1 >= argc) {
                fprintf(stderr, "[kolibri-knowledge] --index-json requires a path\n");
                return -1;
            }
            strncpy(kolibri_index_json_path, argv[i + 1], sizeof(kolibri_index_json_path) - 1U);
            kolibri_index_json_path[sizeof(kolibri_index_json_path) - 1U] = '\0';
            i += 1;
        } else if (strcmp(arg, "--index-cache") == 0) {
            if (i + 1 >= argc) {
                fprintf(stderr, "[kolibri-knowledge] --index-cache requires a path\n");
                return -1;
            }
            strncpy(kolibri_index_cache_dir, argv[i + 1], sizeof(kolibri_index_cache_dir) - 1U);
            kolibri_index_cache_dir[sizeof(kolibri_index_cache_dir) - 1U] = '\0';
            i += 1;
        } else if (strcmp(arg, "--admin-token") == 0) {
            if (i + 1 >= argc) {
                fprintf(stderr, "[kolibri-knowledge] --admin-token requires a value\n");
                return -1;
            }
            strncpy(kolibri_admin_token, argv[i + 1], sizeof(kolibri_admin_token) - 1U);
            kolibri_admin_token[sizeof(kolibri_admin_token) - 1U] = '\0';
            i += 1;
        } else if (strcmp(arg, "--admin-token-file") == 0) {
            if (i + 1 >= argc) {
                fprintf(stderr, "[kolibri-knowledge] --admin-token-file requires a path\n");
                return -1;
            }
            if (load_admin_token_from_file(argv[i + 1], kolibri_admin_token, sizeof(kolibri_admin_token)) != 0) {
                fprintf(stderr, "[kolibri-knowledge] failed to read admin token from %s\n", argv[i + 1]);
                return -1;
            }
            i += 1;
        } else if (strcmp(arg, "--help") == 0 || strcmp(arg, "-h") == 0) {
            fprintf(stdout,
                    "Usage: %s [--port PORT] [--bind ADDRESS] [--knowledge-dir PATH]\n"
                    "             [--index-json DIR] [--index-cache DIR] [--admin-token TOKEN]\n"
                    "       Environment overrides: KOLIBRI_KNOWLEDGE_PORT, KOLIBRI_KNOWLEDGE_BIND,"
                    " KOLIBRI_KNOWLEDGE_DIRS (colon-separated),\n"
                    "         KOLIBRI_KNOWLEDGE_INDEX_JSON, KOLIBRI_KNOWLEDGE_INDEX_CACHE,"
                    " KOLIBRI_KNOWLEDGE_ADMIN_TOKEN\n",
                    argv[0]);
            return 1;
        } else {
            fprintf(stderr, "[kolibri-knowledge] unknown argument: %s\n", arg);
            return -1;
        }
    }
    return 0;
}

static int ensure_default_directories(void) {
    if (kolibri_knowledge_directory_count > 0U) {
        return 0;
    }
    if (add_knowledge_directory("docs") != 0) {
        return -1;
    }
    if (add_knowledge_directory("data") != 0) {
        return -1;
    }
    return 0;
}

static int load_index_from_cache(KolibriKnowledgeIndex **out_index) {
    if (!out_index) {
        return EINVAL;
    }
    *out_index = NULL;
    if (kolibri_index_json_path[0] != '\0') {
        int err = kolibri_knowledge_index_load_json(kolibri_index_json_path, out_index);
        if (err == 0 && *out_index) {
            strncpy(kolibri_index_source, "prebuilt", sizeof(kolibri_index_source) - 1U);
            kolibri_index_source[sizeof(kolibri_index_source) - 1U] = '\0';
            char manifest_path[512];
            compose_manifest_path(manifest_path, sizeof(manifest_path), kolibri_index_json_path);
            if (manifest_path[0] != '\0') {
                set_index_timestamp_from_path(manifest_path);
            }
            return 0;
        }
        fprintf(stderr,
                "[kolibri-knowledge] failed to load index from %s (err=%d)\n",
                kolibri_index_json_path,
                err);
    }
    if (kolibri_index_cache_dir[0] != '\0') {
        char manifest_path[512];
        compose_manifest_path(manifest_path, sizeof(manifest_path), kolibri_index_cache_dir);
        struct stat st;
        if (manifest_path[0] != '\0' && stat(manifest_path, &st) == 0) {
            int err = kolibri_knowledge_index_load_json(kolibri_index_cache_dir, out_index);
            if (err == 0 && *out_index) {
                strncpy(kolibri_index_source, "cache", sizeof(kolibri_index_source) - 1U);
                kolibri_index_source[sizeof(kolibri_index_source) - 1U] = '\0';
                kolibri_index_timestamp = st.st_mtime;
                return 0;
            }
            fprintf(stderr,
                    "[kolibri-knowledge] failed to load cached index from %s (err=%d)\n",
                    kolibri_index_cache_dir,
                    err);
        }
    }
    return ENOENT;
}

static int build_index_from_directories(KolibriKnowledgeIndex **out_index) {
    if (!out_index) {
        return EINVAL;
    }
    *out_index = NULL;
    if (kolibri_knowledge_directory_count == 0U) {
        return ENOENT;
    }
    int err = kolibri_knowledge_index_create((const char *const *)kolibri_knowledge_directories,
                                             kolibri_knowledge_directory_count,
                                             1024U,
                                             out_index);
    if (err != 0) {
        return err;
    }
    if (*out_index) {
        strncpy(kolibri_index_source, "directories", sizeof(kolibri_index_source) - 1U);
        kolibri_index_source[sizeof(kolibri_index_source) - 1U] = '\0';
        kolibri_index_timestamp = time(NULL);
        if (kolibri_index_cache_dir[0] != '\0') {
            ensure_dir_exists(kolibri_index_cache_dir);
            int write_err = kolibri_knowledge_index_write_json(*out_index, kolibri_index_cache_dir);
            if (write_err != 0) {
                fprintf(stderr,
                        "[kolibri-knowledge] failed to write index cache to %s (err=%d)\n",
                        kolibri_index_cache_dir,
                        write_err);
            } else {
                char manifest_path[512];
                compose_manifest_path(manifest_path, sizeof(manifest_path), kolibri_index_cache_dir);
                if (manifest_path[0] != '\0') {
                    set_index_timestamp_from_path(manifest_path);
                }
            }
        }
    }
    return 0;
}

static int load_or_build_index(KolibriKnowledgeIndex **out_index) {
    if (!out_index) {
        return EINVAL;
    }
    *out_index = NULL;
    int err = load_index_from_cache(out_index);
    if (err == 0 && *out_index) {
        return 0;
    }
    err = build_index_from_directories(out_index);
    return err;
}

static int load_hmac_key_from_file(const char *path, unsigned char *out, size_t *out_len) {
    if (!path || !out || !out_len) {
        return -1;
    }
    FILE *f = fopen(path, "rb");
    if (!f) {
        return -1;
    }
    size_t total = 0U;
    while (total < KOLIBRI_HMAC_KEY_SIZE) {
        size_t n = fread(out + total, 1, KOLIBRI_HMAC_KEY_SIZE - total, f);
        if (n == 0) {
            break;
        }
        total += n;
    }
    fclose(f);
    if (total == 0U) {
        return -1;
    }
    *out_len = total;
    return 0;
}

static int load_admin_token_from_file(const char *path, char *out, size_t out_size) {
    if (!path || !out || out_size == 0U) {
        return -1;
    }
    FILE *file = fopen(path, "rb");
    if (!file) {
        return -1;
    }
    size_t read = fread(out, 1U, out_size - 1U, file);
    fclose(file);
    while (read > 0U && (out[read - 1U] == '\n' || out[read - 1U] == '\r')) {
        read--;
    }
    out[read] = '\0';
    return read > 0U ? 0 : -1;
}

static int load_hmac_key_from_environment(void) {
    kolibri_hmac_key_len = 0U;
    kolibri_hmac_key_origin[0] = '\0';

    const char *env_inline = getenv("KOLIBRI_HMAC_KEY");
    if (env_inline && *env_inline) {
        size_t len = strnlen(env_inline, KOLIBRI_HMAC_KEY_SIZE);
        memcpy(kolibri_hmac_key, env_inline, len);
        kolibri_hmac_key_len = len;
        snprintf(kolibri_hmac_key_origin,
                 sizeof(kolibri_hmac_key_origin),
                 "env(KOLIBRI_HMAC_KEY, %zu bytes)",
                 kolibri_hmac_key_len);
        return 0;
    }

    const char *env_file = getenv("KOLIBRI_HMAC_KEY_FILE");
    const char *path = (env_file && *env_file) ? env_file : "root.key";
    if (load_hmac_key_from_file(path, kolibri_hmac_key, &kolibri_hmac_key_len) == 0) {
        snprintf(kolibri_hmac_key_origin,
                 sizeof(kolibri_hmac_key_origin),
                 "%s (%zu bytes)",
                 path,
                 kolibri_hmac_key_len);
        return 0;
    }

    return -1;
}

static int kolibri_genome_init_or_open(void) {
    if (load_hmac_key_from_environment() != 0) {
        fprintf(stderr,
                "[kolibri-knowledge] no HMAC key configured. Set KOLIBRI_HMAC_KEY or KOLIBRI_HMAC_KEY_FILE/root.key\n");
        return -1;
    }

    ensure_dir_exists(".kolibri");
    if (kg_open(&kolibri_genome, KOLIBRI_KNOWLEDGE_GENOME, kolibri_hmac_key, kolibri_hmac_key_len) == 0) {
        kolibri_genome_ready = 1;
        char payload[KOLIBRI_PAYLOAD_SIZE];
        snprintf(payload, sizeof(payload), "knowledge_server стартовал (ключ: %s)", kolibri_hmac_key_origin);
        char encoded[KOLIBRI_PAYLOAD_SIZE];
        if (kg_encode_payload(payload, encoded, sizeof(encoded)) == 0) {
            kg_append(&kolibri_genome, "BOOT", encoded, NULL);
        }
        return 0;
    }

    kolibri_genome_ready = 0;
    fprintf(stderr, "[kolibri-knowledge] genome open failed\n");
    return -1;
}

static void kolibri_genome_close(void) {
    if (kolibri_genome_ready) {
        kg_close(&kolibri_genome);
        kolibri_genome_ready = 0;
    }
}

static void knowledge_record_event(const char *event, const char *payload) {
    if (!kolibri_genome_ready || !event || !payload) {
        return;
    }
    char encoded[KOLIBRI_PAYLOAD_SIZE];
    if (kg_encode_payload(payload, encoded, sizeof(encoded)) != 0) {
        return;
    }
    kg_append(&kolibri_genome, event, encoded, NULL);
}

static void write_bootstrap_script(const KolibriKnowledgeIndex *index, const char *path) {
    if (!index || !path) {
        return;
    }
    FILE *file = fopen(path, "w");
    if (!file) {
        perror("[kolibri-knowledge] fopen bootstrap");
        return;
    }
    fprintf(file, "начало:\n");
    fprintf(file, "    показать \"Kolibri загружает знания\"\n");
    size_t limit = kolibri_knowledge_index_document_count(index);
    if (limit > 12U) {
        limit = 12U;
    }
    for (size_t i = 0; i < limit; ++i) {
        const KolibriKnowledgeDoc *doc = kolibri_knowledge_index_document(index, i);
        if (!doc) {
            continue;
        }
        char question[256];
        char answer[512];
        char source_label[256];
        const char *title = doc->title ? doc->title : doc->id;
        const char *source = doc->source ? doc->source : doc->id;
        char *preview = snippet_preview(doc->content, 360U);
        escape_script_string(title, question, sizeof(question));
        escape_script_string(preview ? preview : "", answer, sizeof(answer));
        escape_script_string(source, source_label, sizeof(source_label));
        free(preview);
        fprintf(file, "    переменная источник_%zu = \"%s\"\n", i + 1, source_label);
        fprintf(file, "    обучить связь \"%s\" -> \"%s\"\n", question, answer);
    }
    fprintf(file, "    создать формулу ответ из \"ассоциация\"\n");
    fprintf(file, "    вызвать эволюцию\n");
    fprintf(file, "    показать \"Знания загружены\"\n");
    fprintf(file, "конец.\n");
    fclose(file);
    fprintf(stdout, "[kolibri-knowledge] bootstrap script written to %s\n", path);
    kolibri_bootstrap_timestamp = time(NULL);
}

static int starts_with(const char *text, const char *prefix) {
    if (!text || !prefix) {
        return 0;
    }
    while (*prefix) {
        if (*text++ != *prefix++) {
            return 0;
        }
    }
    return 1;
}

static int extract_header_value(const char *headers,
                                size_t header_len,
                                const char *name,
                                char *output,
                                size_t output_size) {
    if (!headers || !name || !output || output_size == 0U) {
        return -1;
    }
    size_t name_len = strlen(name);
    const char *cursor = headers;
    const char *end = headers + header_len;
    while (cursor < end) {
        const char *line_end = strstr(cursor, "\r\n");
        size_t line_len = line_end ? (size_t)(line_end - cursor) : (size_t)(end - cursor);
        if (line_len >= name_len + 1U && strncasecmp(cursor, name, name_len) == 0 && cursor[name_len] == ':') {
            const char *value_start = cursor + name_len + 1U;
            while (value_start < cursor + line_len && (*value_start == ' ' || *value_start == '\t')) {
                value_start++;
            }
            size_t value_len = cursor + line_len - value_start;
            if (value_len >= output_size) {
                value_len = output_size - 1U;
            }
            memcpy(output, value_start, value_len);
            output[value_len] = '\0';
            return 0;
        }
        if (!line_end) {
            break;
        }
        cursor = line_end + 2;
    }
    return -1;
}

static size_t parse_content_length_header(const char *headers, size_t header_len, int *has_header) {
    char value[32];
    if (extract_header_value(headers, header_len, "Content-Length", value, sizeof(value)) == 0) {
        char *endptr = NULL;
        unsigned long long parsed = strtoull(value, &endptr, 10);
        if (!endptr || *endptr != '\0') {
            if (has_header) {
                *has_header = 1;
            }
            return 0U;
        }
        if (has_header) {
            *has_header = 1;
        }
        return (size_t)parsed;
    }
    if (has_header) {
        *has_header = 0;
    }
    return 0U;
}

static void url_decode(char *text) {
    char *src = text;
    char *dst = text;
    while (*src) {
        if (*src == '%' && src[1] && src[2]) {
            char buf[3] = { src[1], src[2], '\0' };
            *dst++ = (char)strtol(buf, NULL, 16);
            src += 3;
        } else if (*src == '+') {
            *dst++ = ' ';
            ++src;
        } else {
            *dst++ = *src++;
        }
    }
    *dst = '\0';
}

static void parse_query(const char *path, char *query_buffer, size_t query_size, size_t *limit_out) {
    query_buffer[0] = '\0';
    if (limit_out) {
        *limit_out = 3U;
    }
    const char *question_mark = strchr(path, '?');
    if (!question_mark) {
        return;
    }
    const char *params = question_mark + 1;
    char temp[1024];
    strncpy(temp, params, sizeof(temp) - 1U);
    temp[sizeof(temp) - 1U] = '\0';
    char *token = strtok(temp, "&");
    while (token) {
        if (starts_with(token, "q=")) {
            strncpy(query_buffer, token + 2, query_size - 1U);
            query_buffer[query_size - 1U] = '\0';
            url_decode(query_buffer);
        } else if (starts_with(token, "limit=")) {
            int value = atoi(token + 6);
            if (value > 0 && limit_out) {
                *limit_out = (size_t)value;
            }
        }
        token = strtok(NULL, "&");
    }
}

static void parse_form_field(const char *payload, const char *key, char *output, size_t output_size) {
    if (!output || output_size == 0U) {
        return;
    }
    output[0] = '\0';
    if (!payload || !key) {
        return;
    }
    size_t key_len = strlen(key);
    const char *cursor = payload;
    while (*cursor) {
        const char *amp = strchr(cursor, '&');
        size_t segment_len = amp ? (size_t)(amp - cursor) : strlen(cursor);
        if (segment_len >= key_len + 1U && strncmp(cursor, key, key_len) == 0 && cursor[key_len] == '=') {
            size_t copy_len = segment_len - key_len - 1U;
            if (copy_len >= output_size) {
                copy_len = output_size - 1U;
            }
            memcpy(output, cursor + key_len + 1U, copy_len);
            output[copy_len] = '\0';
            url_decode(output);
            return;
        }
        if (!amp) {
            break;
        }
        cursor = amp + 1;
    }
}

static int require_admin_token(const char *headers, size_t header_len) {
    if (kolibri_admin_token[0] == '\0') {
        return 503;
    }
    char auth_value[256];
    if (extract_header_value(headers, header_len, "Authorization", auth_value, sizeof(auth_value)) != 0) {
        return 401;
    }
    const char *prefix = "Bearer ";
    size_t prefix_len = strlen(prefix);
    if (strncasecmp(auth_value, prefix, prefix_len) != 0) {
        return 401;
    }
    const char *token = auth_value + prefix_len;
    while (*token == ' ') {
        token++;
    }
    if (strcmp(token, kolibri_admin_token) != 0) {
        return 403;
    }
    return 0;
}

static ssize_t receive_http_request(int fd,
                                    char *buffer,
                                    size_t buffer_size,
                                    size_t *header_len_out,
                                    size_t *content_len_out) {
    if (!buffer || buffer_size == 0U) {
        return -1;
    }
    size_t total = 0U;
    size_t header_len = 0U;
    size_t content_length = 0U;
    int content_length_present = 0;
    while (total < buffer_size - 1U) {
        ssize_t received = recv(fd, buffer + total, buffer_size - 1U - total, 0);
        if (received < 0) {
            if (errno == EWOULDBLOCK || errno == EAGAIN) {
                return -2;
            }
            return -1;
        }
        if (received == 0) {
            break;
        }
        total += (size_t)received;
        buffer[total] = '\0';
        if (header_len == 0U) {
            char *marker = strstr(buffer, "\r\n\r\n");
            if (marker) {
                header_len = (size_t)(marker - buffer) + 4U;
                content_length = parse_content_length_header(buffer, header_len, &content_length_present);
                if (content_length > KOLIBRI_MAX_CONTENT_LENGTH) {
                    return -3;
                }
                if (total >= header_len + content_length) {
                    break;
                }
            }
        } else if (total >= header_len + content_length) {
            break;
        }
    }
    if (header_len == 0U) {
        return -4;
    }
    if (total >= buffer_size - 1U) {
        return -5;
    }
    if (total < header_len + content_length) {
        return -6;
    }
    (void)content_length_present;
    buffer[total] = '\0';
    if (header_len_out) {
        *header_len_out = header_len;
    }
    if (content_len_out) {
        *content_len_out = content_length;
    }
    return (ssize_t)total;
}

static int format_iso8601_utc(time_t value, char *output, size_t out_size) {
    if (!output || out_size == 0) {
        return -1;
    }
    if (value <= 0) {
        output[0] = '\0';
        return -1;
    }
    struct tm tm_value;
    if (!gmtime_r(&value, &tm_value)) {
        output[0] = '\0';
        return -1;
    }
    if (strftime(output, out_size, "%Y-%m-%dT%H:%M:%SZ", &tm_value) == 0) {
        output[0] = '\0';
        return -1;
    }
    return 0;
}

static void send_response(int client_fd, int status_code, const char *content_type, const char *body) {
    char header[256];
    int header_len = snprintf(header, sizeof(header),
                              "HTTP/1.1 %d %s\r\nContent-Type: %s\r\nContent-Length: %zu\r\nConnection: close\r\n\r\n",
                              status_code,
                              status_code == 200 ? "OK" : "Error",
                              content_type,
                              body ? strlen(body) : 0U);
    if (header_len > 0) {
        send(client_fd, header, (size_t)header_len, 0);
    }
    if (body && *body) {
        send(client_fd, body, strlen(body), 0);
    }
}

static size_t json_escape_char(char ch, char *output, size_t out_size) {
    if (!output || out_size == 0) {
        return 0;
    }
    switch (ch) {
    case '"':
    case '\\':
        if (out_size >= 2) {
            output[0] = '\\';
            output[1] = ch;
            return 2;
        }
        return 0;
    case '\n':
        if (out_size >= 2) {
            output[0] = '\\';
            output[1] = 'n';
            return 2;
        }
        return 0;
    case '\r':
        if (out_size >= 2) {
            output[0] = '\\';
            output[1] = 'r';
            return 2;
        }
        return 0;
    case '\t':
        if (out_size >= 2) {
            output[0] = '\\';
            output[1] = 't';
            return 2;
        }
        return 0;
    default:
        if ((unsigned char)ch < 0x20U) {
            if (out_size >= 6) {
                unsigned char value = (unsigned char)ch;
                snprintf(output, out_size, "\\u%04x", value);
                return 6;
            }
            return 0;
        }
        output[0] = ch;
        return 1;
    }
}

static void json_escape(const char *input, char *output, size_t out_size) {
    if (!output || out_size == 0) {
        return;
    }
    if (!input) {
        output[0] = '\0';
        return;
    }
    size_t out_index = 0;
    for (size_t i = 0; input[i] != '\0' && out_index + 1 < out_size; ++i) {
        size_t written = json_escape_char(input[i], output + out_index, out_size - out_index - 1U);
        if (written == 0) {
            break;
        }
        out_index += written;
    }
    output[out_index] = '\0';
}

static void build_directories_json(char *buffer, size_t buffer_size) {
    if (!buffer || buffer_size == 0) {
        return;
    }
    if (buffer_size < 3U) {
        buffer[0] = '\0';
        return;
    }
    size_t offset = 0U;
    buffer[offset++] = '[';
    for (size_t i = 0; i < kolibri_knowledge_directory_count; ++i) {
        if (offset + 2U >= buffer_size) {
            break;
        }
        if (i > 0U) {
            buffer[offset++] = ',';
            if (offset >= buffer_size) {
                break;
            }
        }
        buffer[offset++] = '"';
        if (offset >= buffer_size) {
            break;
        }
        char escaped[256];
        json_escape(kolibri_knowledge_directories[i], escaped, sizeof(escaped));
        size_t len = strlen(escaped);
        if (len > buffer_size - offset - 2U) {
            len = buffer_size - offset - 2U;
        }
        memcpy(buffer + offset, escaped, len);
        offset += len;
        if (offset < buffer_size) {
            buffer[offset++] = '"';
        }
    }
    if (offset >= buffer_size - 1U) {
        buffer[buffer_size - 1U] = '\0';
        return;
    }
    buffer[offset++] = ']';
    if (offset < buffer_size) {
        buffer[offset] = '\0';
    } else {
        buffer[buffer_size - 1U] = '\0';
    }
}

static void prometheus_escape_label(const char *input, char *output, size_t out_size) {
    if (!output || out_size == 0) {
        return;
    }
    if (!input) {
        output[0] = '\0';
        return;
    }
    size_t out_index = 0U;
    for (size_t i = 0; input[i] != '\0' && out_index + 1U < out_size; ++i) {
        char ch = input[i];
        if (ch == '\\' || ch == '"') {
            if (out_index + 2U >= out_size) {
                break;
            }
            output[out_index++] = '\\';
            output[out_index++] = ch;
        } else if (ch == '\n') {
            if (out_index + 2U >= out_size) {
                break;
            }
            output[out_index++] = '\\';
            output[out_index++] = 'n';
        } else {
            output[out_index++] = ch;
        }
    }
    output[out_index] = '\0';
}

#if 0
static void handle_client(int client_fd, const KolibriKnowledgeIndex *index) {
    char buffer[KOLIBRI_REQUEST_BUFFER];
    kolibri_requests_total += 1U;

    struct timeval timeout;
    timeout.tv_sec = 5;
    timeout.tv_usec = 0;
    setsockopt(client_fd, SOL_SOCKET, SO_RCVTIMEO, &timeout, sizeof(timeout));
    setsockopt(client_fd, SOL_SOCKET, SO_SNDTIMEO, &timeout, sizeof(timeout));

    size_t header_len = 0U;
    size_t content_len = 0U;
    ssize_t total = receive_http_request(client_fd, buffer, sizeof(buffer), &header_len, &content_len);
    if (total < 0) {
        if (total == -2) {
            send_response(client_fd, 408, "application/json", "{\"error\":\"timeout\"}");
        } else if (total == -3 || total == -5) {
            send_response(client_fd, 413, "application/json", "{\"error\":\"payload too large\"}");
        } else {
            send_response(client_fd, 400, "application/json", "{\"error\":\"bad request\"}");
        }
        return;
    }

    char *line_end = strstr(buffer, "\r\n");
    if (!line_end) {
        send_response(client_fd, 400, "application/json", "{\"error\":\"bad request\"}");
        return;
    }
    *line_end = '\0';

    char method[8];
    char *method_end = strchr(buffer, ' ');
    if (!method_end) {
        send_response(client_fd, 400, "application/json", "{\"error\":\"bad request\"}");
        return;
    }
    size_t method_len = (size_t)(method_end - buffer);
    if (method_len >= sizeof(method)) {
        method_len = sizeof(method) - 1U;
    }
    memcpy(method, buffer, method_len);
    method[method_len] = '\0';

    char *path_start = method_end + 1;
    char *version_start = strchr(path_start, ' ');
    if (!version_start) {
        send_response(client_fd, 400, "application/json", "{\"error\":\"bad request\"}");
        return;
    }
    *version_start = '\0';

    const char *header_start = line_end + 2;
    size_t header_bytes = header_len > (size_t)(header_start - buffer) ? header_len - (size_t)(header_start - buffer) : 0U;
    const char *body = buffer + header_len;

    size_t document_count = index ? kolibri_knowledge_index_document_count(index) : 0U;

    if (strcmp(method, "GET") == 0 &&
        (strcmp(path_start, "/healthz") == 0 || starts_with(path_start, "/api/knowledge/healthz"))) {
    *space = '\0';

    if (strcmp(path_start, "/healthz") == 0 ||
        starts_with(path_start, "/api/knowledge/healthz")) {
        char generated_iso[64];
        char bootstrap_iso[64];
        char generated_field[72];
        char bootstrap_field[72];
        if (format_iso8601_utc(kolibri_index_timestamp, generated_iso, sizeof(generated_iso)) == 0) {
            snprintf(generated_field, sizeof(generated_field), "\"%s\"", generated_iso);
        } else {
            strcpy(generated_field, "null");
        }
        if (format_iso8601_utc(kolibri_bootstrap_timestamp, bootstrap_iso, sizeof(bootstrap_iso)) == 0) {
            snprintf(bootstrap_field, sizeof(bootstrap_field), "\"%s\"", bootstrap_iso);
        } else {
            strcpy(bootstrap_field, "null");
        }
        double uptime = 0.0;
        if (kolibri_server_started_at > 0) {
            uptime = difftime(time(NULL), kolibri_server_started_at);
            if (uptime < 0.0) {
                uptime = 0.0;
            }
        }
        char directories_json[512];
        build_directories_json(directories_json, sizeof(directories_json));
        if (directories_json[0] == '\0') {
            strncpy(directories_json, "[]", sizeof(directories_json) - 1U);
            directories_json[sizeof(directories_json) - 1U] = '\0';
        }
        char key_origin_field[256];
        if (kolibri_hmac_key_origin[0] != '\0') {
            char escaped_origin[192];
            json_escape(kolibri_hmac_key_origin, escaped_origin, sizeof(escaped_origin));
            snprintf(key_origin_field, sizeof(key_origin_field), "\"%s\"", escaped_origin);
        } else {
            strcpy(key_origin_field, "null");
        }
        char escaped_source[128];
        json_escape(kolibri_index_source, escaped_source, sizeof(escaped_source));
        char escaped_cache[256];
        json_escape(kolibri_index_cache_dir, escaped_cache, sizeof(escaped_cache));
        char body_json[1280];
        int len = snprintf(body_json,
                           sizeof(body_json),
                           "{\"status\":\"ok\",\"documents\":%zu,\"generatedAt\":%s,\"bootstrapGeneratedAt\":%s,\"requests\":%zu,\"hits\":%zu,\"misses\":%zu,\"uptimeSeconds\":%.0f,\"keyOrigin\":%s,\"indexRoots\":%s,\"indexSource\":\"%s\",\"indexCache\":\"%s\"}",
                           document_count,
        char body[1024];
        int len = snprintf(body,
                           sizeof(body),
                           "{\"status\":\"ok\",\"documents\":%zu,\"generatedAt\":%s,"
                           "\"bootstrapGeneratedAt\":%s,\"requests\":%zu,\"hits\":%zu,\"misses\":%zu,"
                           "\"uptimeSeconds\":%.0f,\"keyOrigin\":%s,\"indexRoots\":%s}",
                           index->count,
                           generated_field,
                           bootstrap_field,
                           kolibri_requests_total,
                           kolibri_search_hits,
                           kolibri_search_misses,
                           uptime,
                           key_origin_field,
                           directories_json,
                           escaped_source,
                           escaped_cache);
        if (len < 0 || (size_t)len >= sizeof(body_json)) {
            send_response(client_fd, 500, "application/json", "{\"error\":\"internal\"}");
            return;
        }
        send_response(client_fd, 200, "application/json", body_json);
        return;
    }

    if (strcmp(method, "GET") == 0 &&
        (strcmp(path_start, "/metrics") == 0 || starts_with(path_start, "/api/knowledge/metrics"))) {
                           directories_json);
        if (len < 0 || (size_t)len >= sizeof(body)) {
            send_response(client_fd, 500, "application/json", "{\"error\":\"internal\"}");
            return;
        }
        send_response(client_fd, 200, "application/json", body);
        return;
    }

    if (strcmp(path_start, "/metrics") == 0 ||
        starts_with(path_start, "/api/knowledge/metrics")) {
        double bootstrap_generated = kolibri_bootstrap_timestamp > 0 ? (double)kolibri_bootstrap_timestamp : 0.0;
        double index_generated = kolibri_index_timestamp > 0 ? (double)kolibri_index_timestamp : 0.0;
        double uptime = 0.0;
        if (kolibri_server_started_at > 0) {
            uptime = difftime(time(NULL), kolibri_server_started_at);
            if (uptime < 0.0) {
                uptime = 0.0;
            }
        }
        char body_metrics[3072];
        int len = snprintf(body_metrics,
                           sizeof(body_metrics),
                           "# HELP kolibri_knowledge_documents Number of documents in knowledge index\n# TYPE kolibri_knowledge_documents gauge\nkolibri_knowledge_documents %zu\n# HELP kolibri_requests_total Total HTTP requests handled\n# TYPE kolibri_requests_total counter\nkolibri_requests_total %zu\n# HELP kolibri_search_hits_success Total search queries with results\n# TYPE kolibri_search_hits_success counter\nkolibri_search_hits_success %zu\n# HELP kolibri_search_misses_total Total search queries without results\n# TYPE kolibri_search_misses_total counter\nkolibri_search_misses_total %zu\n# HELP kolibri_bootstrap_generated_unixtime Timestamp of last bootstrap script generation\n# TYPE kolibri_bootstrap_generated_unixtime gauge\nkolibri_bootstrap_generated_unixtime %.0f\n# HELP kolibri_knowledge_generated_unixtime Timestamp of last knowledge index build\n# TYPE kolibri_knowledge_generated_unixtime gauge\nkolibri_knowledge_generated_unixtime %.0f\n# HELP kolibri_knowledge_uptime_seconds Knowledge server uptime\n# TYPE kolibri_knowledge_uptime_seconds gauge\nkolibri_knowledge_uptime_seconds %.0f\n# HELP kolibri_knowledge_key_length_bytes Length of configured HMAC key\n# TYPE kolibri_knowledge_key_length_bytes gauge\nkolibri_knowledge_key_length_bytes %zu\n# HELP kolibri_knowledge_directories_total Number of knowledge directories\n# TYPE kolibri_knowledge_directories_total gauge\nkolibri_knowledge_directories_total %zu\n",
                           document_count,
        char body[2048];
        int len = snprintf(body,
                           sizeof(body),
                           "# HELP kolibri_knowledge_documents Number of documents in knowledge index\n"
                           "# TYPE kolibri_knowledge_documents gauge\n"
                           "kolibri_knowledge_documents %zu\n"
                           "# HELP kolibri_requests_total Total HTTP requests handled\n"
                           "# TYPE kolibri_requests_total counter\n"
                           "kolibri_requests_total %zu\n"
                           "# HELP kolibri_search_hits_success Total search queries with results\n"
                           "# TYPE kolibri_search_hits_success counter\n"
                           "kolibri_search_hits_success %zu\n"
                           "# HELP kolibri_search_misses_total Total search queries without results\n"
                           "# TYPE kolibri_search_misses_total counter\n"
                           "kolibri_search_misses_total %zu\n"
                           "# HELP kolibri_bootstrap_generated_unixtime Timestamp of last bootstrap script generation\n"
                           "# TYPE kolibri_bootstrap_generated_unixtime gauge\n"
                           "kolibri_bootstrap_generated_unixtime %.0f\n"
                           "# HELP kolibri_knowledge_generated_unixtime Timestamp of last knowledge index build\n"
                           "# TYPE kolibri_knowledge_generated_unixtime gauge\n"
                           "kolibri_knowledge_generated_unixtime %.0f\n"
                           "# HELP kolibri_knowledge_uptime_seconds Knowledge server uptime\n"
                           "# TYPE kolibri_knowledge_uptime_seconds gauge\n"
                           "kolibri_knowledge_uptime_seconds %.0f\n"
                           "# HELP kolibri_knowledge_key_length_bytes Length of configured HMAC key\n"
                           "# TYPE kolibri_knowledge_key_length_bytes gauge\n"
                           "kolibri_knowledge_key_length_bytes %zu\n"
                           "# HELP kolibri_knowledge_directories_total Number of knowledge directories\n"
                           "# TYPE kolibri_knowledge_directories_total gauge\n"
                           "kolibri_knowledge_directories_total %zu\n",
                           index->count,
                           kolibri_requests_total,
                           kolibri_search_hits,
                           kolibri_search_misses,
                           bootstrap_generated,
                           index_generated,
                           uptime,
                           kolibri_hmac_key_len,
                           kolibri_knowledge_directory_count);
        if (len < 0 || (size_t)len >= sizeof(body_metrics)) {
        if (len < 0) {
            send_response(client_fd, 500, "text/plain", "error");
            return;
        }
        size_t offset = (size_t)len;
        for (size_t i = 0; i < kolibri_knowledge_directory_count && offset < sizeof(body_metrics); ++i) {
            char label[256];
            prometheus_escape_label(kolibri_knowledge_directories[i], label, sizeof(label));
            int written = snprintf(body_metrics + offset,
                                   sizeof(body_metrics) - offset,
                                   "kolibri_knowledge_directory_info{path=\"%s\"} 1\n",
                                   label);
            if (written < 0 || (size_t)written >= sizeof(body_metrics) - offset) {
                send_response(client_fd, 500, "text/plain", "error");
                return;
        for (size_t i = 0; i < kolibri_knowledge_directory_count; ++i) {
            char label[256];
            prometheus_escape_label(kolibri_knowledge_directories[i], label, sizeof(label));
            int written = snprintf(body + offset,
                                   sizeof(body) - offset,
                                   "kolibri_knowledge_directory_info{path=\"%s\"} 1\n",
                                   label);
            if (written < 0 || (size_t)written >= sizeof(body) - offset) {
                send_response(client_fd, 500, "text/plain", "error");
                return;
            }
            offset += (size_t)written;
        }
        if (kolibri_hmac_key_origin[0] != '\0') {
            char origin_label[256];
            prometheus_escape_label(kolibri_hmac_key_origin, origin_label, sizeof(origin_label));
            int written = snprintf(body + offset,
                                   sizeof(body) - offset,
                                   "kolibri_knowledge_hmac_key_info{origin=\"%s\"} 1\n",
                                   origin_label);
            if (written < 0 || (size_t)written >= sizeof(body) - offset) {
                send_response(client_fd, 500, "text/plain", "error");
                return;
            }
            offset += (size_t)written;
        }
        send_response(client_fd, 200, "text/plain; version=0.0.4", body);
        return;
    }

    if (starts_with(path_start, "/api/knowledge/feedback")) {
        /* Very simple GET handler: /api/knowledge/feedback?rating=good|bad&q=...&a=... */
        char q[512];
        size_t dummy = 0U;
        parse_query(path_start, q, sizeof(q), &dummy);
        /* Extract rating and answer from query string */
        const char *rating = NULL;
        const char *answer = NULL;
        const char *params = strchr(path_start, '?');
        if (params) {
            char tmp[1024];
            strncpy(tmp, params + 1, sizeof(tmp) - 1U);
            tmp[sizeof(tmp) - 1U] = '\0';
            char *tok = strtok(tmp, "&");
            while (tok) {
                if (starts_with(tok, "rating=")) {
                    rating = tok + 7;
                } else if (starts_with(tok, "a=")) {
                    answer = tok + 2;
                }
                tok = strtok(NULL, "&");
            }
            offset += (size_t)written;
        }
        if (kolibri_hmac_key_origin[0] != '\0') {
            char origin_label[256];
            prometheus_escape_label(kolibri_hmac_key_origin, origin_label, sizeof(origin_label));
            int written = snprintf(body_metrics + offset,
                                   sizeof(body_metrics) - offset,
                                   "kolibri_knowledge_hmac_key_info{origin=\"%s\"} 1\n",
                                   origin_label);
            if (written < 0 || (size_t)written >= sizeof(body_metrics) - offset) {
                send_response(client_fd, 500, "text/plain", "error");
                return;
            }
            offset += (size_t)written;
        }
        send_response(client_fd, 200, "text/plain; version=0.0.4", body_metrics);
        return;
    }

    if (strcmp(path_start, "/api/knowledge/feedback") == 0) {
        if (strcmp(method, "POST") != 0) {
            send_response(client_fd, 405, "application/json", "{\"error\":\"method not allowed\"}");
            return;
        }
        int auth_status = require_admin_token(header_start, header_bytes);
        if (auth_status != 0) {
            if (auth_status == 503) {
                send_response(client_fd, 503, "application/json", "{\"error\":\"admin token not configured\"}");
            } else if (auth_status == 401) {
                send_response(client_fd, 401, "application/json", "{\"error\":\"unauthorized\"}");
            } else {
                send_response(client_fd, 403, "application/json", "{\"error\":\"forbidden\"}");
            }
            return;
        }
        time_t now = time(NULL);
        if (!rate_limiter_allow(&kolibri_feedback_rate, now, KOLIBRI_RATE_LIMIT_BURST)) {
            send_response(client_fd, 429, "application/json", "{\"error\":\"rate limited\"}");
            return;
        }
        char rating[64];
        char question[512];
        char answer[512];
        parse_form_field(body, "rating", rating, sizeof(rating));
        parse_form_field(body, "q", question, sizeof(question));
        parse_form_field(body, "a", answer, sizeof(answer));
        char payload[512];
        snprintf(payload,
                 sizeof(payload),
                 "rating=%.*s q=%.*s a=%.*s",
                 64,
                 rating,
                 192,
                 question,
                 192,
                 answer);
        url_decode(decoded_q);
        const char *rating_value = rating ? rating : "unknown";
        char payload[512];
        int remaining = (int)sizeof(payload) - 1 - 13; /* rating= + q= + a= */
        if (remaining < 0) {
            remaining = 0;
        }
        int rating_limit = remaining > 64 ? 64 : remaining;
        remaining -= rating_limit;
        if (remaining < 0) {
            remaining = 0;
        }
        int q_limit = remaining > 0 ? remaining / 2 : 0;
        int a_limit = remaining - q_limit;
        snprintf(payload,
                 sizeof(payload),
                 "rating=%.*s q=%.*s a=%.*s",
                 rating_limit,
                 rating_value,
                 q_limit,
                 decoded_q,
                 a_limit,
                 decoded_a);
        knowledge_record_event("USER_FEEDBACK", payload);
        send_response(client_fd, 200, "application/json", "{\"status\":\"ok\"}");
        return;
    }

    if (strcmp(path_start, "/api/knowledge/teach") == 0) {
        if (strcmp(method, "POST") != 0) {
            send_response(client_fd, 405, "application/json", "{\"error\":\"method not allowed\"}");
            return;
        }
        int auth_status = require_admin_token(header_start, header_bytes);
        if (auth_status != 0) {
            if (auth_status == 503) {
                send_response(client_fd, 503, "application/json", "{\"error\":\"admin token not configured\"}");
            } else if (auth_status == 401) {
                send_response(client_fd, 401, "application/json", "{\"error\":\"unauthorized\"}");
            } else {
                send_response(client_fd, 403, "application/json", "{\"error\":\"forbidden\"}");
            }
            return;
        }
        time_t now = time(NULL);
        if (!rate_limiter_allow(&kolibri_teach_rate, now, KOLIBRI_RATE_LIMIT_BURST)) {
            send_response(client_fd, 429, "application/json", "{\"error\":\"rate limited\"}");
            return;
        }
        char question[512];
        char answer[512];
        parse_form_field(body, "q", question, sizeof(question));
        parse_form_field(body, "a", answer, sizeof(answer));
        if (question[0] == '\0' || answer[0] == '\0') {
        url_decode(qbuf);
        url_decode(abuf);
        if (qbuf[0] != '\0' && abuf[0] != '\0') {
            char payload[512];
            int remaining = (int)sizeof(payload) - 1 - 5; /* q= + a= */
            if (remaining < 0) {
                remaining = 0;
            }
            int q_limit = remaining > 0 ? remaining / 2 : 0;
            int a_limit = remaining - q_limit;
            snprintf(payload,
                     sizeof(payload),
                     "q=%.*s a=%.*s",
                     q_limit,
                     qbuf,
                     a_limit,
                     abuf);
            knowledge_record_event("TEACH", payload);
            send_response(client_fd, 200, "application/json", "{\"status\":\"ok\"}");
        } else {
            send_response(client_fd, 400, "application/json", "{\"error\":\"missing q or a\"}");
            return;
        }
        char payload[512];
        snprintf(payload,
                 sizeof(payload),
                 "q=%.*s a=%.*s",
                 200,
                 question,
                 200,
                 answer);
        knowledge_record_event("TEACH", payload);
        send_response(client_fd, 200, "application/json", "{\"status\":\"ok\"}");
        return;
    }

    if (!(strcmp(method, "GET") == 0 && starts_with(path_start, "/api/knowledge/search"))) {
        send_response(client_fd, 404, "application/json", "{\"error\":\"not found\"}");
        return;
    }

    char query[512];
    size_t limit = 3U;
    parse_query(path_start, query, sizeof(query), &limit);
    if (!*query || !index) {
        kolibri_search_misses += 1U;
        send_response(client_fd, 200, "application/json", "{\"snippets\":[]}");
        return;
    }

    if (limit > 16U) {
        limit = 16U;
    }

    size_t indices[16];
    float scores[16];
    size_t result_count = 0U;
    int search_err = kolibri_knowledge_index_search(index, query, limit, indices, scores, &result_count);
    if (search_err != 0) {
        send_response(client_fd, 500, "application/json", "{\"error\":\"search failed\"}");
        return;
    }

    char response[KOLIBRI_RESPONSE_BUFFER];
    size_t offset = 0U;
    offset += (size_t)snprintf(response + offset, sizeof(response) - offset, "{\"snippets\":[");
    for (size_t i = 0; i < result_count && offset < sizeof(response); ++i) {
        const KolibriKnowledgeDoc *doc = kolibri_knowledge_index_document(index, indices[i]);
        if (!doc) {
            continue;
        }
        const char *separator = (i + 1U < result_count) ? "," : "";
        char id_buf[256];
        char title_buf[512];
        char content_buf[1024];
        char source_buf[512];
        json_escape(doc->id ? doc->id : "", id_buf, sizeof(id_buf));
        json_escape(doc->title ? doc->title : "", title_buf, sizeof(title_buf));
        json_escape(doc->content ? doc->content : "", content_buf, sizeof(content_buf));
        json_escape(doc->source ? doc->source : "", source_buf, sizeof(source_buf));
        offset += (size_t)snprintf(response + offset,
                                   sizeof(response) - offset,
                                   "{\"id\":\"%s\",\"title\":\"%s\",\"content\":\"%s\",\"source\":\"%s\",\"score\":%.3f}%s",
                                   id_buf,
                                   title_buf,
                                   content_buf,
                                   source_buf,
                                   scores[i],
                                   separator);
    }
    if (result_count == 0U) {
        kolibri_search_misses += 1U;
    } else {
        kolibri_search_hits += 1U;
    }

    if (offset >= sizeof(response) - 2U) {
        offset = sizeof(response) - 3U;
    }
    offset += (size_t)snprintf(response + offset, sizeof(response) - offset, "]}");
    response[sizeof(response) - 1U] = '\0';

    send_response(client_fd, 200, "application/json", response);

    if (kolibri_swarm_ready) {
        double normalized = result_count > 0U
                                 ? 0.6 + fmin((double)result_count, (double)limit) / ((double)limit + 1.0) * 0.4
                                 : -0.35;
        kolibri_swarm_record_local_activity(&kolibri_swarm, query, normalized);
    }

    if (kolibri_genome_ready) {
        char ask_payload[512];
        int query_limit = (int)sizeof(ask_payload) - 3;
        if (query_limit < 0) {
            query_limit = 0;
        }
        snprintf(ask_payload, sizeof(ask_payload), "q=%.*s", query_limit, query);
        knowledge_record_event("ASK", ask_payload);
        size_t replay = result_count < 3U ? result_count : 3U;
        for (size_t i = 0; i < replay; ++i) {
            const KolibriKnowledgeDoc *doc = kolibri_knowledge_index_document(index, indices[i]);
            if (!doc) {
                continue;
            }
            const char *answer_src = doc->content ? doc->content : "";
            char *preview = snippet_preview(answer_src, 200U);
            char teach_payload[512];
            int remaining = (int)sizeof(teach_payload) - 1 - 5;
            if (remaining < 0) {
                remaining = 0;
            }
            int teach_q_limit = remaining > 0 ? remaining / 2 : 0;
            int teach_a_limit = remaining - teach_q_limit;
            snprintf(teach_payload,
                     sizeof(teach_payload),
                     "q=%.*s a=%.*s",
                     teach_q_limit,
                     query,
                     teach_a_limit,
                     preview ? preview : "");
            knowledge_record_event("TEACH", teach_payload);
            free(preview);
        }
    }
#endif
<<<<<<< HEAD

static void handle_client(int client_fd, const KolibriKnowledgeIndex *index) {
    char buffer[KOLIBRI_REQUEST_BUFFER];
    kolibri_requests_total += 1U;

    struct timeval timeout;
    timeout.tv_sec = 5;
    timeout.tv_usec = 0;
    setsockopt(client_fd, SOL_SOCKET, SO_RCVTIMEO, &timeout, sizeof(timeout));
    setsockopt(client_fd, SOL_SOCKET, SO_SNDTIMEO, &timeout, sizeof(timeout));

    size_t header_len = 0U;
    size_t content_len = 0U;
    ssize_t total = receive_http_request(client_fd, buffer, sizeof(buffer), &header_len, &content_len);
    if (total < 0) {
        if (total == -2) {
            send_response(client_fd, 408, "application/json", "{\"error\":\"timeout\"}");
        } else if (total == -3 || total == -5) {
            send_response(client_fd, 413, "application/json", "{\"error\":\"payload too large\"}");
        } else {
            send_response(client_fd, 400, "application/json", "{\"error\":\"bad request\"}");
        }
        return;
    }

    char *line_end = strstr(buffer, "\r\n");
    if (!line_end) {
        send_response(client_fd, 400, "application/json", "{\"error\":\"bad request\"}");
        return;
    }
    *line_end = '\0';

    char method[8];
    char *method_end = strchr(buffer, ' ');
    if (!method_end) {
        send_response(client_fd, 400, "application/json", "{\"error\":\"bad request\"}");
        return;
    }
    size_t method_len = (size_t)(method_end - buffer);
    if (method_len >= sizeof(method)) {
        method_len = sizeof(method) - 1U;
    }
    memcpy(method, buffer, method_len);
    method[method_len] = '\0';

    char *path_start = method_end + 1;
    char *version_start = strchr(path_start, ' ');
    if (!version_start) {
        send_response(client_fd, 400, "application/json", "{\"error\":\"bad request\"}");
        return;
    }
    *version_start = '\0';

    const char *header_start = line_end + 2;
    size_t header_bytes = header_len > (size_t)(header_start - buffer) ? header_len - (size_t)(header_start - buffer) : 0U;
    const char *body = buffer + header_len;

    size_t document_count = index ? kolibri_knowledge_index_document_count(index) : 0U;

    if (strcmp(method, "GET") == 0 &&
        (strcmp(path_start, "/healthz") == 0 || starts_with(path_start, "/api/knowledge/healthz"))) {
        char generated_iso[64];
        char bootstrap_iso[64];
        char generated_field[72];
        char bootstrap_field[72];
        if (format_iso8601_utc(kolibri_index_timestamp, generated_iso, sizeof(generated_iso)) == 0) {
            snprintf(generated_field, sizeof(generated_field), "\"%s\"", generated_iso);
        } else {
            strcpy(generated_field, "null");
        }
        if (format_iso8601_utc(kolibri_bootstrap_timestamp, bootstrap_iso, sizeof(bootstrap_iso)) == 0) {
            snprintf(bootstrap_field, sizeof(bootstrap_field), "\"%s\"", bootstrap_iso);
        } else {
            strcpy(bootstrap_field, "null");
        }
        double uptime = 0.0;
        if (kolibri_server_started_at > 0) {
            uptime = difftime(time(NULL), kolibri_server_started_at);
            if (uptime < 0.0) {
                uptime = 0.0;
            }
        }
        char directories_json[512];
        build_directories_json(directories_json, sizeof(directories_json));
        if (directories_json[0] == '\0') {
            strncpy(directories_json, "[]", sizeof(directories_json) - 1U);
            directories_json[sizeof(directories_json) - 1U] = '\0';
        }
        char key_origin_field[256];
        if (kolibri_hmac_key_origin[0] != '\0') {
            char escaped_origin[192];
            json_escape(kolibri_hmac_key_origin, escaped_origin, sizeof(escaped_origin));
            snprintf(key_origin_field, sizeof(key_origin_field), "\"%s\"", escaped_origin);
        } else {
            strcpy(key_origin_field, "null");
        }
        char escaped_source[128];
        json_escape(kolibri_index_source, escaped_source, sizeof(escaped_source));
        char escaped_cache[256];
        json_escape(kolibri_index_cache_dir, escaped_cache, sizeof(escaped_cache));
        char body_json[1280];
        int len = snprintf(body_json,
                           sizeof(body_json),
                           "{\"status\":\"ok\",\"documents\":%zu,\"generatedAt\":%s,\"bootstrapGeneratedAt\":%s,"
                           "\"requests\":%zu,\"hits\":%zu,\"misses\":%zu,\"uptimeSeconds\":%.0f,\"keyOrigin\":%s,\"indexRoots\":%s,\"indexSource\":\"%s\",\"indexCache\":\"%s\"}",
                           document_count,
                           generated_field,
                           bootstrap_field,
                           kolibri_requests_total,
                           kolibri_search_hits,
                           kolibri_search_misses,
                           uptime,
                           key_origin_field,
                           directories_json,
                           escaped_source,
                           escaped_cache);
        if (len < 0 || (size_t)len >= sizeof(body_json)) {
            send_response(client_fd, 500, "application/json", "{\"error\":\"internal\"}");
            return;
        }
        send_response(client_fd, 200, "application/json", body_json);
        return;
    }

    if (strcmp(method, "GET") == 0 &&
        (strcmp(path_start, "/metrics") == 0 || starts_with(path_start, "/api/knowledge/metrics"))) {
        double bootstrap_generated = kolibri_bootstrap_timestamp > 0 ? (double)kolibri_bootstrap_timestamp : 0.0;
        double index_generated = kolibri_index_timestamp > 0 ? (double)kolibri_index_timestamp : 0.0;
        double uptime = 0.0;
        if (kolibri_server_started_at > 0) {
            uptime = difftime(time(NULL), kolibri_server_started_at);
            if (uptime < 0.0) {
                uptime = 0.0;
            }
        }
        char body_metrics[4096];
        int len = snprintf(body_metrics,
                           sizeof(body_metrics),
                           "# HELP kolibri_knowledge_documents Number of documents in knowledge index\n"
                           "# TYPE kolibri_knowledge_documents gauge\n"
                           "kolibri_knowledge_documents %zu\n"
                           "# HELP kolibri_requests_total Total HTTP requests handled\n"
                           "# TYPE kolibri_requests_total counter\n"
                           "kolibri_requests_total %zu\n"
                           "# HELP kolibri_search_hits_success Total search queries with results\n"
                           "# TYPE kolibri_search_hits_success counter\n"
                           "kolibri_search_hits_success %zu\n"
                           "# HELP kolibri_search_misses_total Total search queries without results\n"
                           "# TYPE kolibri_search_misses_total counter\n"
                           "kolibri_search_misses_total %zu\n"
                           "# HELP kolibri_bootstrap_generated_unixtime Timestamp of last bootstrap script generation\n"
                           "# TYPE kolibri_bootstrap_generated_unixtime gauge\n"
                           "kolibri_bootstrap_generated_unixtime %.0f\n"
                           "# HELP kolibri_knowledge_generated_unixtime Timestamp of last knowledge index build\n"
                           "# TYPE kolibri_knowledge_generated_unixtime gauge\n"
                           "kolibri_knowledge_generated_unixtime %.0f\n"
                           "# HELP kolibri_knowledge_uptime_seconds Knowledge server uptime\n"
                           "# TYPE kolibri_knowledge_uptime_seconds gauge\n"
                           "kolibri_knowledge_uptime_seconds %.0f\n"
                           "# HELP kolibri_knowledge_key_length_bytes Length of configured HMAC key\n"
                           "# TYPE kolibri_knowledge_key_length_bytes gauge\n"
                           "kolibri_knowledge_key_length_bytes %zu\n"
                           "# HELP kolibri_knowledge_directories_total Number of knowledge directories\n"
                           "# TYPE kolibri_knowledge_directories_total gauge\n"
                           "kolibri_knowledge_directories_total %zu\n",
                           document_count,
                           kolibri_requests_total,
                           kolibri_search_hits,
                           kolibri_search_misses,
                           bootstrap_generated,
                           index_generated,
                           uptime,
                           kolibri_hmac_key_len,
                           kolibri_knowledge_directory_count);
        if (len < 0) {
            send_response(client_fd, 500, "text/plain", "error");
            return;
        }
        size_t offset = (size_t)len;
        for (size_t i = 0; i < kolibri_knowledge_directory_count && offset < sizeof(body_metrics); ++i) {
            char label[256];
            prometheus_escape_label(kolibri_knowledge_directories[i], label, sizeof(label));
            int written = snprintf(body_metrics + offset,
                                   sizeof(body_metrics) - offset,
                                   "kolibri_knowledge_directory_info{path=\"%s\"} 1\n",
                                   label);
            if (written < 0 || (size_t)written >= sizeof(body_metrics) - offset) {
                send_response(client_fd, 500, "text/plain", "error");
                return;
            }
            offset += (size_t)written;
        }
        if (kolibri_hmac_key_origin[0] != '\0') {
            char origin_label[256];
            prometheus_escape_label(kolibri_hmac_key_origin, origin_label, sizeof(origin_label));
            int written = snprintf(body_metrics + offset,
                                   sizeof(body_metrics) - offset,
                                   "kolibri_knowledge_hmac_key_info{origin=\"%s\"} 1\n",
                                   origin_label);
            if (written < 0 || (size_t)written >= sizeof(body_metrics) - offset) {
                send_response(client_fd, 500, "text/plain", "error");
                return;
            }
            offset += (size_t)written;
        }
        send_response(client_fd, 200, "text/plain; version=0.0.4", body_metrics);
        return;
    }

    if (strcmp(method, "POST") == 0 && strcmp(path_start, "/api/knowledge/feedback") == 0) {
        int auth_status = require_admin_token(header_start, header_bytes);
        if (auth_status != 0) {
            if (auth_status == 503) {
                send_response(client_fd, 503, "application/json", "{\"error\":\"admin token not configured\"}");
            } else if (auth_status == 401) {
                send_response(client_fd, 401, "application/json", "{\"error\":\"unauthorized\"}");
            } else {
                send_response(client_fd, 403, "application/json", "{\"error\":\"forbidden\"}");
            }
            return;
        }
        time_t now = time(NULL);
        if (!rate_limiter_allow(&kolibri_feedback_rate, now, KOLIBRI_RATE_LIMIT_BURST)) {
            send_response(client_fd, 429, "application/json", "{\"error\":\"rate limited\"}");
            return;
        }
        char rating[64];
        char question[512];
        char answer[512];
        parse_form_field(body, "rating", rating, sizeof(rating));
        parse_form_field(body, "q", question, sizeof(question));
        parse_form_field(body, "a", answer, sizeof(answer));
        char decoded_q[512];
        char decoded_a[512];
        strncpy(decoded_q, question, sizeof(decoded_q) - 1U);
        decoded_q[sizeof(decoded_q) - 1U] = '\0';
        strncpy(decoded_a, answer, sizeof(decoded_a) - 1U);
        decoded_a[sizeof(decoded_a) - 1U] = '\0';
        url_decode(decoded_q);
        url_decode(decoded_a);
        const char *rating_value = rating[0] ? rating : "unknown";
        char payload[512];
        snprintf(payload,
                 sizeof(payload),
                 "rating=%.*s q=%.*s a=%.*s",
                 64,
                 rating_value,
                 192,
                 decoded_q,
                 192,
                 decoded_a);
        knowledge_record_event("USER_FEEDBACK", payload);
        send_response(client_fd, 200, "application/json", "{\"status\":\"ok\"}");
        return;
    }

    if (strcmp(method, "POST") == 0 && strcmp(path_start, "/api/knowledge/teach") == 0) {
        int auth_status = require_admin_token(header_start, header_bytes);
        if (auth_status != 0) {
            if (auth_status == 503) {
                send_response(client_fd, 503, "application/json", "{\"error\":\"admin token not configured\"}");
            } else if (auth_status == 401) {
                send_response(client_fd, 401, "application/json", "{\"error\":\"unauthorized\"}");
            } else {
                send_response(client_fd, 403, "application/json", "{\"error\":\"forbidden\"}");
            }
            return;
        }
        time_t now = time(NULL);
        if (!rate_limiter_allow(&kolibri_teach_rate, now, KOLIBRI_RATE_LIMIT_BURST)) {
            send_response(client_fd, 429, "application/json", "{\"error\":\"rate limited\"}");
            return;
        }
        char question[512];
        char answer[512];
        parse_form_field(body, "q", question, sizeof(question));
        parse_form_field(body, "a", answer, sizeof(answer));
        if (question[0] == '\0' || answer[0] == '\0') {
            send_response(client_fd, 400, "application/json", "{\"error\":\"missing q or a\"}");
            return;
        }
        char payload[512];
        snprintf(payload, sizeof(payload), "q=%.*s a=%.*s", 200, question, 200, answer);
        knowledge_record_event("TEACH", payload);
        send_response(client_fd, 200, "application/json", "{\"status\":\"ok\"}");
        return;
    }

    if (!(strcmp(method, "GET") == 0 && starts_with(path_start, "/api/knowledge/search"))) {
        send_response(client_fd, 404, "application/json", "{\"error\":\"not found\"}");
        return;
    }

    char query[512];
    size_t limit = 3U;
    parse_query(path_start, query, sizeof(query), &limit);
    if (!*query || !index) {
        kolibri_search_misses += 1U;
        send_response(client_fd, 200, "application/json", "{\"snippets\":[]}");
        return;
    }
    if (limit > 16U) {
        limit = 16U;
    }

    size_t indices[16];
    float scores[16];
    size_t result_count = 0U;
    int search_err = kolibri_knowledge_index_search(index, query, limit, indices, scores, &result_count);
    if (search_err != 0) {
        send_response(client_fd, 500, "application/json", "{\"error\":\"search failed\"}");
        return;
    }

    char response[KOLIBRI_RESPONSE_BUFFER];
    size_t offset = 0U;
    offset += (size_t)snprintf(response + offset, sizeof(response) - offset, "{\"snippets\":[");
    for (size_t i = 0; i < result_count && offset < sizeof(response); ++i) {
        const KolibriKnowledgeDoc *doc = kolibri_knowledge_index_document(index, indices[i]);
        if (!doc) {
            continue;
        }
        const char *separator = (i + 1U < result_count) ? "," : "";
        char id_buf[256];
        char title_buf[512];
        char content_buf[1024];
        char source_buf[512];
        json_escape(doc->id ? doc->id : "", id_buf, sizeof(id_buf));
        json_escape(doc->title ? doc->title : "", title_buf, sizeof(title_buf));
        json_escape(doc->content ? doc->content : "", content_buf, sizeof(content_buf));
        json_escape(doc->source ? doc->source : "", source_buf, sizeof(source_buf));
        offset += (size_t)snprintf(response + offset,
                                   sizeof(response) - offset,
                                   "{\"id\":\"%s\",\"title\":\"%s\",\"content\":\"%s\",\"source\":\"%s\",\"score\":%.3f}%s",
                                   id_buf,
                                   title_buf,
                                   content_buf,
                                   source_buf,
                                   scores[i],
                                   separator);
    }
    if (result_count == 0U) {
        kolibri_search_misses += 1U;
    } else {
        kolibri_search_hits += 1U;
    }

    if (offset >= sizeof(response) - 2U) {
        offset = sizeof(response) - 3U;
    }
    offset += (size_t)snprintf(response + offset, sizeof(response) - offset, "]}");
    response[sizeof(response) - 1U] = '\0';

    send_response(client_fd, 200, "application/json", response);

    if (kolibri_genome_ready) {
        char ask_payload[512];
        int query_limit = (int)sizeof(ask_payload) - 3;
        if (query_limit < 0) {
            query_limit = 0;
        }
        snprintf(ask_payload, sizeof(ask_payload), "q=%.*s", query_limit, query);
        knowledge_record_event("ASK", ask_payload);
        size_t replay = result_count < 3U ? result_count : 3U;
        for (size_t i = 0; i < replay; ++i) {
            const KolibriKnowledgeDoc *doc = kolibri_knowledge_index_document(index, indices[i]);
            if (!doc) {
                continue;
            }
            const char *answer_src = doc->content ? doc->content : "";
            char *preview = snippet_preview(answer_src, 200U);
            char teach_payload[512];
            int remaining = (int)sizeof(teach_payload) - 1 - 5;
            if (remaining < 0) {
                remaining = 0;
            }
            int teach_q_limit = remaining > 0 ? remaining / 2 : 0;
            int teach_a_limit = remaining - teach_q_limit;
            snprintf(teach_payload,
                     sizeof(teach_payload),
                     "q=%.*s a=%.*s",
                     teach_q_limit,
                     query,
                     teach_a_limit,
                     preview ? preview : "");
            knowledge_record_event("TEACH", teach_payload);
            free(preview);
        }
    }
}

#if 0
int main(int argc, char **argv) {
    kolibri_server_started_at = time(NULL);

    apply_environment_configuration();
    int cli_status = apply_cli_arguments(argc, argv);
    if (cli_status > 0) {
        free_knowledge_directories();
        return 0;
    }
    if (cli_status < 0) {
        free_knowledge_directories();
        return 1;
    }
=======

static void handle_client(int client_fd, const KolibriKnowledgeIndex *index) {
    char buffer[KOLIBRI_REQUEST_BUFFER];
    kolibri_requests_total += 1U;
>>>>>>> 0a7bf594

    struct timeval timeout;
    timeout.tv_sec = 5;
    timeout.tv_usec = 0;
    setsockopt(client_fd, SOL_SOCKET, SO_RCVTIMEO, &timeout, sizeof(timeout));
    setsockopt(client_fd, SOL_SOCKET, SO_SNDTIMEO, &timeout, sizeof(timeout));

    size_t header_len = 0U;
    size_t content_len = 0U;
    ssize_t total = receive_http_request(client_fd, buffer, sizeof(buffer), &header_len, &content_len);
    if (total < 0) {
        if (total == -2) {
            send_response(client_fd, 408, "application/json", "{\"error\":\"timeout\"}");
        } else if (total == -3 || total == -5) {
            send_response(client_fd, 413, "application/json", "{\"error\":\"payload too large\"}");
        } else {
            send_response(client_fd, 400, "application/json", "{\"error\":\"bad request\"}");
        }
        return;
    }

    char *line_end = strstr(buffer, "\r\n");
    if (!line_end) {
        send_response(client_fd, 400, "application/json", "{\"error\":\"bad request\"}");
        return;
    }
    *line_end = '\0';

    char method[8];
    char *method_end = strchr(buffer, ' ');
    if (!method_end) {
        send_response(client_fd, 400, "application/json", "{\"error\":\"bad request\"}");
        return;
    }
    size_t method_len = (size_t)(method_end - buffer);
    if (method_len >= sizeof(method)) {
        method_len = sizeof(method) - 1U;
    }
    memcpy(method, buffer, method_len);
    method[method_len] = '\0';

    char *path_start = method_end + 1;
    char *version_start = strchr(path_start, ' ');
    if (!version_start) {
        send_response(client_fd, 400, "application/json", "{\"error\":\"bad request\"}");
        return;
    }
    *version_start = '\0';

    const char *header_start = line_end + 2;
    size_t header_bytes = header_len > (size_t)(header_start - buffer) ? header_len - (size_t)(header_start - buffer) : 0U;
    const char *body = buffer + header_len;

    size_t document_count = index ? kolibri_knowledge_index_document_count(index) : 0U;

    if (strcmp(method, "GET") == 0 &&
        (strcmp(path_start, "/api/swarm/status") == 0 || strcmp(path_start, "/swarm/status") == 0)) {
        if (!kolibri_swarm_ready) {
            send_response(client_fd, 503, "application/json", "{\"error\":\"swarm unavailable\"}");
            return;
        }
        char status_body[4096];
        if (kolibri_swarm_format_status(&kolibri_swarm, status_body, sizeof(status_body)) != 0) {
            send_response(client_fd, 500, "application/json", "{\"error\":\"swarm status error\"}");
            return;
        }
        send_response(client_fd, 200, "application/json", status_body);
        return;
    }

    if (strcmp(method, "GET") == 0 &&
        (strcmp(path_start, "/healthz") == 0 || starts_with(path_start, "/api/knowledge/healthz"))) {
        char generated_iso[64];
        char bootstrap_iso[64];
        char generated_field[72];
        char bootstrap_field[72];
        if (format_iso8601_utc(kolibri_index_timestamp, generated_iso, sizeof(generated_iso)) == 0) {
            snprintf(generated_field, sizeof(generated_field), "\"%s\"", generated_iso);
        } else {
            strcpy(generated_field, "null");
        }
        if (format_iso8601_utc(kolibri_bootstrap_timestamp, bootstrap_iso, sizeof(bootstrap_iso)) == 0) {
            snprintf(bootstrap_field, sizeof(bootstrap_field), "\"%s\"", bootstrap_iso);
        } else {
            strcpy(bootstrap_field, "null");
        }
        double uptime = 0.0;
        if (kolibri_server_started_at > 0) {
            uptime = difftime(time(NULL), kolibri_server_started_at);
            if (uptime < 0.0) {
                uptime = 0.0;
            }
        }
        char directories_json[512];
        build_directories_json(directories_json, sizeof(directories_json));
        if (directories_json[0] == '\0') {
            strncpy(directories_json, "[]", sizeof(directories_json) - 1U);
            directories_json[sizeof(directories_json) - 1U] = '\0';
        }
        char key_origin_field[256];
        if (kolibri_hmac_key_origin[0] != '\0') {
            char escaped_origin[192];
            json_escape(kolibri_hmac_key_origin, escaped_origin, sizeof(escaped_origin));
            snprintf(key_origin_field, sizeof(key_origin_field), "\"%s\"", escaped_origin);
        } else {
            strcpy(key_origin_field, "null");
        }
        char escaped_source[128];
        json_escape(kolibri_index_source, escaped_source, sizeof(escaped_source));
        char escaped_cache[256];
        json_escape(kolibri_index_cache_dir, escaped_cache, sizeof(escaped_cache));
        char body_json[1280];
        int len = snprintf(body_json,
                           sizeof(body_json),
                           "{\"status\":\"ok\",\"documents\":%zu,\"generatedAt\":%s,\"bootstrapGeneratedAt\":%s,"
                           "\"requests\":%zu,\"hits\":%zu,\"misses\":%zu,\"uptimeSeconds\":%.0f,\"keyOrigin\":%s,\"indexRoots\":%s,\"indexSource\":\"%s\",\"indexCache\":\"%s\"}",
                           document_count,
                           generated_field,
                           bootstrap_field,
                           kolibri_requests_total,
                           kolibri_search_hits,
                           kolibri_search_misses,
                           uptime,
                           key_origin_field,
                           directories_json,
                           escaped_source,
                           escaped_cache);
        if (len < 0 || (size_t)len >= sizeof(body_json)) {
            send_response(client_fd, 500, "application/json", "{\"error\":\"internal\"}");
            return;
        }
        send_response(client_fd, 200, "application/json", body_json);
        return;
    }

    if (strcmp(method, "GET") == 0 &&
        (strcmp(path_start, "/metrics") == 0 || starts_with(path_start, "/api/knowledge/metrics"))) {
        double bootstrap_generated = kolibri_bootstrap_timestamp > 0 ? (double)kolibri_bootstrap_timestamp : 0.0;
        double index_generated = kolibri_index_timestamp > 0 ? (double)kolibri_index_timestamp : 0.0;
        double uptime = 0.0;
        if (kolibri_server_started_at > 0) {
            uptime = difftime(time(NULL), kolibri_server_started_at);
            if (uptime < 0.0) {
                uptime = 0.0;
            }
        }
        char body_metrics[4096];
        int len = snprintf(body_metrics,
                           sizeof(body_metrics),
                           "# HELP kolibri_knowledge_documents Number of documents in knowledge index\n"
                           "# TYPE kolibri_knowledge_documents gauge\n"
                           "kolibri_knowledge_documents %zu\n"
                           "# HELP kolibri_requests_total Total HTTP requests handled\n"
                           "# TYPE kolibri_requests_total counter\n"
                           "kolibri_requests_total %zu\n"
                           "# HELP kolibri_search_hits_success Total search queries with results\n"
                           "# TYPE kolibri_search_hits_success counter\n"
                           "kolibri_search_hits_success %zu\n"
                           "# HELP kolibri_search_misses_total Total search queries without results\n"
                           "# TYPE kolibri_search_misses_total counter\n"
                           "kolibri_search_misses_total %zu\n"
                           "# HELP kolibri_bootstrap_generated_unixtime Timestamp of last bootstrap script generation\n"
                           "# TYPE kolibri_bootstrap_generated_unixtime gauge\n"
                           "kolibri_bootstrap_generated_unixtime %.0f\n"
                           "# HELP kolibri_knowledge_generated_unixtime Timestamp of last knowledge index build\n"
                           "# TYPE kolibri_knowledge_generated_unixtime gauge\n"
                           "kolibri_knowledge_generated_unixtime %.0f\n"
                           "# HELP kolibri_knowledge_uptime_seconds Knowledge server uptime\n"
                           "# TYPE kolibri_knowledge_uptime_seconds gauge\n"
                           "kolibri_knowledge_uptime_seconds %.0f\n"
                           "# HELP kolibri_knowledge_key_length_bytes Length of configured HMAC key\n"
                           "# TYPE kolibri_knowledge_key_length_bytes gauge\n"
                           "kolibri_knowledge_key_length_bytes %zu\n"
                           "# HELP kolibri_knowledge_directories_total Number of knowledge directories\n"
                           "# TYPE kolibri_knowledge_directories_total gauge\n"
                           "kolibri_knowledge_directories_total %zu\n",
                           document_count,
                           kolibri_requests_total,
                           kolibri_search_hits,
                           kolibri_search_misses,
                           bootstrap_generated,
                           index_generated,
                           uptime,
                           kolibri_hmac_key_len,
                           kolibri_knowledge_directory_count);
        if (len < 0) {
            send_response(client_fd, 500, "text/plain", "error");
            return;
        }
        size_t offset = (size_t)len;
        for (size_t i = 0; i < kolibri_knowledge_directory_count && offset < sizeof(body_metrics); ++i) {
            char label[256];
            prometheus_escape_label(kolibri_knowledge_directories[i], label, sizeof(label));
            int written = snprintf(body_metrics + offset,
                                   sizeof(body_metrics) - offset,
                                   "kolibri_knowledge_directory_info{path=\"%s\"} 1\n",
                                   label);
            if (written < 0 || (size_t)written >= sizeof(body_metrics) - offset) {
                send_response(client_fd, 500, "text/plain", "error");
                return;
            }
            offset += (size_t)written;
        }
        if (kolibri_hmac_key_origin[0] != '\0') {
            char origin_label[256];
            prometheus_escape_label(kolibri_hmac_key_origin, origin_label, sizeof(origin_label));
            int written = snprintf(body_metrics + offset,
                                   sizeof(body_metrics) - offset,
                                   "kolibri_knowledge_hmac_key_info{origin=\"%s\"} 1\n",
                                   origin_label);
            if (written < 0 || (size_t)written >= sizeof(body_metrics) - offset) {
                send_response(client_fd, 500, "text/plain", "error");
                return;
            }
            offset += (size_t)written;
        }
        send_response(client_fd, 200, "text/plain; version=0.0.4", body_metrics);
        return;
    }

    if (strcmp(method, "POST") == 0 && strcmp(path_start, "/api/knowledge/feedback") == 0) {
        int auth_status = require_admin_token(header_start, header_bytes);
        if (auth_status != 0) {
            if (auth_status == 503) {
                send_response(client_fd, 503, "application/json", "{\"error\":\"admin token not configured\"}");
            } else if (auth_status == 401) {
                send_response(client_fd, 401, "application/json", "{\"error\":\"unauthorized\"}");
            } else {
                send_response(client_fd, 403, "application/json", "{\"error\":\"forbidden\"}");
            }
            return;
        }
        time_t now = time(NULL);
        if (!rate_limiter_allow(&kolibri_feedback_rate, now, KOLIBRI_RATE_LIMIT_BURST)) {
            send_response(client_fd, 429, "application/json", "{\"error\":\"rate limited\"}");
            return;
        }
        char rating[64];
        char question[512];
        char answer[512];
        parse_form_field(body, "rating", rating, sizeof(rating));
        parse_form_field(body, "q", question, sizeof(question));
        parse_form_field(body, "a", answer, sizeof(answer));
        char decoded_q[512];
        char decoded_a[512];
        strncpy(decoded_q, question, sizeof(decoded_q) - 1U);
        decoded_q[sizeof(decoded_q) - 1U] = '\0';
        strncpy(decoded_a, answer, sizeof(decoded_a) - 1U);
        decoded_a[sizeof(decoded_a) - 1U] = '\0';
        url_decode(decoded_q);
        url_decode(decoded_a);
        const char *rating_value = rating[0] ? rating : "unknown";
        char payload[512];
        snprintf(payload,
                 sizeof(payload),
                 "rating=%.*s q=%.*s a=%.*s",
                 64,
                 rating_value,
                 192,
                 decoded_q,
                 192,
                 decoded_a);
        knowledge_record_event("USER_FEEDBACK", payload);
        send_response(client_fd, 200, "application/json", "{\"status\":\"ok\"}");
        return;
    }

    if (strcmp(method, "POST") == 0 && strcmp(path_start, "/api/knowledge/teach") == 0) {
        int auth_status = require_admin_token(header_start, header_bytes);
        if (auth_status != 0) {
            if (auth_status == 503) {
                send_response(client_fd, 503, "application/json", "{\"error\":\"admin token not configured\"}");
            } else if (auth_status == 401) {
                send_response(client_fd, 401, "application/json", "{\"error\":\"unauthorized\"}");
            } else {
                send_response(client_fd, 403, "application/json", "{\"error\":\"forbidden\"}");
            }
            return;
        }
        time_t now = time(NULL);
        if (!rate_limiter_allow(&kolibri_teach_rate, now, KOLIBRI_RATE_LIMIT_BURST)) {
            send_response(client_fd, 429, "application/json", "{\"error\":\"rate limited\"}");
            return;
        }
        char question[512];
        char answer[512];
        parse_form_field(body, "q", question, sizeof(question));
        parse_form_field(body, "a", answer, sizeof(answer));
        if (question[0] == '\0' || answer[0] == '\0') {
            send_response(client_fd, 400, "application/json", "{\"error\":\"missing q or a\"}");
            return;
        }
        char payload[512];
        snprintf(payload, sizeof(payload), "q=%.*s a=%.*s", 200, question, 200, answer);
        knowledge_record_event("TEACH", payload);
        send_response(client_fd, 200, "application/json", "{\"status\":\"ok\"}");
        return;
    }

    if (!(strcmp(method, "GET") == 0 && starts_with(path_start, "/api/knowledge/search"))) {
        send_response(client_fd, 404, "application/json", "{\"error\":\"not found\"}");
        return;
    }

    char query[512];
    size_t limit = 3U;
    parse_query(path_start, query, sizeof(query), &limit);
    if (!*query || !index) {
        kolibri_search_misses += 1U;
        send_response(client_fd, 200, "application/json", "{\"snippets\":[]}");
        return;
    }
    if (limit > 16U) {
        limit = 16U;
    }

    size_t indices[16];
    float scores[16];
    size_t result_count = 0U;
    int search_err = kolibri_knowledge_index_search(index, query, limit, indices, scores, &result_count);
    if (search_err != 0) {
        send_response(client_fd, 500, "application/json", "{\"error\":\"search failed\"}");
        return;
    }

    char response[KOLIBRI_RESPONSE_BUFFER];
    size_t offset = 0U;
    offset += (size_t)snprintf(response + offset, sizeof(response) - offset, "{\"snippets\":[");
    for (size_t i = 0; i < result_count && offset < sizeof(response); ++i) {
        const KolibriKnowledgeDoc *doc = kolibri_knowledge_index_document(index, indices[i]);
        if (!doc) {
            continue;
        }
        const char *separator = (i + 1U < result_count) ? "," : "";
        char id_buf[256];
        char title_buf[512];
        char content_buf[1024];
        char source_buf[512];
        json_escape(doc->id ? doc->id : "", id_buf, sizeof(id_buf));
        json_escape(doc->title ? doc->title : "", title_buf, sizeof(title_buf));
        json_escape(doc->content ? doc->content : "", content_buf, sizeof(content_buf));
        json_escape(doc->source ? doc->source : "", source_buf, sizeof(source_buf));
        offset += (size_t)snprintf(response + offset,
                                   sizeof(response) - offset,
                                   "{\"id\":\"%s\",\"title\":\"%s\",\"content\":\"%s\",\"source\":\"%s\",\"score\":%.3f}%s",
                                   id_buf,
                                   title_buf,
                                   content_buf,
                                   source_buf,
                                   scores[i],
                                   separator);
    }
    if (result_count == 0U) {
        kolibri_search_misses += 1U;
    } else {
        kolibri_search_hits += 1U;
    }

    if (offset >= sizeof(response) - 2U) {
        offset = sizeof(response) - 3U;
    }
    offset += (size_t)snprintf(response + offset, sizeof(response) - offset, "]}");
    response[sizeof(response) - 1U] = '\0';

    send_response(client_fd, 200, "application/json", response);

    if (kolibri_genome_ready) {
        char ask_payload[512];
        int query_limit = (int)sizeof(ask_payload) - 3;
        if (query_limit < 0) {
            query_limit = 0;
        }
        snprintf(ask_payload, sizeof(ask_payload), "q=%.*s", query_limit, query);
        knowledge_record_event("ASK", ask_payload);
        size_t replay = result_count < 3U ? result_count : 3U;
        for (size_t i = 0; i < replay; ++i) {
            const KolibriKnowledgeDoc *doc = kolibri_knowledge_index_document(index, indices[i]);
            if (!doc) {
                continue;
            }
            const char *answer_src = doc->content ? doc->content : "";
            char *preview = snippet_preview(answer_src, 200U);
            char teach_payload[512];
            int remaining = (int)sizeof(teach_payload) - 1 - 5;
            if (remaining < 0) {
                remaining = 0;
            }
            int teach_q_limit = remaining > 0 ? remaining / 2 : 0;
            int teach_a_limit = remaining - teach_q_limit;
            snprintf(teach_payload,
                     sizeof(teach_payload),
                     "q=%.*s a=%.*s",
                     teach_q_limit,
                     query,
                     teach_a_limit,
                     preview ? preview : "");
            knowledge_record_event("TEACH", teach_payload);
            free(preview);
        }
    }
}

#if 0
int main(int argc, char **argv) {
    kolibri_server_started_at = time(NULL);

    apply_environment_configuration();
    int swarm_initialized = 0;
    int cli_status = apply_cli_arguments(argc, argv);
    if (cli_status > 0) {
        free_knowledge_directories();
        return 0;
    }
    if (cli_status < 0) {
        free_knowledge_directories();
        return 1;
    }

    if (ensure_default_directories() != 0) {
        fprintf(stderr, "[kolibri-knowledge] failed to prepare knowledge directories\n");
        free_knowledge_directories();
        return 1;
    }

    KolibriKnowledgeIndex *index = NULL;
    int index_status = load_or_build_index(&index);
    if (index_status != 0 || !index) {
        fprintf(stderr, "[kolibri-knowledge] failed to prepare knowledge index (err=%d)\n", index_status);
        free_knowledge_directories();
        return 1;
    }
    size_t document_count = kolibri_knowledge_index_document_count(index);
    fprintf(stdout, "[kolibri-knowledge] loaded %zu documents (%s)\n", document_count, kolibri_index_source);
    if (document_count > 0U) {
        write_bootstrap_script(index, KOLIBRI_BOOTSTRAP_SCRIPT);
    }

    if (kolibri_genome_init_or_open() != 0) {
        kolibri_knowledge_index_destroy(index);
    KolibriKnowledgeIndex index;
    if (kolibri_knowledge_index_init(&index) != 0) {
        fprintf(stderr, "[kolibri-knowledge] failed to init index\n");
        free_knowledge_directories();
        return 1;
    }

    for (size_t i = 0; i < kolibri_knowledge_directory_count; ++i) {
        const char *dir = kolibri_knowledge_directories[i];
        if (kolibri_knowledge_index_load_directory(&index, dir) != 0) {
            fprintf(stderr, "[kolibri-knowledge] failed to load directory: %s\n", dir);
        }
    }
    kolibri_index_timestamp = time(NULL);
    fprintf(stdout, "[kolibri-knowledge] loaded %zu documents\n", index.count);
    if (index.count > 0) {
        write_bootstrap_script(&index, KOLIBRI_BOOTSTRAP_SCRIPT);
    }

    if (kolibri_genome_init_or_open() != 0) {
        kolibri_knowledge_index_free(&index);
        free_knowledge_directories();
        return 1;
    }

    struct sigaction sa;
    memset(&sa, 0, sizeof(sa));
    sa.sa_handler = handle_signal;
    sigemptyset(&sa.sa_mask);
    if (sigaction(SIGINT, &sa, NULL) != 0 || sigaction(SIGTERM, &sa, NULL) != 0) {
        perror("sigaction");
        kolibri_knowledge_index_destroy(index);
        free_knowledge_directories();
        return 1;
    }

    int server_fd = socket(AF_INET, SOCK_STREAM, 0);
    if (server_fd < 0) {
        perror("socket");
        kolibri_knowledge_index_destroy(index);
        kolibri_knowledge_index_free(&index);
        free_knowledge_directories();
        return 1;
    }
    int reuse = 1;
    setsockopt(server_fd, SOL_SOCKET, SO_REUSEADDR, &reuse, sizeof(reuse));

    struct sockaddr_in addr;
    memset(&addr, 0, sizeof(addr));
    addr.sin_family = AF_INET;
    if (inet_pton(AF_INET, kolibri_bind_address, &addr.sin_addr) != 1) {
        fprintf(stderr, "[kolibri-knowledge] invalid bind address: %s\n", kolibri_bind_address);
        close(server_fd);
        kolibri_knowledge_index_destroy(index);
        kolibri_knowledge_index_free(&index);
        free_knowledge_directories();
        return 1;
    }
    addr.sin_port = htons((uint16_t)kolibri_server_port);
    if (bind(server_fd, (struct sockaddr *)&addr, sizeof(addr)) != 0) {
        perror("bind");
        close(server_fd);
        kolibri_knowledge_index_destroy(index);
        kolibri_knowledge_index_free(&index);
        free_knowledge_directories();
        return 1;
    }
    if (listen(server_fd, KOLIBRI_SERVER_BACKLOG) != 0) {
        perror("listen");
        close(server_fd);
        kolibri_knowledge_index_destroy(index);
        kolibri_knowledge_index_free(&index);
        free_knowledge_directories();
        return 1;
    }

    fprintf(stdout,
            "[kolibri-knowledge] listening on http://%s:%d\n",
            kolibri_bind_address,
            kolibri_server_port);
    while (kolibri_server_running) {
        struct sockaddr_in client_addr;
        socklen_t client_len = sizeof(client_addr);
        int client_fd = accept(server_fd, (struct sockaddr *)&client_addr, &client_len);
        if (client_fd < 0) {
            if (errno == EINTR) {
                continue;
            }
            perror("accept");
            break;
        }
        handle_client(client_fd, index);
        close(client_fd);
    }

    close(server_fd);
    kolibri_genome_close();
    kolibri_knowledge_index_destroy(index);
    kolibri_knowledge_index_free(&index);
    free_knowledge_directories();
    fprintf(stdout, "[kolibri-knowledge] shutdown\n");
    return 0;
}
#endif

int main(int argc, char **argv) {
    kolibri_server_started_at = time(NULL);

    apply_environment_configuration();
<<<<<<< HEAD
=======
    int swarm_initialized = 0;
>>>>>>> 0a7bf594
    int cli_status = apply_cli_arguments(argc, argv);
    if (cli_status > 0) {
        free_knowledge_directories();
        return 0;
    }
    if (cli_status < 0) {
        free_knowledge_directories();
        return 1;
    }

    if (ensure_default_directories() != 0) {
        fprintf(stderr, "[kolibri-knowledge] failed to prepare knowledge directories\n");
        free_knowledge_directories();
        return 1;
    }

    KolibriKnowledgeIndex *index = NULL;
    int index_status = load_or_build_index(&index);
    if (index_status != 0 || !index) {
        fprintf(stderr, "[kolibri-knowledge] failed to prepare knowledge index (err=%d)\n", index_status);
        free_knowledge_directories();
        return 1;
    }

    size_t document_count = kolibri_knowledge_index_document_count(index);
    fprintf(stdout, "[kolibri-knowledge] loaded %zu documents (%s)\n", document_count, kolibri_index_source);
    if (document_count > 0U) {
        write_bootstrap_script(index, KOLIBRI_BOOTSTRAP_SCRIPT);
    }

    if (kolibri_genome_init_or_open() != 0) {
        kolibri_knowledge_index_destroy(index);
        free_knowledge_directories();
        return 1;
    }

<<<<<<< HEAD
=======
    if (kolibri_swarm_node_id[0] == '\0') {
        char hostname_buf[KOLIBRI_SWARM_ID_MAX];
        if (gethostname(hostname_buf, sizeof(hostname_buf)) == 0) {
            hostname_buf[sizeof(hostname_buf) - 1U] = '\0';
            trim_whitespace(hostname_buf);
            strncpy(kolibri_swarm_node_id, hostname_buf, sizeof(kolibri_swarm_node_id) - 1U);
            kolibri_swarm_node_id[sizeof(kolibri_swarm_node_id) - 1U] = '\0';
        } else {
            strncpy(kolibri_swarm_node_id, "kolibri-local", sizeof(kolibri_swarm_node_id) - 1U);
            kolibri_swarm_node_id[sizeof(kolibri_swarm_node_id) - 1U] = '\0';
        }
    } else {
        trim_whitespace(kolibri_swarm_node_id);
    }

    if (kolibri_swarm_init(&kolibri_swarm, kolibri_swarm_node_id, 8U) == 0) {
        kolibri_swarm_ready = 1;
        swarm_initialized = 1;
        configure_swarm_from_config();
        fprintf(stdout,
                "[kolibri-knowledge] swarm online as %s (%zu peers)\n",
                kolibri_swarm.self_id,
                kolibri_swarm.node_count);
    } else {
        fprintf(stderr, "[kolibri-knowledge] failed to initialize swarm fabric\n");
    }

>>>>>>> 0a7bf594
    struct sigaction sa;
    memset(&sa, 0, sizeof(sa));
    sa.sa_handler = handle_signal;
    sigemptyset(&sa.sa_mask);
    if (sigaction(SIGINT, &sa, NULL) != 0 || sigaction(SIGTERM, &sa, NULL) != 0) {
        perror("sigaction");
        kolibri_genome_close();
        kolibri_knowledge_index_destroy(index);
<<<<<<< HEAD
=======
        if (swarm_initialized) {
            kolibri_swarm_free(&kolibri_swarm);
            kolibri_swarm_ready = 0;
        }
>>>>>>> 0a7bf594
        free_knowledge_directories();
        return 1;
    }

    int server_fd = socket(AF_INET, SOCK_STREAM, 0);
    if (server_fd < 0) {
        perror("socket");
        kolibri_genome_close();
        kolibri_knowledge_index_destroy(index);
<<<<<<< HEAD
=======
        if (swarm_initialized) {
            kolibri_swarm_free(&kolibri_swarm);
            kolibri_swarm_ready = 0;
        }
>>>>>>> 0a7bf594
        free_knowledge_directories();
        return 1;
    }
    int reuse = 1;
    setsockopt(server_fd, SOL_SOCKET, SO_REUSEADDR, &reuse, sizeof(reuse));

    struct sockaddr_in addr;
    memset(&addr, 0, sizeof(addr));
    addr.sin_family = AF_INET;
    if (inet_pton(AF_INET, kolibri_bind_address, &addr.sin_addr) != 1) {
        fprintf(stderr, "[kolibri-knowledge] invalid bind address: %s\n", kolibri_bind_address);
        close(server_fd);
        kolibri_genome_close();
        kolibri_knowledge_index_destroy(index);
<<<<<<< HEAD
=======
        if (swarm_initialized) {
            kolibri_swarm_free(&kolibri_swarm);
            kolibri_swarm_ready = 0;
        }
>>>>>>> 0a7bf594
        free_knowledge_directories();
        return 1;
    }
    addr.sin_port = htons((uint16_t)kolibri_server_port);
    if (bind(server_fd, (struct sockaddr *)&addr, sizeof(addr)) != 0) {
        perror("bind");
        close(server_fd);
        kolibri_genome_close();
        kolibri_knowledge_index_destroy(index);
<<<<<<< HEAD
=======
        if (swarm_initialized) {
            kolibri_swarm_free(&kolibri_swarm);
            kolibri_swarm_ready = 0;
        }
>>>>>>> 0a7bf594
        free_knowledge_directories();
        return 1;
    }
    if (listen(server_fd, KOLIBRI_SERVER_BACKLOG) != 0) {
        perror("listen");
        close(server_fd);
        kolibri_genome_close();
        kolibri_knowledge_index_destroy(index);
<<<<<<< HEAD
=======
        if (swarm_initialized) {
            kolibri_swarm_free(&kolibri_swarm);
            kolibri_swarm_ready = 0;
        }
>>>>>>> 0a7bf594
        free_knowledge_directories();
        return 1;
    }

    fprintf(stdout,
            "[kolibri-knowledge] listening on http://%s:%d\n",
            kolibri_bind_address,
            kolibri_server_port);

    while (kolibri_server_running) {
        struct sockaddr_in client_addr;
        socklen_t client_len = sizeof(client_addr);
        int client_fd = accept(server_fd, (struct sockaddr *)&client_addr, &client_len);
        if (client_fd < 0) {
            if (errno == EINTR) {
                continue;
            }
            perror("accept");
            break;
        }
        handle_client(client_fd, index);
        close(client_fd);
    }

    close(server_fd);
<<<<<<< HEAD
=======
    if (swarm_initialized) {
        kolibri_swarm_free(&kolibri_swarm);
        kolibri_swarm_ready = 0;
    }
>>>>>>> 0a7bf594
    kolibri_genome_close();
    kolibri_knowledge_index_destroy(index);
    free_knowledge_directories();
    fprintf(stdout, "[kolibri-knowledge] shutdown\n");
    return 0;
}<|MERGE_RESOLUTION|>--- conflicted
+++ resolved
@@ -1679,7 +1679,6 @@
         }
     }
 #endif
-<<<<<<< HEAD
 
 static void handle_client(int client_fd, const KolibriKnowledgeIndex *index) {
     char buffer[KOLIBRI_REQUEST_BUFFER];
@@ -2085,12 +2084,10 @@
         free_knowledge_directories();
         return 1;
     }
-=======
 
 static void handle_client(int client_fd, const KolibriKnowledgeIndex *index) {
     char buffer[KOLIBRI_REQUEST_BUFFER];
     kolibri_requests_total += 1U;
->>>>>>> 0a7bf594
 
     struct timeval timeout;
     timeout.tv_sec = 5;
@@ -2639,10 +2636,7 @@
     kolibri_server_started_at = time(NULL);
 
     apply_environment_configuration();
-<<<<<<< HEAD
-=======
     int swarm_initialized = 0;
->>>>>>> 0a7bf594
     int cli_status = apply_cli_arguments(argc, argv);
     if (cli_status > 0) {
         free_knowledge_directories();
@@ -2679,8 +2673,6 @@
         return 1;
     }
 
-<<<<<<< HEAD
-=======
     if (kolibri_swarm_node_id[0] == '\0') {
         char hostname_buf[KOLIBRI_SWARM_ID_MAX];
         if (gethostname(hostname_buf, sizeof(hostname_buf)) == 0) {
@@ -2708,7 +2700,6 @@
         fprintf(stderr, "[kolibri-knowledge] failed to initialize swarm fabric\n");
     }
 
->>>>>>> 0a7bf594
     struct sigaction sa;
     memset(&sa, 0, sizeof(sa));
     sa.sa_handler = handle_signal;
@@ -2717,13 +2708,10 @@
         perror("sigaction");
         kolibri_genome_close();
         kolibri_knowledge_index_destroy(index);
-<<<<<<< HEAD
-=======
         if (swarm_initialized) {
             kolibri_swarm_free(&kolibri_swarm);
             kolibri_swarm_ready = 0;
         }
->>>>>>> 0a7bf594
         free_knowledge_directories();
         return 1;
     }
@@ -2733,13 +2721,10 @@
         perror("socket");
         kolibri_genome_close();
         kolibri_knowledge_index_destroy(index);
-<<<<<<< HEAD
-=======
         if (swarm_initialized) {
             kolibri_swarm_free(&kolibri_swarm);
             kolibri_swarm_ready = 0;
         }
->>>>>>> 0a7bf594
         free_knowledge_directories();
         return 1;
     }
@@ -2754,13 +2739,10 @@
         close(server_fd);
         kolibri_genome_close();
         kolibri_knowledge_index_destroy(index);
-<<<<<<< HEAD
-=======
         if (swarm_initialized) {
             kolibri_swarm_free(&kolibri_swarm);
             kolibri_swarm_ready = 0;
         }
->>>>>>> 0a7bf594
         free_knowledge_directories();
         return 1;
     }
@@ -2770,13 +2752,10 @@
         close(server_fd);
         kolibri_genome_close();
         kolibri_knowledge_index_destroy(index);
-<<<<<<< HEAD
-=======
         if (swarm_initialized) {
             kolibri_swarm_free(&kolibri_swarm);
             kolibri_swarm_ready = 0;
         }
->>>>>>> 0a7bf594
         free_knowledge_directories();
         return 1;
     }
@@ -2785,13 +2764,10 @@
         close(server_fd);
         kolibri_genome_close();
         kolibri_knowledge_index_destroy(index);
-<<<<<<< HEAD
-=======
         if (swarm_initialized) {
             kolibri_swarm_free(&kolibri_swarm);
             kolibri_swarm_ready = 0;
         }
->>>>>>> 0a7bf594
         free_knowledge_directories();
         return 1;
     }
@@ -2817,13 +2793,10 @@
     }
 
     close(server_fd);
-<<<<<<< HEAD
-=======
     if (swarm_initialized) {
         kolibri_swarm_free(&kolibri_swarm);
         kolibri_swarm_ready = 0;
     }
->>>>>>> 0a7bf594
     kolibri_genome_close();
     kolibri_knowledge_index_destroy(index);
     free_knowledge_directories();
