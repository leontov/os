import { useCallback, useMemo, useState } from "react";
import type { MessageKey } from "../../app/i18n";
import type { ConversationListItem } from "../../components/layout/Sidebar";
import type { MessageBlock } from "../../components/chat/Message";
import type { Translate } from "../../app/i18n";

export type ConversationStatus =
  | "idle"
  | "loading"
  | "error"
  | "pending"
  | "delivering"
  | "failed";

const bootstrapConversations: ConversationListItem[] = [
  { id: "1", title: "Гайд по запуску релиза", updatedAt: "сегодня", folder: "Проекты" },
  { id: "2", title: "Daily standup", updatedAt: "вчера" },
  { id: "3", title: "Подготовка к демо Kolibri", updatedAt: "2 дня назад", folder: "Проекты" },
];

const now = Date.now();

const bootstrapMessages: MessageBlock[] = [
  {
    id: "m1",
    role: "assistant",
    authorLabel: "Колибри",
    content:
      "Привет! Я помогу тебе собрать отчет о прогрессе. Расскажи, какие ключевые события произошли, и я подготовлю резюме.",
    createdAt: new Date(now - 6 * 60 * 1000).toLocaleTimeString([], { hour: "2-digit", minute: "2-digit" }),
    timestamp: now - 6 * 60 * 1000,
  },
  {
    id: "m2",
    role: "user",
    authorLabel: "Вы",
    content: "Нам удалось завершить подготовку дизайн-системы и внедрить новую панель метрик.",
    createdAt: new Date(now - 5 * 60 * 1000).toLocaleTimeString([], { hour: "2-digit", minute: "2-digit" }),
    timestamp: now - 5 * 60 * 1000,
  },
];

export interface ConversationState {
  conversations: ConversationListItem[];
  activeConversation: string | null;
  messages: Record<string, MessageBlock[]>;
  status: ConversationStatus;
  selectConversation: (id: string) => void;
  createConversation: () => void;
  appendMessage: (id: string, message: MessageBlock) => void;
  setStatus: (status: ConversationStatus) => void;
}

export function useConversationState(
  defaultConversationTitle: string,
  justNowLabel: string,
): ConversationState {
  const [conversations, setConversations] = useState<ConversationListItem[]>(bootstrapConversations);
  const [activeConversation, setActiveConversation] = useState<string | null>(
    bootstrapConversations[0]?.id ?? null,
  );
  const [messages, setMessages] = useState<Record<string, MessageBlock[]>>({
    [bootstrapConversations[0]?.id ?? "temp"]: bootstrapMessages,
  });
  const [status, setStatus] = useState<ConversationStatus>("idle");

  const selectConversation = useCallback(
    (id: string) => {
      setActiveConversation(id);
      if (!messages[id]) {
        setStatus("loading");
        window.setTimeout(() => {
          setMessages((current) => ({ ...current, [id]: [] }));
          setStatus("idle");
        }, 450);
      }
    },
    [messages],
  );

  const createConversation = useCallback(() => {
    const id = crypto.randomUUID();
    const title = defaultConversationTitle;
    const entry: ConversationListItem = { id, title, updatedAt: justNowLabel };
    setConversations((current) => [entry, ...current]);
    setMessages((current) => ({ ...current, [id]: [] }));
    setActiveConversation(id);
  }, [defaultConversationTitle, justNowLabel]);

  const appendMessage = useCallback(
    (id: string, message: MessageBlock) => {
      setMessages((current) => {
        const next = [...(current[id] ?? []), message];
        return { ...current, [id]: next };
      });
      setConversations((current) =>
        current.map((conversation) =>
          conversation.id === id
            ? { ...conversation, updatedAt: justNowLabel, title: conversation.title }
            : conversation,
        ),
      );
    },
    [justNowLabel],
  );

  const value = useMemo(
    () => ({
      conversations,
      activeConversation,
      messages,
      status,
      selectConversation,
      createConversation,
      appendMessage,
      setStatus,
    }),
    [
      conversations,
      activeConversation,
      messages,
      status,
      selectConversation,
      createConversation,
      appendMessage,
      setStatus,
    ],
  );

  return value;
}

<<<<<<< HEAD
type Translate = (key: MessageKey) => string;

=======
>>>>>>> 97d03dd1
export function getConversationMemoryEntries(t: Translate): readonly string[] {
  return [t("drawer.memory.notes"), t("drawer.memory.goals"), t("drawer.memory.retention")];
}<|MERGE_RESOLUTION|>--- conflicted
+++ resolved
@@ -130,11 +130,8 @@
   return value;
 }
 
-<<<<<<< HEAD
 type Translate = (key: MessageKey) => string;
 
-=======
->>>>>>> 97d03dd1
 export function getConversationMemoryEntries(t: Translate): readonly string[] {
   return [t("drawer.memory.notes"), t("drawer.memory.goals"), t("drawer.memory.retention")];
 }