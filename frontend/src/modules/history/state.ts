--- conflicted
+++ resolved
@@ -1,9 +1,4 @@
-<<<<<<< HEAD
 import { useCallback, useEffect, useMemo, useState } from "react";
-=======
-import { useCallback, useMemo, useState } from "react";
-import type { MessageKey } from "../../app/i18n";
->>>>>>> 44fd84d7
 import type { ConversationListItem } from "../../components/layout/Sidebar";
 import type { MessageBlock } from "../../components/chat/Message";
 import type { Translate } from "../../app/i18n";
@@ -24,34 +19,12 @@
 
 const now = Date.now();
 
-<<<<<<< HEAD
 const conversationSeeds: ReadonlyArray<ConversationSeed> = [
   { id: "1", profileId: "product", title: "Гайд по запуску релиза", updatedAt: "сегодня", folder: "Проекты" },
   { id: "2", profileId: "product", title: "Daily standup", updatedAt: "вчера" },
   { id: "3", profileId: "product", title: "Подготовка к демо Kolibri", updatedAt: "2 дня назад", folder: "Проекты" },
   { id: "4", profileId: "support", title: "Обновление базы знаний", updatedAt: "2 часа назад", folder: "Клиенты" },
   { id: "5", profileId: "support", title: "Эскалация INC-2043", updatedAt: "45 минут назад" },
-=======
-const bootstrapMessages: MessageBlock[] = [
-  {
-    id: "m1",
-    role: "assistant",
-    authorLabel: "Колибри",
-    content:
-      "Привет! Потоковый режим Kolibri активен — начинай с главного запроса, и я буду дополнять ответ по мере появления токенов.",
-    createdAt: new Date(now - 6 * 60 * 1000).toLocaleTimeString([], { hour: "2-digit", minute: "2-digit" }),
-    timestamp: now - 6 * 60 * 1000,
-  },
-  {
-    id: "m2",
-    role: "user",
-    authorLabel: "Вы",
-    content:
-      "Подготовь план демо: сначала обновление продуктовых метрик, затем живое показательное сообщение с потоковой выдачей.",
-    createdAt: new Date(now - 5 * 60 * 1000).toLocaleTimeString([], { hour: "2-digit", minute: "2-digit" }),
-    timestamp: now - 5 * 60 * 1000,
-  },
->>>>>>> 44fd84d7
 ];
 
 const messageSeeds: Readonly<Record<string, MessageBlock[]>> = {
