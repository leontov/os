--- conflicted
+++ resolved
@@ -2,11 +2,7 @@
 import type { MessageKey } from "../../app/i18n";
 import type { ConversationListItem } from "../../components/layout/Sidebar";
 import type { MessageBlock } from "../../components/chat/Message";
-<<<<<<< HEAD
 import type { Translate } from "../../app/i18n";
-=======
-import type { MessageKey } from "../../app/i18n";
->>>>>>> e0f5431e
 
 export type ConversationStatus =
   | "idle"
@@ -161,11 +157,6 @@
   return value;
 }
 
-<<<<<<< HEAD
-=======
-type Translate = (key: MessageKey) => string;
-
->>>>>>> e0f5431e
 export function getConversationMemoryEntries(t: Translate): readonly string[] {
   return [t("drawer.memory.notes"), t("drawer.memory.goals"), t("drawer.memory.retention")];
 }