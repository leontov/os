--- conflicted
+++ resolved
@@ -1,11 +1,7 @@
 import { useCallback, useMemo, useState } from "react";
 import type { ConversationListItem } from "../../components/layout/Sidebar";
 import type { MessageBlock } from "../../components/chat/Message";
-<<<<<<< HEAD
 import type { Translator } from "../../app/i18n";
-=======
-import type { Translate } from "../../app/i18n";
->>>>>>> d652c29a
 
 export type ConversationStatus =
   | "idle"
@@ -263,10 +259,6 @@
   return value;
 }
 
-<<<<<<< HEAD
 export function getConversationMemoryEntries(t: Translator): readonly string[] {
-=======
-export function getConversationMemoryEntries(t: Translate): readonly string[] {
->>>>>>> d652c29a
   return [t("drawer.memory.notes"), t("drawer.memory.goals"), t("drawer.memory.retention")];
 }