--- conflicted
+++ resolved
@@ -1,11 +1,7 @@
 import { useMemo, useState } from "react";
 import type { MessageKey } from "../../app/i18n";
 import type { ConversationMode } from "../../components/chat/ConversationHero";
-<<<<<<< HEAD
 import type { MessageKey } from "../../app/i18n";
-=======
-import type { Translate } from "../../app/i18n";
->>>>>>> 8496c0b2
 
 type Translate = (key: MessageKey) => string;
 
