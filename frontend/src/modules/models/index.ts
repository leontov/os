--- conflicted
+++ resolved
@@ -1,13 +1,7 @@
 import { useMemo, useState } from "react";
 import type { MessageKey } from "../../app/i18n";
 import type { ConversationMode } from "../../components/chat/ConversationHero";
-<<<<<<< HEAD
 import type { Translate } from "../../app/i18n";
-=======
-import type { MessageKey } from "../../app/i18n";
-
-type Translate = (key: MessageKey) => string;
->>>>>>> e0f5431e
 
 export function useConversationMode(t: Translate) {
   const [mode, setMode] = useState<ConversationMode>("balanced");
