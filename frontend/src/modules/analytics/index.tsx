--- conflicted
+++ resolved
@@ -1,12 +1,6 @@
 import { useMemo } from "react";
 import type { DrawerSection } from "../../components/layout/RightDrawer";
-<<<<<<< HEAD
 import type { Translate } from "../../app/i18n";
-=======
-import type { ProfileMetrics } from "../profile";
-
-type Translate = (key: string) => string;
->>>>>>> ca8c7ae7
 
 type AnalyticsDependencies = {
   memoryEntries: readonly string[];
