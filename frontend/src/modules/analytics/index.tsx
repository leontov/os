--- conflicted
+++ resolved
@@ -1,13 +1,7 @@
 import { useMemo } from "react";
 import type { MessageKey } from "../../app/i18n";
 import type { DrawerSection } from "../../components/layout/RightDrawer";
-<<<<<<< HEAD
 import type { Translate } from "../../app/i18n";
-=======
-import type { MessageKey } from "../../app/i18n";
-
-type Translate = (key: MessageKey) => string;
->>>>>>> e0f5431e
 
 type AnalyticsDependencies = {
   memoryEntries: readonly string[];
