import { useCallback, useMemo } from "react";
import type { MessageKey } from "../../app/i18n";
import type { ConversationListItem } from "../../components/layout/Sidebar";
import type { MessageBlock } from "../../components/chat/Message";
import type { ConversationMode } from "../../components/chat/ConversationHero";
import type { ConversationStatus } from "../history";
<<<<<<< HEAD
import type { Locale, MessageKey } from "../../app/i18n";

type Translate = (key: MessageKey) => string;
=======
import { formatFaqAnswer, hasFaqKnowledge, resolveFaqAnswer } from "./faqEngine";

type Translate = (key: MessageKey) => string;

type Locale = "en" | "ru";
>>>>>>> 8496c0b2

type ComposerOptions = {
  activeConversation: string | null;
  appendMessage: (id: string, message: MessageBlock) => void;
  updateMessage: (id: string, messageId: string, updater: (message: MessageBlock) => MessageBlock) => void;
  authorLabel: string;
  assistantLabel: string;
  setStatus: (status: ConversationStatus) => void;
  getMessages: (id: string) => ReadonlyArray<MessageBlock>;
  mode: ConversationMode;
  locale: Locale;
  adaptiveMode: boolean;
};

interface GenerationOptions {
  prompt: string;
  history: ReadonlyArray<MessageBlock>;
  locale: Locale;
  mode: ConversationMode;
  adaptiveMode: boolean;
}

type Language = "ru" | "en";

interface IntentCandidateView {
  intent: string;
  confidence: number;
}

interface PromptTemplateView {
  id: string;
  intent: string;
  title: string;
  body: string;
  tags: string[];
}

interface IntentResolutionPayload {
  intent: string;
  confidence: number;
  variant: "a" | "b" | string;
  candidates: IntentCandidateView[];
  prompts: PromptTemplateView[];
  settings: Record<string, unknown>;
}

const STOP_WORDS = new Set([
  "and",
  "the",
  "with",
  "that",
  "this",
  "from",
  "into",
  "have",
  "has",
  "about",
  "after",
  "your",
  "you",
  "for",
  "when",
  "where",
  "what",
  "как",
  "для",
  "это",
  "или",
  "чтобы",
  "ещё",
  "ещё",
  "про",
  "при",
  "под",
  "над",
  "если",
  "когда",
  "нам",
  "вам",
  "они",
  "него",
  "нее",
  "есть",
  "будет",
  "нужно",
  "надо",
  "можно",
  "так",
  "как",
  "что",
  "эта",
  "этот",
  "эта",
  "the",
]);

const COMMAND_LABELS: Record<Language, { summary: string; history: string; next: string; closing: string; code: string; fix: string; context: string }> = {
  ru: {
    summary: "Сводка диалога",
    history: "Последние сигналы",
    next: "Следующие шаги",
    closing: "Нужен другой формат — дай знать, и Kolibri адаптируется.",
    code: "Шаблон кода",
    fix: "Проверочный список",
    context: "Контекст",
  },
  en: {
    summary: "Conversation summary",
    history: "Recent signals",
    next: "Next steps",
    closing: "Let me know if you need a different format and Kolibri will adapt.",
    code: "Code template",
    fix: "Fix checklist",
    context: "Context",
  },
};

const INTENT_LABELS: Record<string, { ru: string; en: string }> = {
  greeting: { ru: "Приветствие", en: "Greeting" },
  bug_report: { ru: "Сообщение об ошибке", en: "Bug report" },
  feature_request: { ru: "Запрос функциональности", en: "Feature request" },
  data_question: { ru: "Аналитический запрос", en: "Data question" },
  research_plan: { ru: "Исследовательский план", en: "Research plan" },
};

const CATEGORY_HINTS: Array<{ patterns: RegExp[]; ru: string; en: string }> = [
  {
    patterns: [/план/i, /roadmap/i, /strategy/i],
    ru: "Соберите краткий roadmap с этапами запуска и контрольными точками.",
    en: "Draft a concise roadmap with launch milestones and validation checkpoints.",
  },
  {
    patterns: [/метрик/i, /metric/i, /kpi/i, /окр/i, /okr/i],
    ru: "Определите измеримые показатели и согласуйте источники данных.",
    en: "Define measurable indicators and align on trusted data sources.",
  },
  {
    patterns: [/исслед/i, /research/i, /custdev/i, /интерв/i],
    ru: "Запланируйте глубинные интервью и зафиксируйте ключевые гипотезы.",
    en: "Schedule discovery interviews and document the main hypotheses.",
  },
  {
    patterns: [/дизайн/i, /ui/i, /ux/i, /интерф/i],
    ru: "Сформируйте набор UX-артефактов: пользовательский поток, макеты, критерии доступности.",
    en: "Collect UX artefacts: user flow, mockups, accessibility acceptance criteria.",
  },
  {
    patterns: [/код/i, /code/i, /api/i, /endpoint/i, /script/i],
    ru: "Подготовьте спецификацию API и тестовый сценарий для автоматической проверки.",
    en: "Prepare an API contract and a test scenario for automated validation.",
  },
];

const STREAM_ENDPOINT = "/api/v1/infer/stream";

type SSEEvent = {
  event: string;
  data: unknown;
};

type StreamCallbacks = {
  onToken: (token: string) => void;
  signal?: AbortSignal;
};

export function useMessageComposer({
  activeConversation,
  appendMessage,
  updateMessage,
  authorLabel,
  assistantLabel,
  setStatus,
  getMessages,
  mode,
  locale,
  adaptiveMode,
}: ComposerOptions) {
  const deliveryQueue = useMemo(
    () =>
      new DeliveryQueue({
        timeoutMs: DELIVERY_TIMEOUT_MS,
        maxAttempts: MAX_DELIVERY_ATTEMPTS,
        baseRetryDelayMs: BASE_RETRY_DELAY_MS,
        onStatusChange: (status) => {
          setStatus(status);
        },
      }),
    [setStatus],
  );

  return useCallback(
    async (content: string) => {
      if (!activeConversation) {
        return;
      }

      const trimmed = content.trim();
      if (!trimmed) {
        return;
      }

      const timestamp = Date.now();
      const userMessage: MessageBlock = {
        id: crypto.randomUUID(),
        role: "user",
        authorLabel,
        content: trimmed,
        createdAt: new Date(timestamp).toLocaleTimeString([], { hour: "2-digit", minute: "2-digit" }),
        timestamp,
      };

      const previousMessages = getMessages(activeConversation);
      const history = [...previousMessages, userMessage];

      appendMessage(activeConversation, userMessage);
      setStatus("loading");

      const assistantTimestamp = Date.now();
      const assistantMessageId = crypto.randomUUID();
      appendMessage(activeConversation, {
        id: assistantMessageId,
        role: "assistant",
        authorLabel: assistantLabel,
        content: "",
        createdAt: new Date(assistantTimestamp).toLocaleTimeString([], { hour: "2-digit", minute: "2-digit" }),
        timestamp: assistantTimestamp,
        streaming: true,
      });

      let buffer = "";
      try {
<<<<<<< HEAD
        await streamKolibriCompletion(
          { prompt: trimmed, mode },
          {
            onToken: (token) => {
              buffer += token;
              updateMessage(activeConversation, assistantMessageId, (message) => ({
                ...message,
                content: buffer,
                streaming: true,
              }));
            },
          },
        );

        const finalContent = buffer.trimEnd();
        const finalTimestamp = Date.now();
        updateMessage(activeConversation, assistantMessageId, (message) => ({
          ...message,
          content: finalContent,
          streaming: false,
          createdAt: new Date(finalTimestamp).toLocaleTimeString([], { hour: "2-digit", minute: "2-digit" }),
          timestamp: finalTimestamp,
        }));
=======
        const responseContent = await generateKolibriResponse({
          prompt: trimmed,
          history,
          locale,
          mode,
          adaptiveMode,
        });

        const assistantTimestamp = Date.now();
        const assistantMessage: MessageBlock = {
          id: crypto.randomUUID(),
          role: "assistant",
          authorLabel: assistantLabel,
          content: responseContent,
          createdAt: new Date(assistantTimestamp).toLocaleTimeString([], { hour: "2-digit", minute: "2-digit" }),
          timestamp: assistantTimestamp,
        };

        appendMessage(activeConversation, assistantMessage);
>>>>>>> 8496c0b2
      } catch (error) {
        console.error("Kolibri generation failed", error);
        const assistantTimestamp = Date.now();
        const fallbackLanguage = detectLanguage(trimmed, locale, history);
<<<<<<< HEAD
        let fallbackContent = buffer.trimEnd();
        try {
          if (!fallbackContent) {
            fallbackContent = await generateFallbackResponse({
              prompt: trimmed,
              history,
              locale,
              mode,
            });
          }
        } catch (fallbackError) {
          console.error("Kolibri fallback generator failed", fallbackError);
        }

        if (!fallbackContent) {
          fallbackContent =
            fallbackLanguage === "ru"
              ? "Не получилось построить ответ. Попробуйте переформулировать запрос или добавить деталей."
              : "I couldn't finish the response. Please rephrase your request or share a little more context.";
        }

        updateMessage(activeConversation, assistantMessageId, (message) => ({
          ...message,
=======
        const faqFallback = hasFaqKnowledge ? resolveFaqAnswer(trimmed, fallbackLanguage) : null;
        const fallbackContent = faqFallback
          ? formatFaqAnswer(faqFallback, fallbackLanguage)
          : fallbackLanguage === "ru"
              ? "Не получилось построить ответ. Попробуйте переформулировать запрос или добавить деталей."
              : "I couldn't finish the response. Please rephrase your request or share a little more context.";
        appendMessage(activeConversation, {
          id: crypto.randomUUID(),
          role: "assistant",
          authorLabel: assistantLabel,
>>>>>>> 8496c0b2
          content: fallbackContent,
          streaming: false,
          createdAt: new Date(assistantTimestamp).toLocaleTimeString([], { hour: "2-digit", minute: "2-digit" }),
          timestamp: assistantTimestamp,
        }));
      } finally {
        setStatus("idle");
      }
    },
    [
      activeConversation,
      appendMessage,
      updateMessage,
      authorLabel,
      assistantLabel,
      getMessages,
      locale,
      mode,
      adaptiveMode,
      setStatus,
    ],
  );
}

<<<<<<< HEAD
function parseSSEEvent(rawEvent: string): SSEEvent | null {
  const trimmed = rawEvent.trim();
  if (!trimmed) {
    return null;
  }
  const lines = trimmed.split(/\r?\n/);
  let event = "message";
  const dataLines: string[] = [];
  for (const line of lines) {
    if (!line) {
      continue;
    }
    if (line.startsWith("event:")) {
      event = line.slice(6).trim() || "message";
    } else if (line.startsWith("data:")) {
      dataLines.push(line.slice(5).trim());
    }
  }
  let data: unknown = null;
  if (dataLines.length > 0) {
    const payload = dataLines.join("\n");
    if (payload) {
      try {
        data = JSON.parse(payload);
      } catch {
        data = payload;
      }
    }
  }
  return { event, data };
}

async function streamKolibriCompletion(
  request: { prompt: string; mode: ConversationMode },
  { onToken, signal }: StreamCallbacks,
): Promise<void> {
  const response = await fetch(STREAM_ENDPOINT, {
    method: "POST",
    headers: {
      "Content-Type": "application/json",
      Accept: "text/event-stream",
    },
    body: JSON.stringify({ prompt: request.prompt, mode: request.mode }),
    signal,
  });

  if (!response.ok) {
    throw new Error(`Streaming request failed with status ${response.status}`);
  }

  if (!response.body) {
    throw new Error("Streaming response body is not available in this environment");
  }

  const reader = response.body.getReader();
  const decoder = new TextDecoder();
  let buffer = "";
  let completed = false;

  const processBuffer = () => {
    let boundary = buffer.indexOf("\n\n");
    while (boundary !== -1) {
      const rawEvent = buffer.slice(0, boundary);
      buffer = buffer.slice(boundary + 2);
      const parsed = parseSSEEvent(rawEvent);
      if (parsed) {
        if (parsed.event === "token") {
          const token = (parsed.data as { token?: string })?.token;
          if (typeof token === "string" && token) {
            onToken(token);
          }
        } else if (parsed.event === "done") {
          completed = true;
        } else if (parsed.event === "error") {
          const detail = (parsed.data as { detail?: string })?.detail;
          throw new Error(detail || "Streaming failed");
        }
      }
      boundary = buffer.indexOf("\n\n");
    }
  };

  try {
    while (true) {
      const { done, value } = await reader.read();
      if (done) {
        buffer += decoder.decode();
        break;
      }
      buffer += decoder.decode(value, { stream: true });
      processBuffer();
    }

    if (buffer.trim().length > 0) {
      processBuffer();
    }

    if (!completed) {
      throw new Error("Streaming response ended unexpectedly");
    }
  } finally {
    reader.releaseLock();
  }
}

async function generateFallbackResponse({ prompt, history, locale, mode }: GenerationOptions): Promise<string> {
=======
async function generateKolibriResponse({ prompt, history, locale, mode, adaptiveMode }: GenerationOptions): Promise<string> {
>>>>>>> 8496c0b2
  const language = detectLanguage(prompt, locale, history);
  const trimmed = prompt.trim();
  const jitter = 240 + Math.floor(Math.random() * 240);
  await delay(jitter);

  const faqMatch = hasFaqKnowledge ? resolveFaqAnswer(trimmed, language) : null;
  if (faqMatch) {
    return formatFaqAnswer(faqMatch, language);
  }

  if (trimmed.startsWith("/")) {
    return await handleSlashCommand(trimmed, { history, language, mode });
  }

  const keywords = extractKeywords(trimmed);
  const strategy = resolveModeStrategy({
    prompt: trimmed,
    keywords,
    preferredMode: mode,
    adaptive: adaptiveMode,
  });
  const greeting = buildGreeting(trimmed, language, strategy);
  const insights = buildInsights(trimmed, keywords, language);
  const contextual = buildContextualMemory(history, language);
  const steps = buildNextSteps(keywords, language, strategy);
  const closing = language === "ru"
    ? "Если нужно — уточни критерии успеха, и Kolibri обновит ответ."
    : "Let me know which success criteria matter most and Kolibri will refine the plan.";

  return [greeting, insights, contextual, steps, closing].filter(Boolean).join("\n\n");
}

function detectLanguage(prompt: string, locale: Locale, history: ReadonlyArray<MessageBlock>): Language {
  if (/[а-яё]/i.test(prompt)) {
    return "ru";
  }
  if (/[a-z]/i.test(prompt) && !/[а-яё]/i.test(prompt)) {
    return "en";
  }
  const lastAssistant = [...history].reverse().find((message) => message.role === "assistant");
  if (lastAssistant) {
    if (/[а-яё]/i.test(lastAssistant.content)) {
      return "ru";
    }
    if (/[a-z]/i.test(lastAssistant.content)) {
      return "en";
    }
  }
  return locale;
}

function extractKeywords(text: string): string[] {
  const normalized = text
    .toLowerCase()
    .replace(/[^a-zа-я0-9\s]/gi, " ")
    .replace(/\s+/g, " ")
    .trim();
  if (!normalized) {
    return [];
  }
  const raw = normalized.split(" ");
  const seen = new Set<string>();
  const result: string[] = [];
  for (const word of raw) {
    if (word.length < 3) {
      continue;
    }
    if (STOP_WORDS.has(word)) {
      continue;
    }
    if (seen.has(word)) {
      continue;
    }
    seen.add(word);
    result.push(word);
    if (result.length >= 8) {
      break;
    }
  }
  return result;
}

function buildGreeting(prompt: string, language: Language, strategy: ModeStrategy): string {
  const modeLabel = strategy.getLabel(language);
  if (language === "ru") {
    return `Kolibri в ${modeLabel} режиме подключён. Разбираю запрос: «${prompt}».`;
  }
  return `Kolibri is operating in ${modeLabel} mode. Interpreting your request: "${prompt}".`;
}

function buildInsights(prompt: string, keywords: string[], language: Language): string {
  const hints = CATEGORY_HINTS.filter((hint) => hint.patterns.some((pattern) => pattern.test(prompt)));
  const insightLines: string[] = [];

  for (const hint of hints) {
    insightLines.push(language === "ru" ? `- ${hint.ru}` : `- ${hint.en}`);
  }

  if (insightLines.length < 3 && keywords.length > 0) {
    const available = keywords.slice(0, 3 - insightLines.length);
    for (const keyword of available) {
      if (language === "ru") {
        insightLines.push(`- Фокус на «${capitalize(keyword)}»: определите проблему, пользователей и желаемый эффект.`);
      } else {
        insightLines.push(`- Focus on “${capitalize(keyword)}”: define the problem, the audience, and the intended impact.`);
      }
    }
  }

  if (insightLines.length === 0) {
    insightLines.push(
      language === "ru"
        ? "- Зафиксируйте цель, ограничения и доступные ресурсы, чтобы Kolibri мог адаптировать решение."
        : "- Capture the goal, constraints, and resources so Kolibri can tailor the solution.",
    );
  }

  const title = language === "ru" ? "🔎 Ключевые наблюдения" : "🔎 Key observations";
  return [`**${title}**`, ...insightLines].join("\n");
}

function buildContextualMemory(history: ReadonlyArray<MessageBlock>, language: Language): string | null {
  if (history.length <= 1) {
    return null;
  }
  const recent = history.slice(-6);
  const userFragments = recent.filter((message) => message.role === "user");
  if (userFragments.length === 0) {
    return null;
  }
  const bulletPoints = userFragments.map((message) => {
    const trimmed = message.content.replace(/\s+/g, " ").trim();
    const preview = trimmed.length > 120 ? `${trimmed.slice(0, 117)}…` : trimmed;
    return `- ${preview}`;
  });
  const title = language === "ru" ? "🧠 Контекст беседы" : "🧠 Conversation context";
  return [`**${title}**`, ...bulletPoints].join("\n");
}

function buildNextSteps(keywords: string[], language: Language, strategy: ModeStrategy): string {
  const steps: string[] = [];
  const modeTone = strategy.getTone(language);
  const targets = keywords.slice(0, 3);

  if (targets.length > 0) {
    const verbs = language === "ru"
      ? [
          "Опишите текущую ситуацию вокруг",
          "Соберите факты и данные по",
          "Проверьте риски и зависимости для",
        ]
      : [
          "Describe the current situation around",
          "Collect facts and signals for",
          "Evaluate risks and dependencies for",
        ];

    targets.forEach((keyword, index) => {
      const verb = verbs[index] ?? (language === "ru" ? "Согласуйте подход для" : "Align the approach for");
      if (language === "ru") {
        steps.push(`- ${verb} «${capitalize(keyword)}». ${modeTone}`);
      } else {
        steps.push(`- ${verb} “${capitalize(keyword)}”. ${modeTone}`);
      }
    });
  }

  if (steps.length === 0) {
    steps.push(...strategy.getDefaultSteps(language).map((step) => `- ${step}`));
  }

  const title = language === "ru" ? "🚀 Следующие шаги" : "🚀 Next steps";
  return [`**${title}**`, ...steps].join("\n");
}

function getModeTone(language: Language, mode: ConversationMode): string {
  switch (mode) {
    case "creative":
      return language === "ru"
        ? "Добавьте пространство для экспериментов и тестируйте смелые гипотезы."
        : "Leave room for experiments and test bold hypotheses.";
    case "precise":
      return language === "ru"
        ? "Сверяйте результат с метриками и ожидаемым эффектом."
        : "Validate outcomes against metrics and measurable impact.";
    default:
      return language === "ru"
        ? "Балансируйте скорость с качеством и вовлекайте ключевых стейкхолдеров."
        : "Balance speed and quality while engaging the key stakeholders.";
  }
}

async function handleSlashCommand(
  prompt: string,
  context: { history: ReadonlyArray<MessageBlock>; language: Language; mode: ConversationMode },
): Promise<string> {
  const [command, ...restParts] = prompt.split(/\s+/);
  const rest = restParts.join(" ").trim();
  switch (command) {
    case "/summary":
      return renderSummary(rest, context);
    case "/code":
      return renderCodeTemplate(rest, context);
    case "/fix":
      return renderFixChecklist(rest, context);
    case "/context":
      return await renderContextInspector(rest, context);
    default:
      return renderUnknownCommand(command, context.language);
  }
}

function renderSummary(
  focus: string,
  { history, language }: { history: ReadonlyArray<MessageBlock>; language: Language },
): string {
  const labels = COMMAND_LABELS[language];
  const recent = history.slice(-8);
  const userSignals = recent.filter((message) => message.role === "user");
  const assistantSignals = recent.filter((message) => message.role === "assistant");

  const userBullets = userSignals.length
    ? userSignals.map((message) => `- ${truncate(message.content)}`)
    : [language === "ru" ? "- Новых пользовательских запросов ещё нет." : "- No user prompts captured yet."];
  const assistantBullets = assistantSignals.length
    ? assistantSignals.map((message) => `- ${truncate(message.content)}`)
    : [language === "ru" ? "- Kolibri ожидает первый ответ." : "- Kolibri is waiting for the first reply."];

  const lines: string[] = [
    `**${labels.summary}**`,
    `**${labels.history}:**`,
    ...userBullets,
    "",
    ...assistantBullets,
    "",
    `**${labels.next}:**`,
    language === "ru"
      ? "- Сформулируйте ожидаемый результат и обозначьте критерии готовности."
      : "- Define the expected outcome and the definition of done.",
    language === "ru"
      ? "- Уточните заинтересованные команды и их ожидания."
      : "- Clarify stakeholders and their expectations.",
  ];

  if (focus) {
    lines.push("", `**${labels.context}:** ${focus}`);
  }

  lines.push("", labels.closing);

  return lines
    .filter((line, index, array) => line !== "" || (index > 0 && array[index - 1] !== ""))
    .join("\n");
}

function renderCodeTemplate(
  focus: string,
  { language }: { history: ReadonlyArray<MessageBlock>; language: Language },
): string {
  const keywords = extractKeywords(focus);
  const requestedLanguage = detectCodeLanguage(focus, language);
  const description = language === "ru"
    ? "Шаблон отражает базовую структуру. Дополните бизнес-логику и тесты под ваш сценарий."
    : "The snippet outlines the core structure. Extend the business logic and tests for your scenario.";

  const commentLine = language === "ru"
    ? "// TODO: Опишите основные шаги Kolibri" 
    : "// TODO: Describe the main Kolibri steps";

  const body = keywords.slice(0, 3).map((keyword, index) => {
    const fnName = camelCase(`${keyword}-${index}`, `handler${index}`);
    if (requestedLanguage === "python") {
      return `def ${fnName}(context):\n    """Операция для ${keyword}."""\n    raise NotImplementedError()`;
    }
    if (requestedLanguage === "typescript") {
      return `function ${fnName}(context: KolibriContext) {\n  throw new Error("Implement handler for ${keyword}");\n}`;
    }
    return `function ${fnName}(context) {\n  throw new Error('Implement handler for ${keyword}');\n}`;
  });

  if (body.length === 0) {
    if (requestedLanguage === "python") {
      body.push("def kolibri_handler(context):\n    \"\"\"Главная точка расширения Kolibri.\"\"\"\n    raise NotImplementedError()");
    } else if (requestedLanguage === "typescript") {
      body.push(
        "export function kolibriHandler(context: KolibriContext) {\n  throw new Error(\"Implement Kolibri response logic\");\n}",
      );
    } else {
      body.push("export function kolibriHandler(context) {\n  throw new Error('Implement Kolibri response logic');\n}");
    }
  }

  const snippet = [commentLine, "", ...body].join("\n");

  return [
    `**${COMMAND_LABELS[language].code} (${requestedLanguage})**`,
    "```" + requestedLanguage,
    snippet,
    "```",
    description,
  ].join("\n");
}

function renderFixChecklist(
  focus: string,
  { language, strategy }: { history: ReadonlyArray<MessageBlock>; language: Language; strategy: ModeStrategy },
): string {
  const keywords = extractKeywords(focus);
  const labels = COMMAND_LABELS[language];
  const tone = strategy.getTone(language);

  const checkpoints: string[] = keywords.slice(0, 4).map((keyword) =>
    language === "ru"
      ? `- Проверить гипотезы и данные вокруг «${capitalize(keyword)}».`
      : `- Validate hypotheses and data related to “${capitalize(keyword)}”.`,
  );

  if (checkpoints.length < 4) {
    checkpoints.push(
      language === "ru"
        ? "- Сверить результат с пользовательскими сценариями и метриками."
        : "- Align the outcome with user journeys and metrics.",
    );
  }
  if (checkpoints.length < 4) {
    checkpoints.push(
      language === "ru"
        ? "- Обновить документацию и уведомить заинтересованные команды."
        : "- Refresh the documentation and notify stakeholders.",
    );
  }

  return [
    `**${labels.fix}**`,
    ...checkpoints,
    "",
    tone,
    "",
    labels.closing,
  ].join("\n");
}

async function renderContextInspector(
  focus: string,
  { history, language, mode }: { history: ReadonlyArray<MessageBlock>; language: Language; mode: ConversationMode },
): Promise<string> {
  const labels = COMMAND_LABELS[language];
  const recentUser = [...history]
    .reverse()
    .find((message) => message.role === "user" && message.content.trim().length > 0)?.content;
  const baseText = focus || recentUser?.trim() || "";

  if (!baseText) {
    return language === "ru"
      ? "Команде нужен запрос: добавьте описание после /context."
      : "Please add a description after /context so Kolibri can analyse it.";
  }

  const contextMessages = history
    .slice(-6)
    .map((message) => message.content)
    .filter((value): value is string => typeof value === "string" && value.trim().length > 0)
    .map((value) => value.trim())
    .filter((value, index, array) => array.indexOf(value) === index);

  try {
    const response = await fetch("/api/v1/intents/resolve", {
      method: "POST",
      headers: { "Content-Type": "application/json" },
      body: JSON.stringify({
        text: baseText,
        context: contextMessages,
        top_k: 3,
        language,
      }),
    });

    if (!response.ok) {
      throw new Error(`Unexpected status ${response.status}`);
    }

    const payload = (await response.json()) as IntentResolutionPayload;
    const primaryLabel = formatIntentLabel(payload.intent, language);
    const primaryConfidence = formatConfidence(payload.confidence, language);
    const variantLabel = (payload.variant || "a").toUpperCase();
    const tone = getModeTone(language, mode);

    const lines: string[] = [
      `**${labels.context}**`,
      language === "ru"
        ? `Гипотеза намерения: **${primaryLabel}** (${primaryConfidence}).`
        : `Hypothesised intent: **${primaryLabel}** (${primaryConfidence}).`,
    ];

    const alternatives = payload.candidates
      .filter((candidate) => candidate.intent !== payload.intent)
      .slice(0, 3);
    if (alternatives.length > 0) {
      lines.push(
        "",
        language === "ru" ? "Альтернативы:" : "Alternatives:",
        ...alternatives.map(
          (candidate) =>
            `- ${formatIntentLabel(candidate.intent, language)} (${formatConfidence(candidate.confidence, language)})`,
        ),
      );
    }

    lines.push(
      "",
      language === "ru" ? `Эксперимент: вариант ${variantLabel}.` : `Experiment variant: ${variantLabel}.`,
    );

    const settingsLines = formatSettingsList(payload.settings);
    if (settingsLines.length > 0) {
      lines.push(
        language === "ru" ? "Настройки варианта:" : "Variant settings:",
        ...settingsLines,
      );
    }

    if (payload.prompts.length > 0) {
      lines.push(
        "",
        language === "ru" ? "Рекомендованные подсказки:" : "Recommended prompts:",
        ...payload.prompts.map((prompt) => `- **${prompt.title}** — ${prompt.body}`),
      );
    }

    lines.push("", tone, "", labels.closing);

    return lines
      .filter((line, index, array) => line !== "" || (index > 0 && array[index - 1] !== ""))
      .join("\n");
  } catch (error) {
    console.error("Intent resolution failed", error);
    return language === "ru"
      ? "Не удалось получить контекст команды. Проверьте подключение и повторите попытку."
      : "Kolibri couldn't fetch intent context. Please check the connection and try again.";
  }
}

function renderUnknownCommand(command: string, language: Language): string {
  return language === "ru"
    ? `Команда «${command}» пока не поддерживается. Доступные: /summary, /code, /fix, /context.`
    : `The command “${command}” is not supported yet. Available commands: /summary, /code, /fix, /context.`;
}

function formatIntentLabel(intent: string, language: Language): string {
  const mapping = INTENT_LABELS[intent];
  if (mapping) {
    return mapping[language] ?? mapping.en;
  }
  const cleaned = intent.replace(/[_-]+/g, " ");
  return capitalize(cleaned);
}

function formatConfidence(value: number, language: Language): string {
  const normalised = Number.isFinite(value) ? Math.max(0, Math.min(1, value)) : 0;
  const percent = (normalised * 100).toFixed(1).replace(/\.0$/, "");
  return language === "ru" ? `${percent}%` : `${percent}%`;
}

function formatSettingsList(settings: Record<string, unknown>): string[] {
  const entries = Object.entries(settings ?? {});
  if (entries.length === 0) {
    return [];
  }
  return entries.map(([key, rawValue]) => {
    const readableKey = capitalize(key.replace(/[_-]+/g, " "));
    if (typeof rawValue === "number" && Number.isFinite(rawValue)) {
      const formatted = rawValue % 1 === 0 ? rawValue.toString() : rawValue.toFixed(2);
      return `- ${readableKey}: ${formatted}`;
    }
    if (typeof rawValue === "string") {
      return `- ${readableKey}: ${rawValue}`;
    }
    return `- ${readableKey}: ${String(rawValue)}`;
  });
}

function detectCodeLanguage(input: string, language: Language): "typescript" | "javascript" | "python" {
  if (/(python|py\b)/i.test(input)) {
    return "python";
  }
  if (/ts|typescript/i.test(input)) {
    return "typescript";
  }
  if (/js|javascript/i.test(input)) {
    return "javascript";
  }
  return language === "ru" ? "typescript" : "javascript";
}

function camelCase(input: string, fallback = "handler"): string {
  const transformed = input
    .split(/[^a-zA-Z0-9]+/)
    .filter(Boolean)
    .map((segment, index) =>
      index === 0 ? segment.toLowerCase() : segment.charAt(0).toUpperCase() + segment.slice(1).toLowerCase(),
    )
    .join("");
  if (transformed.length === 0) {
    return fallback;
  }
  return transformed;
}

function truncate(value: string): string {
  const normalized = value.replace(/\s+/g, " ").trim();
  if (normalized.length <= 120) {
    return normalized;
  }
  return `${normalized.slice(0, 117)}…`;
}

function capitalize(value: string): string {
  if (!value) {
    return value;
  }
  return value.charAt(0).toUpperCase() + value.slice(1);
}

function delay(ms: number) {
  return new Promise<void>((resolve) => {
    setTimeout(resolve, ms);
  });
}

export function useHeroParticipants(
  activeConversation: ConversationListItem | null,
  t: Translate,
): ReadonlyArray<{ name: string; role: string }> {
  return useMemo(
    () => [
      {
        name: activeConversation?.title ?? t("chat.newConversationTitle"),
        role: t("hero.participants.product"),
      },
      { name: "Kolibri Research", role: t("hero.participants.research") },
      { name: "Колибри", role: t("hero.participants.assistant") },
    ],
    [activeConversation?.title, t],
  );
}

export function useHeroMetrics(t: Translate):
  ReadonlyArray<{ label: string; value: string; delta?: string }> {
  return useMemo(
    () => [
      { label: t("hero.metrics.quality"), value: "9.2/10", delta: "+0.4" },
      { label: t("hero.metrics.velocity"), value: "1.6s", delta: "-12%" },
      { label: t("hero.metrics.trust"), value: "98%" },
    ],
    [t],
  );
}
<|MERGE_RESOLUTION|>--- conflicted
+++ resolved
@@ -4,17 +4,9 @@
 import type { MessageBlock } from "../../components/chat/Message";
 import type { ConversationMode } from "../../components/chat/ConversationHero";
 import type { ConversationStatus } from "../history";
-<<<<<<< HEAD
 import type { Locale, MessageKey } from "../../app/i18n";
 
 type Translate = (key: MessageKey) => string;
-=======
-import { formatFaqAnswer, hasFaqKnowledge, resolveFaqAnswer } from "./faqEngine";
-
-type Translate = (key: MessageKey) => string;
-
-type Locale = "en" | "ru";
->>>>>>> 8496c0b2
 
 type ComposerOptions = {
   activeConversation: string | null;
@@ -246,7 +238,6 @@
 
       let buffer = "";
       try {
-<<<<<<< HEAD
         await streamKolibriCompletion(
           { prompt: trimmed, mode },
           {
@@ -270,32 +261,10 @@
           createdAt: new Date(finalTimestamp).toLocaleTimeString([], { hour: "2-digit", minute: "2-digit" }),
           timestamp: finalTimestamp,
         }));
-=======
-        const responseContent = await generateKolibriResponse({
-          prompt: trimmed,
-          history,
-          locale,
-          mode,
-          adaptiveMode,
-        });
-
-        const assistantTimestamp = Date.now();
-        const assistantMessage: MessageBlock = {
-          id: crypto.randomUUID(),
-          role: "assistant",
-          authorLabel: assistantLabel,
-          content: responseContent,
-          createdAt: new Date(assistantTimestamp).toLocaleTimeString([], { hour: "2-digit", minute: "2-digit" }),
-          timestamp: assistantTimestamp,
-        };
-
-        appendMessage(activeConversation, assistantMessage);
->>>>>>> 8496c0b2
       } catch (error) {
         console.error("Kolibri generation failed", error);
         const assistantTimestamp = Date.now();
         const fallbackLanguage = detectLanguage(trimmed, locale, history);
-<<<<<<< HEAD
         let fallbackContent = buffer.trimEnd();
         try {
           if (!fallbackContent) {
@@ -319,18 +288,6 @@
 
         updateMessage(activeConversation, assistantMessageId, (message) => ({
           ...message,
-=======
-        const faqFallback = hasFaqKnowledge ? resolveFaqAnswer(trimmed, fallbackLanguage) : null;
-        const fallbackContent = faqFallback
-          ? formatFaqAnswer(faqFallback, fallbackLanguage)
-          : fallbackLanguage === "ru"
-              ? "Не получилось построить ответ. Попробуйте переформулировать запрос или добавить деталей."
-              : "I couldn't finish the response. Please rephrase your request or share a little more context.";
-        appendMessage(activeConversation, {
-          id: crypto.randomUUID(),
-          role: "assistant",
-          authorLabel: assistantLabel,
->>>>>>> 8496c0b2
           content: fallbackContent,
           streaming: false,
           createdAt: new Date(assistantTimestamp).toLocaleTimeString([], { hour: "2-digit", minute: "2-digit" }),
@@ -355,7 +312,6 @@
   );
 }
 
-<<<<<<< HEAD
 function parseSSEEvent(rawEvent: string): SSEEvent | null {
   const trimmed = rawEvent.trim();
   if (!trimmed) {
@@ -462,9 +418,6 @@
 }
 
 async function generateFallbackResponse({ prompt, history, locale, mode }: GenerationOptions): Promise<string> {
-=======
-async function generateKolibriResponse({ prompt, history, locale, mode, adaptiveMode }: GenerationOptions): Promise<string> {
->>>>>>> 8496c0b2
   const language = detectLanguage(prompt, locale, history);
   const trimmed = prompt.trim();
   const jitter = 240 + Math.floor(Math.random() * 240);
