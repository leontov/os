--- conflicted
+++ resolved
@@ -15,10 +15,7 @@
 ) => Promise<Array<{ id: string; title: string; content: string; score: number }>>;
 
 const { askMock, resetMock, searchMock, configureMock, capabilitiesMock } = vi.hoisted(() => ({
-<<<<<<< HEAD
-=======
 const { askMock, resetMock, searchMock, configureMock } = vi.hoisted(() => ({
->>>>>>> a9e46906
   askMock: vi.fn<Parameters<AskFunction>, ReturnType<AskFunction>>(),
   resetMock: vi.fn<Parameters<ResetFunction>, ReturnType<ResetFunction>>(),
   searchMock: vi.fn<Parameters<SearchFunction>, ReturnType<SearchFunction>>(),
@@ -52,11 +49,8 @@
     resetMock.mockResolvedValue();
     configureMock.mockResolvedValue();
     capabilitiesMock.mockResolvedValue({ wasm: true, simd: false, laneWidth: 1 });
-<<<<<<< HEAD
-=======
     resetMock.mockResolvedValue();
     configureMock.mockResolvedValue();
->>>>>>> a9e46906
     consoleErrorSpy = vi.spyOn(console, "error").mockImplementation(() => {});
   });
 
