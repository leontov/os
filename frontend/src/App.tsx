import { Sparkles } from "lucide-react";
import { useCallback, useEffect, useMemo, useState } from "react";
import AnalyticsView from "./components/AnalyticsView";
import ChatInput from "./components/ChatInput";
import ChatView from "./components/ChatView";
import ConversationPreferencesBar from "./components/ConversationPreferencesBar";
import DemoPage, { DemoMetrics } from "./components/DemoPage";
import InspectorPanel from "./components/InspectorPanel";
import KernelControlsPanel from "./components/KernelControlsPanel";
import KnowledgeView from "./components/KnowledgeView";
import Sidebar from "./components/Sidebar";
import SwarmView from "./components/SwarmView";
import WelcomeScreen from "./components/WelcomeScreen";
import ChatLayout from "./components/layout/ChatLayout";
import PanelDialog from "./components/layout/PanelDialog";
import useKolibriChat from "./core/useKolibriChat";
import { findModeLabel } from "./core/modes";
import useMediaQuery from "./core/useMediaQuery";
<<<<<<< HEAD
import { usePersonaTheme } from "./core/usePersonaTheme";
=======
import useInspectorSession from "./core/useInspectorSession";
>>>>>>> 5295da56

type PanelKey = "knowledge" | "swarm" | "analytics" | "controls" | "preferences" | null;

const DEFAULT_SUGGESTIONS = [
  "Сформулируй краткое резюме беседы",
  "Предложи три следующих шага",
  "Выпиши ключевые идеи",
  "Помоги подготовить письмо по теме диалога",
];

const App = () => {
  const {
    messages,
    draft,
    mode,
    isProcessing,
    bridgeReady,
    conversationId,
    conversationTitle,
    conversationSummaries,
    knowledgeStatus,
    knowledgeError,
    statusLoading,
    latestAssistantMessage,
    metrics,
    analytics,
    knowledgeUsage,
    attachments,
    setDraft,
    setMode,
    kernelControls,
    kernelCapabilities,
    updateKernelControls,
    preferences,
    updatePreferences,
    renameConversation,
    attachFiles,
    removeAttachment,
    clearAttachments,
    sendMessage,
    resetConversation,
    selectConversation,
    createConversation,
    refreshKnowledgeStatus,
  } = useKolibriChat();

  const inspectorSession = useInspectorSession({
    conversationId,
    conversationTitle,
    messages,
    metrics,
    kernelCapabilities,
    kernelControls,
    preferences,
    mode,
    getDraft: () => draft,
  });

  const {
    logAction: logInspectorAction,
    registerCaptureTarget,
  } = inspectorSession;

  const [isSidebarOpen, setSidebarOpen] = useState(false);
  const [activePanel, setActivePanel] = useState<PanelKey>(null);
  const [isDemoMode, setDemoMode] = useState(false);
  const [isZenMode, setZenMode] = useState(false);
  const [demoMetrics, setDemoMetrics] = useState<DemoMetrics>({
    coldStartMs: null,
    wasmBytes: null,
    offlineFallback: false,
    degradedReason: null,
  });
  const isDesktop = useMediaQuery("(min-width: 1024px)");
  const { motion, activePersona } = usePersonaTheme();

  const modeLabel = useMemo(() => findModeLabel(mode), [mode]);

  const handleSuggestionSelect = useCallback(
    (suggestion: string) => {
      const trimmedDraft = draft.trimEnd();
      const prefix = trimmedDraft.length > 0 ? `${trimmedDraft}\n\n` : "";
      setDraft(`${prefix}${suggestion}`);
      logInspectorAction("suggestion.apply", "Добавлена подсказка", { suggestion });
    },
    [draft, logInspectorAction, setDraft],
  );

  const handleModeChange = useCallback(
    (nextMode: string) => {
      if (nextMode === mode) {
        return;
      }
      logInspectorAction("mode.change", `Режим: ${findModeLabel(nextMode)}`, {
        from: mode,
        to: nextMode,
      });
      setMode(nextMode);
    },
    [logInspectorAction, mode, setMode],
  );

  const handleSendMessage = useCallback(async () => {
    logInspectorAction("message.user", "Отправка сообщения", {
      draftLength: draft.trim().length,
      attachments: attachments.length,
    });
    await sendMessage();
  }, [attachments.length, draft, logInspectorAction, sendMessage]);

  const handleResetConversation = useCallback(async () => {
    logInspectorAction("conversation.reset", "Начат новый диалог", { conversationId });
    await resetConversation();
  }, [conversationId, logInspectorAction, resetConversation]);

  const handleAttachFiles = useCallback(
    (files: File[]) => {
      if (files.length) {
        logInspectorAction("attachment.add", "Прикреплены файлы", {
          count: files.length,
          names: files.map((file) => file.name),
        });
      }
      attachFiles(files);
    },
    [attachFiles, logInspectorAction],
  );

  const handleRemoveAttachment = useCallback(
    (id: string) => {
      logInspectorAction("attachment.remove", "Удалено вложение", { id });
      removeAttachment(id);
    },
    [logInspectorAction, removeAttachment],
  );

  const handleClearAttachments = useCallback(() => {
    logInspectorAction("attachment.clear", "Очистка вложений");
    clearAttachments();
  }, [clearAttachments, logInspectorAction]);

  const handleCreateConversation = useCallback(() => {
    logInspectorAction("conversation.create", "Создана новая беседа");
    void createConversation();
  }, [createConversation, logInspectorAction]);

  const handleSelectConversation = useCallback(
    (id: string) => {
      logInspectorAction("conversation.select", "Выбор беседы", { targetId: id });
      selectConversation(id);
    },
    [logInspectorAction, selectConversation],
  );

  const handleRenameConversation = useCallback(
    (title: string) => {
      logInspectorAction("conversation.title", "Обновлено название беседы", {
        title,
        conversationId,
      });
      renameConversation(title);
    },
    [conversationId, logInspectorAction, renameConversation],
  );

  const handleRefreshKnowledge = useCallback(() => {
    logInspectorAction("knowledge.refresh", "Запрошено обновление памяти");
    void refreshKnowledgeStatus();
  }, [logInspectorAction, refreshKnowledgeStatus]);

  const handleUpdatePreferences = useCallback(
    (next: typeof preferences) => {
      logInspectorAction("preferences.update", "Изменены настройки беседы", next);
      updatePreferences(next);
    },
    [logInspectorAction, updatePreferences],
  );

  const quickSuggestions = useMemo(() => {
    const suggestions = new Set<string>();

    for (let index = messages.length - 1; index >= 0; index -= 1) {
      const candidate = messages[index];
      if (candidate.role === "assistant" && candidate.content.trim()) {
        const [firstSentence] = candidate.content.split(/[.!?\n]/u);
        const trimmed = firstSentence?.trim();
        if (trimmed) {
          const excerpt = trimmed.length > 96 ? `${trimmed.slice(0, 96)}…` : trimmed;
          suggestions.add(`Раскрой подробнее: ${excerpt}`);
        }
        break;
      }
    }

    suggestions.add(`Применим режим ${modeLabel} к новому примеру`);
    DEFAULT_SUGGESTIONS.forEach((item) => suggestions.add(item));

    return Array.from(suggestions).slice(0, 4);
  }, [messages, modeLabel]);

  useEffect(() => {
    if (isDesktop) {
      setSidebarOpen(false);
    }
  }, [isDesktop]);

  useEffect(() => {
    if (isZenMode) {
      setSidebarOpen(false);
    }
  }, [isZenMode]);

  useEffect(() => {
    if (typeof window === "undefined") {
      return undefined;
    }
    const base = import.meta.env.BASE_URL ?? "/";
    const normalizedBase = base.endsWith("/") ? base : `${base}/`;
    const demoPath = `${normalizedBase}demo`;

    const evaluate = () => {
      try {
        const url = new URL(window.location.href);
        return url.pathname.startsWith(demoPath) || url.searchParams.get("demo") === "1";
      } catch (error) {
        console.warn("[kolibri-demo] Не удалось определить режим демо.", error);
        return false;
      }
    };

    setDemoMode(evaluate());

    const handleLocation = () => {
      setDemoMode(evaluate());
    };

    window.addEventListener("popstate", handleLocation);
    window.addEventListener("hashchange", handleLocation);

    return () => {
      window.removeEventListener("popstate", handleLocation);
      window.removeEventListener("hashchange", handleLocation);
    };
  }, []);

  useEffect(() => {
    if (typeof navigator === "undefined" || !("serviceWorker" in navigator)) {
      return undefined;
    }

    const handleMessage = (event: MessageEvent) => {
      const payload = event.data;
      if (!payload || typeof payload !== "object") {
        return;
      }
      if (payload.type === "kolibri:pwa-metrics" && payload.payload) {
        const data = payload.payload as DemoMetrics;
        setDemoMetrics({
          coldStartMs: typeof data.coldStartMs === "number" ? data.coldStartMs : null,
          wasmBytes: typeof data.wasmBytes === "number" ? data.wasmBytes : null,
          offlineFallback: Boolean(data.offlineFallback),
          degradedReason: data.degradedReason ?? null,
        });
      }
    };

    navigator.serviceWorker.addEventListener("message", handleMessage);

    void navigator.serviceWorker.ready
      .then((registration) => {
        registration.active?.postMessage({ type: "GET_STARTUP_METRICS" });
      })
      .catch((error) => {
        console.warn("[kolibri-demo] Не удалось получить регистрацию service worker.", error);
      });

    if (navigator.serviceWorker.controller) {
      navigator.serviceWorker.controller.postMessage({ type: "GET_STARTUP_METRICS" });
    }

    return () => {
      navigator.serviceWorker.removeEventListener("message", handleMessage);
    };
  }, []);

  const handleExitDemo = useCallback(() => {
    if (typeof window !== "undefined") {
      const base = import.meta.env.BASE_URL ?? "/";
      const target = new URL(base, window.location.href);
      window.history.pushState({}, "", target.pathname);
    }
    setDemoMode(false);
  }, []);

<<<<<<< HEAD
  const handleCreateConversation = useCallback(() => {
    void createConversation();
  }, [createConversation]);

  const handleToggleZenMode = useCallback(() => {
    setZenMode((previous) => !previous);
  }, []);

  const handleSelectConversation = useCallback(
    (id: string) => {
      selectConversation(id);
    },
    [selectConversation],
  );

=======
>>>>>>> 5295da56
  if (isDemoMode) {
    return <DemoPage metrics={demoMetrics} onLaunchApp={handleExitDemo} />;
  }

  return (
    <>
      <ChatLayout
        sidebar={
          <Sidebar
            conversations={conversationSummaries}
            activeConversationId={conversationId}
            onConversationSelect={handleSelectConversation}
            onCreateConversation={handleCreateConversation}
          />
        }
        isSidebarOpen={isSidebarOpen}
        onSidebarOpenChange={setSidebarOpen}
        footer={
          <div className="flex flex-col gap-4">
            <ChatInput
              value={draft}
              mode={mode}
              isBusy={isProcessing || !bridgeReady}
              attachments={attachments}
              onChange={setDraft}
              onModeChange={handleModeChange}
              onSubmit={() => {
                void handleSendMessage();
              }}
              onReset={() => {
                void handleResetConversation();
              }}
              onAttach={handleAttachFiles}
              onRemoveAttachment={handleRemoveAttachment}
              onClearAttachments={handleClearAttachments}
              onOpenControls={() => setActivePanel("controls")}
            />
            {quickSuggestions.length > 0 ? (
              <div className="rounded-2xl border border-border/60 bg-surface px-4 py-3 text-sm text-text-muted shadow-sm">
                <div className="flex items-center justify-between text-[0.7rem] uppercase tracking-[0.3em]">
                  <span>Быстрые подсказки</span>
                  <span className="inline-flex items-center gap-2 text-text">
                    <Sparkles className="h-4 w-4" />
                    Фокус: {modeLabel}
                  </span>
                </div>
                <div className="mt-3 flex flex-wrap gap-2">
                  {quickSuggestions.map((suggestion) => (
                    <button
                      key={suggestion}
                      type="button"
                      onClick={() => handleSuggestionSelect(suggestion)}
                      className="rounded-full border border-border/70 bg-surface-muted px-4 py-2 text-xs font-semibold text-text-muted transition-colors hover:text-text disabled:cursor-not-allowed disabled:opacity-60"
                      disabled={isProcessing || !bridgeReady}
                    >
                      {suggestion}
                    </button>
                  ))}
                </div>
              </div>
            ) : null}
          </div>
        }
        isZenMode={isZenMode}
        motionPattern={motion}
        sidebarLabel="Навигация по беседам"
      >
        <ChatView
          messages={messages}
          isLoading={isProcessing}
          conversationId={conversationId}
          conversationTitle={conversationTitle}
          metrics={metrics}
          modeLabel={modeLabel}
          emptyState={<WelcomeScreen onSuggestionSelect={setDraft} />}
          onConversationTitleChange={handleRenameConversation}
          onOpenSidebar={() => setSidebarOpen(true)}
          onOpenKnowledge={() => setActivePanel("knowledge")}
          onOpenAnalytics={() => setActivePanel("analytics")}
          onOpenSwarm={() => setActivePanel("swarm")}
          onOpenPreferences={() => setActivePanel("preferences")}
          onRefreshKnowledge={handleRefreshKnowledge}
          isKnowledgeLoading={statusLoading}
          bridgeReady={bridgeReady}
<<<<<<< HEAD
          isZenMode={isZenMode}
          onToggleZenMode={handleToggleZenMode}
          personaName={activePersona.name}
=======
          onViewportElementChange={registerCaptureTarget}
>>>>>>> 5295da56
        />
      </ChatLayout>

      <PanelDialog
        title="Память Kolibri"
        description="Отслеживайте статус загрузки знаний и ищите источники."
        isOpen={activePanel === "knowledge"}
        onClose={() => setActivePanel(null)}
      >
        <KnowledgeView
          status={knowledgeStatus}
          error={knowledgeError}
          isLoading={statusLoading}
          onRefresh={() => {
            void refreshKnowledgeStatus();
          }}
          usage={knowledgeUsage}
        />
      </PanelDialog>

      <PanelDialog
        title="Swarm"
        description="Настройте режимы генерации и распределение нагрузки."
        isOpen={activePanel === "swarm"}
        onClose={() => setActivePanel(null)}
      >
        <SwarmView
          kernelControls={kernelControls}
          kernelCapabilities={kernelCapabilities}
          onApplyControls={updateKernelControls}
          onModeChange={setMode}
          activeMode={mode}
          metrics={metrics}
          isBusy={isProcessing}
        />
      </PanelDialog>

      <PanelDialog
        title="Аналитика"
        description="Сводка по активности диалогов и использованию знаний."
        isOpen={activePanel === "analytics"}
        onClose={() => setActivePanel(null)}
      >
        <AnalyticsView analytics={analytics} />
      </PanelDialog>

      <PanelDialog
        title="Настройки ядра"
        description="Переключайте режимы и просматривайте последние метрики."
        isOpen={activePanel === "controls"}
        onClose={() => setActivePanel(null)}
      >
        <div className="grid gap-4 md:grid-cols-2">
          <KernelControlsPanel
            controls={kernelControls}
            capabilities={kernelCapabilities}
            onChange={updateKernelControls}
          />
          <InspectorPanel
            status={knowledgeStatus}
            error={knowledgeError}
            isLoading={statusLoading}
            metrics={metrics}
            capabilities={kernelCapabilities}
            latestAssistantMessage={latestAssistantMessage}
            onRefresh={handleRefreshKnowledge}
            session={inspectorSession}
          />
        </div>
      </PanelDialog>

      <PanelDialog
        title="Параметры беседы"
        description="Управляйте приватностью, режимами обучения и голосом ассистента."
        isOpen={activePanel === "preferences"}
        onClose={() => setActivePanel(null)}
      >
        <ConversationPreferencesBar preferences={preferences} onChange={handleUpdatePreferences} />
      </PanelDialog>
    </>
  );
};

export default App;<|MERGE_RESOLUTION|>--- conflicted
+++ resolved
@@ -16,11 +16,8 @@
 import useKolibriChat from "./core/useKolibriChat";
 import { findModeLabel } from "./core/modes";
 import useMediaQuery from "./core/useMediaQuery";
-<<<<<<< HEAD
 import { usePersonaTheme } from "./core/usePersonaTheme";
-=======
 import useInspectorSession from "./core/useInspectorSession";
->>>>>>> 5295da56
 
 type PanelKey = "knowledge" | "swarm" | "analytics" | "controls" | "preferences" | null;
 
@@ -315,7 +312,6 @@
     setDemoMode(false);
   }, []);
 
-<<<<<<< HEAD
   const handleCreateConversation = useCallback(() => {
     void createConversation();
   }, [createConversation]);
@@ -331,8 +327,6 @@
     [selectConversation],
   );
 
-=======
->>>>>>> 5295da56
   if (isDemoMode) {
     return <DemoPage metrics={demoMetrics} onLaunchApp={handleExitDemo} />;
   }
@@ -417,13 +411,10 @@
           onRefreshKnowledge={handleRefreshKnowledge}
           isKnowledgeLoading={statusLoading}
           bridgeReady={bridgeReady}
-<<<<<<< HEAD
           isZenMode={isZenMode}
           onToggleZenMode={handleToggleZenMode}
           personaName={activePersona.name}
-=======
           onViewportElementChange={registerCaptureTarget}
->>>>>>> 5295da56
         />
       </ChatLayout>
 
