--- conflicted
+++ resolved
@@ -17,12 +17,8 @@
 import { MODE_OPTIONS, findModeLabel } from "./core/modes";
 import { usePersonaTheme } from "./core/usePersonaTheme";
 import useInspectorSession from "./core/useInspectorSession";
-<<<<<<< HEAD
 import type { ModelId } from "./core/models";
 import type { ChatMessage } from "./types/chat";
-=======
-import { MODEL_OPTIONS, type ModelId } from "./core/models";
->>>>>>> e0569c2f
 
 type PanelKey =
   | "knowledge"
@@ -298,7 +294,6 @@
     }
   }, [conversationId, conversationTitle, exportConversationAsMarkdown, logInspectorAction]);
 
-<<<<<<< HEAD
   const handleMessageEdit = useCallback(
     (message: ChatMessage) => {
       if (message.role !== "user") {
@@ -374,48 +369,6 @@
     },
     [logInspectorAction],
   );
-=======
-  const handleShareConversation = useCallback(async () => {
-    logInspectorAction("conversation.share", "Поделиться беседой", {
-      conversationId,
-      title: conversationTitle,
-    });
-
-    if (typeof window === "undefined") {
-      return;
-    }
-
-    const shareUrl = window.location.href;
-    const shortId = conversationId.slice(0, 8);
-    const shareTitle = conversationTitle || "Беседа Kolibri";
-    const shareText = `Диалог Kolibri #${shortId}`;
-
-    if (typeof navigator !== "undefined" && navigator.share) {
-      try {
-        await navigator.share({ title: shareTitle, text: shareText, url: shareUrl });
-        return;
-      } catch (error) {
-        console.warn("[kolibri-share] Не удалось поделиться через Web Share API", error);
-      }
-    }
-
-    if (typeof navigator !== "undefined" && navigator.clipboard) {
-      try {
-        await navigator.clipboard.writeText(shareUrl);
-        return;
-      } catch (error) {
-        console.warn("[kolibri-share] Не удалось скопировать ссылку", error);
-      }
-    }
-  }, [conversationId, conversationTitle, logInspectorAction]);
-
-  const handleManagePlan = useCallback(() => {
-    logInspectorAction("account.plan", "Открыто управление подпиской");
-    if (typeof window !== "undefined") {
-      window.open("https://kolibri.app/account", "_blank", "noopener,noreferrer");
-    }
-  }, [logInspectorAction]);
->>>>>>> e0569c2f
 
   const quickSuggestions = useMemo(() => {
     const suggestions = new Set<string>();
