--- conflicted
+++ resolved
@@ -133,10 +133,7 @@
   const [backendHealthError, setBackendHealthError] = useState<string | null>(null);
   const [backendHealthCheckedAt, setBackendHealthCheckedAt] = useState<string | null>(null);
   const [isBackendHealthLoading, setBackendHealthLoading] = useState(false);
-<<<<<<< HEAD
   const [editingState, setEditingState] = useState<EditingState | null>(null);
-=======
->>>>>>> 986e0ba7
 
   const modeLabel = useMemo(() => findModeLabel(mode), [mode]);
   const editingContext = useMemo(
@@ -262,7 +259,6 @@
   );
 
   const handleSendMessage = useCallback(async () => {
-<<<<<<< HEAD
     if (editingState) {
       const trimmed = draft.trim();
       if (!trimmed) {
@@ -276,30 +272,6 @@
       setDraft(editingState.previousDraft);
       clearAttachments();
       setEditingState(null);
-=======
-    const trimmedDraft = draft.trim();
-
-    if (editingMessage) {
-      if (!trimmedDraft) {
-        logInspectorAction("message.edit.cancel", "Редактирование отменено из-за пустого текста", {
-          messageId: editingMessage.id,
-        });
-        setEditingMessage(null);
-        setDraft("");
-        clearAttachments();
-        return;
-      }
-
-      logInspectorAction("message.edit.submit", "Сообщение обновлено и отправлено повторно", {
-        messageId: editingMessage.id,
-        previousLength: editingMessage.originalContent.trim().length,
-        nextLength: trimmedDraft.length,
-      });
-      await resendMessage(editingMessage.id, { content: draft });
-      setEditingMessage(null);
-      setDraft("");
-      clearAttachments();
->>>>>>> 986e0ba7
       return;
     }
 
@@ -308,30 +280,11 @@
       attachments: attachments.length,
     });
     await sendMessage();
-<<<<<<< HEAD
   }, [attachments.length, clearAttachments, draft, editingState, logInspectorAction, resendMessage, sendMessage, setDraft]);
 
   const handleResetConversation = useCallback(async () => {
     logInspectorAction("conversation.reset", "Начат новый диалог", { conversationId });
     setEditingState(null);
-=======
-  }, [
-    attachments.length,
-    clearAttachments,
-    draft,
-    editingMessage,
-    logInspectorAction,
-    resendMessage,
-    sendMessage,
-    setDraft,
-  ]);
-
-  const handleResetConversation = useCallback(async () => {
-    logInspectorAction("conversation.reset", "Начат новый диалог", { conversationId });
-    setEditingMessage(null);
-    setDraft("");
-    clearAttachments();
->>>>>>> 986e0ba7
     await resetConversation();
   }, [clearAttachments, conversationId, logInspectorAction, resetConversation, setDraft]);
 
@@ -566,7 +519,6 @@
       if (message.role !== "user") {
         return;
       }
-<<<<<<< HEAD
       setEditingState({
         messageId: message.id,
         originalContent: message.content,
@@ -582,21 +534,6 @@
       });
     },
     [clearAttachments, draft, logInspectorAction, setDraft],
-=======
-      const nextDraft = message.content ?? "";
-      setEditingMessage({
-        id: message.id,
-        originalContent: nextDraft,
-      });
-      setDraft(nextDraft);
-      clearAttachments();
-      logInspectorAction("message.edit.start", "Начато редактирование сообщения", {
-        messageId: message.id,
-        length: nextDraft.trim().length,
-      });
-    },
-    [clearAttachments, logInspectorAction, setDraft],
->>>>>>> 986e0ba7
   );
 
   const handleCancelEdit = useCallback(() => {
@@ -722,14 +659,9 @@
         onRemoveAttachment={handleRemoveAttachment}
         onClearAttachments={handleClearAttachments}
         onOpenControls={() => setActivePanel("controls")}
-<<<<<<< HEAD
         isEditing={Boolean(editingState)}
         editingMessage={editingContext}
         onCancelEdit={handleCancelEdit}
-=======
-        editingMessage={editingMessage ?? undefined}
-        onCancelEditing={handleCancelEditing}
->>>>>>> 986e0ba7
       />
       {quickSuggestions.length > 0 ? (
         <div className="rounded-2xl border border-border/60 bg-surface px-4 py-3 text-sm text-text-muted shadow-sm">
