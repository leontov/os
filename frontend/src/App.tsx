--- conflicted
+++ resolved
@@ -121,17 +121,10 @@
   const [whatsNewHighlights, setWhatsNewHighlights] = useState<WhatsNewHighlight[]>([]);
   const [popularLoading, setPopularLoading] = useState(true);
   const [whatsNewLoading, setWhatsNewLoading] = useState(true);
-<<<<<<< HEAD
   const [backendHealth, setBackendHealth] = useState<BackendHealthSnapshot | null>(null);
   const [backendHealthError, setBackendHealthError] = useState<string | null>(null);
   const [backendHealthCheckedAt, setBackendHealthCheckedAt] = useState<string | null>(null);
   const [isBackendHealthLoading, setBackendHealthLoading] = useState(false);
-=======
-  const [editingMessage, setEditingMessage] = useState<{
-    id: string;
-    originalContent: string;
-  } | null>(null);
->>>>>>> db78a7e4
 
   const modeLabel = useMemo(() => findModeLabel(mode), [mode]);
 
