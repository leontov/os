--- conflicted
+++ resolved
@@ -125,23 +125,17 @@
   const [popularLoading, setPopularLoading] = useState(true);
   const [whatsNewLoading, setWhatsNewLoading] = useState(true);
   const {
-<<<<<<< HEAD
     snapshot: backendHealthSnapshot,
-=======
     snapshot: backendHealth,
->>>>>>> e2226fc6
     error: backendHealthError,
     checkedAt: backendHealthCheckedAt,
     isLoading: isBackendHealthLoading,
     refresh: refreshBackendHealth,
   } = useBackendHealth();
-<<<<<<< HEAD
-=======
   const [backendHealth, setBackendHealth] = useState<BackendHealthSnapshot | null>(null);
   const [backendHealthError, setBackendHealthError] = useState<string | null>(null);
   const [backendHealthCheckedAt, setBackendHealthCheckedAt] = useState<string | null>(null);
   const [isBackendHealthLoading, setBackendHealthLoading] = useState(false);
->>>>>>> e2226fc6
   const [editingState, setEditingState] = useState<EditingState | null>(null);
 
   const modeLabel = useMemo(() => findModeLabel(mode), [mode]);
@@ -874,11 +868,8 @@
         maxWidthClass="max-w-5xl"
       >
         <ReadinessPanel
-<<<<<<< HEAD
           backend={backendHealthSnapshot}
-=======
           backend={backendHealth}
->>>>>>> e2226fc6
           backendError={backendHealthError}
           backendCheckedAt={backendHealthCheckedAt}
           isBackendLoading={isBackendHealthLoading}
