<<<<<<< HEAD
import { useCallback, useMemo } from "react";
=======
import { useMemo, useState } from "react";
>>>>>>> cd318d90
import AppShell from "./components/AppShell";
import AnalyticsView from "./components/AnalyticsView";
import ChatInput from "./components/ChatInput";
import ChatView from "./components/ChatView";
import InspectorPanel from "./components/InspectorPanel";
import KnowledgeView from "./components/KnowledgeView";
import NavigationRail from "./components/NavigationRail";
<<<<<<< HEAD
=======
import type { NavigationSection } from "./components/NavigationRail";
>>>>>>> cd318d90
import Sidebar from "./components/Sidebar";
import TopBar from "./components/TopBar";
import SwarmView from "./components/SwarmView";
import WelcomeScreen from "./components/WelcomeScreen";
import useKolibriChat from "./core/useKolibriChat";
import type { SectionKey } from "./components/NavigationRail";

const App = () => {
  const [activeSection, setActiveSection] = useState<NavigationSection>("dialog");
  const {
    messages,
    draft,
    mode,
    isProcessing,
    bridgeReady,
    conversationId,
    conversationTitle,
    conversationSummaries,
    knowledgeStatus,
    knowledgeError,
    statusLoading,
    latestAssistantMessage,
    metrics,
    conversations,
    attachments,
    setDraft,
    setMode,
    renameConversation,
    sendMessage,
    selectConversation,
    createConversation,
    refreshKnowledgeStatus,
    selectConversation,
    attachFiles,
    removeAttachment,
    clearAttachments,
  } = useKolibriChat();

  const [activeSection, setActiveSection] = useState<SectionKey>("dialog");

  const chatContent = useMemo(() => {
    if (!messages.length) {
      return <WelcomeScreen onSuggestionSelect={setDraft} />;
    }

    return <ChatView messages={messages} isLoading={isProcessing} conversationId={conversationId} />;
  }, [conversationId, isProcessing, messages, setDraft]);

<<<<<<< HEAD
  const handleCreateConversation = useCallback(() => {
    void createConversation();
  }, [createConversation]);

  const handleSelectConversation = useCallback(
    (id: string) => {
      selectConversation(id);
    },
    [selectConversation],
  );
=======
  const renderSection = () => {
    if (activeSection === "dialog") {
      return (
        <div className="flex flex-1 flex-col gap-6 lg:flex-row">
          <div className="order-1 w-full flex-none lg:max-w-xs xl:max-w-sm">
            <Sidebar
              conversations={conversations}
              activeConversationId={conversationId}
              onSelectConversation={selectConversation}
              onCreateConversation={resetConversation}
              isBusy={isProcessing}
            />
          </div>
          <div className="order-2 flex flex-1 flex-col gap-6">
            <div className="flex-1">{mainContent}</div>
            <ChatInput
              value={draft}
              mode={mode}
              isBusy={isProcessing || !bridgeReady}
              onChange={setDraft}
              onModeChange={setMode}
              onSubmit={sendMessage}
              onReset={resetConversation}
              onAttach={attachFiles}
              onRemoveAttachment={removeAttachment}
              onClear={clearAttachments}
              attachments={attachments}
            />
          </div>
        </div>
      );
    }

    const sectionCopy: Record<Exclude<NavigationSection, "dialog">, { title: string; description: string }> = {
      knowledge: {
        title: "Раздел знаний",
        description:
          "Здесь появится управление корпоративной памятью и инструменты поиска по загруженным документам.",
      },
      swarm: {
        title: "Модуль роя",
        description:
          "Планировщик параллельных агентов находится в разработке. Следите за обновлениями Колибри.",
      },
      analytics: {
        title: "Аналитика",
        description:
          "В этом разделе будут собраны метрики продуктивности, история обращений и визуализации качества ответов.",
      },
    };

    const placeholder = sectionCopy[activeSection as Exclude<NavigationSection, "dialog">];

    return (
      <div className="flex flex-1 items-center justify-center">
        <div className="w-full max-w-2xl rounded-3xl border border-border-strong bg-background-card/80 p-10 text-center shadow-xl">
          <h2 className="text-2xl font-semibold text-text-primary">{placeholder.title}</h2>
          <p className="mt-4 text-sm leading-relaxed text-text-secondary">{placeholder.description}</p>
        </div>
      </div>
    );
  };
>>>>>>> cd318d90

  return (
    <AppShell
      navigation={
        <NavigationRail
          onCreateConversation={handleCreateConversation}
          isBusy={isProcessing}
          metrics={metrics}
          activeSection={activeSection}
          onSectionChange={setActiveSection}
        />
      }
      header={
        <TopBar
          title={conversationTitle}
          onTitleChange={renameConversation}
          isProcessing={isProcessing}
          bridgeReady={bridgeReady}
          knowledgeStatus={knowledgeStatus}
          metrics={metrics}
          onRefreshKnowledge={refreshKnowledgeStatus}
          isKnowledgeLoading={statusLoading}
        />
      }
      inspector={
        activeSection === "dialog" ? (
          <InspectorPanel
            status={knowledgeStatus}
            error={knowledgeError}
            isLoading={statusLoading}
            metrics={metrics}
            latestAssistantMessage={latestAssistantMessage}
            onRefresh={refreshKnowledgeStatus}
          />
        ) : undefined
      }
    >
      {activeSection === "dialog" && (
        <div className="flex h-full flex-1 flex-col gap-6">
          <div className="flex-1">{chatContent}</div>
          <ChatInput
            value={draft}
            mode={mode}
            isBusy={isProcessing || !bridgeReady}
            onChange={setDraft}
            onModeChange={setMode}
            onSubmit={sendMessage}
            onReset={resetConversation}
          />
        </div>
      )}
      {activeSection === "knowledge" && (
        <KnowledgeView
          status={knowledgeStatus}
          error={knowledgeError}
          isLoading={statusLoading}
          onRefresh={refreshKnowledgeStatus}
        />
      }
    >
<<<<<<< HEAD
      <div className="flex h-full flex-1 flex-col gap-6 lg:flex-row">
        <div className="hidden w-full max-w-xs shrink-0 lg:flex xl:max-w-sm">
          <Sidebar
            conversations={conversationSummaries}
            activeConversationId={conversationId}
            onConversationSelect={handleSelectConversation}
            onCreateConversation={handleCreateConversation}
          />
        </div>
        <div className="flex h-full flex-1 flex-col gap-6">
          <div className="flex-1">{mainContent}</div>
          <ChatInput
            value={draft}
            mode={mode}
            isBusy={isProcessing || !bridgeReady}
            onChange={setDraft}
            onModeChange={setMode}
            onSubmit={sendMessage}
            onReset={handleCreateConversation}
          />
        </div>
      </div>
=======
      {renderSection()}
      )}
      {activeSection === "swarm" && <SwarmView />}
      {activeSection === "analytics" && <AnalyticsView />}
>>>>>>> cd318d90
    </AppShell>
  );
};

export default App;<|MERGE_RESOLUTION|>--- conflicted
+++ resolved
@@ -1,8 +1,4 @@
-<<<<<<< HEAD
 import { useCallback, useMemo } from "react";
-=======
-import { useMemo, useState } from "react";
->>>>>>> cd318d90
 import AppShell from "./components/AppShell";
 import AnalyticsView from "./components/AnalyticsView";
 import ChatInput from "./components/ChatInput";
@@ -10,10 +6,6 @@
 import InspectorPanel from "./components/InspectorPanel";
 import KnowledgeView from "./components/KnowledgeView";
 import NavigationRail from "./components/NavigationRail";
-<<<<<<< HEAD
-=======
-import type { NavigationSection } from "./components/NavigationRail";
->>>>>>> cd318d90
 import Sidebar from "./components/Sidebar";
 import TopBar from "./components/TopBar";
 import SwarmView from "./components/SwarmView";
@@ -62,7 +54,6 @@
     return <ChatView messages={messages} isLoading={isProcessing} conversationId={conversationId} />;
   }, [conversationId, isProcessing, messages, setDraft]);
 
-<<<<<<< HEAD
   const handleCreateConversation = useCallback(() => {
     void createConversation();
   }, [createConversation]);
@@ -73,70 +64,6 @@
     },
     [selectConversation],
   );
-=======
-  const renderSection = () => {
-    if (activeSection === "dialog") {
-      return (
-        <div className="flex flex-1 flex-col gap-6 lg:flex-row">
-          <div className="order-1 w-full flex-none lg:max-w-xs xl:max-w-sm">
-            <Sidebar
-              conversations={conversations}
-              activeConversationId={conversationId}
-              onSelectConversation={selectConversation}
-              onCreateConversation={resetConversation}
-              isBusy={isProcessing}
-            />
-          </div>
-          <div className="order-2 flex flex-1 flex-col gap-6">
-            <div className="flex-1">{mainContent}</div>
-            <ChatInput
-              value={draft}
-              mode={mode}
-              isBusy={isProcessing || !bridgeReady}
-              onChange={setDraft}
-              onModeChange={setMode}
-              onSubmit={sendMessage}
-              onReset={resetConversation}
-              onAttach={attachFiles}
-              onRemoveAttachment={removeAttachment}
-              onClear={clearAttachments}
-              attachments={attachments}
-            />
-          </div>
-        </div>
-      );
-    }
-
-    const sectionCopy: Record<Exclude<NavigationSection, "dialog">, { title: string; description: string }> = {
-      knowledge: {
-        title: "Раздел знаний",
-        description:
-          "Здесь появится управление корпоративной памятью и инструменты поиска по загруженным документам.",
-      },
-      swarm: {
-        title: "Модуль роя",
-        description:
-          "Планировщик параллельных агентов находится в разработке. Следите за обновлениями Колибри.",
-      },
-      analytics: {
-        title: "Аналитика",
-        description:
-          "В этом разделе будут собраны метрики продуктивности, история обращений и визуализации качества ответов.",
-      },
-    };
-
-    const placeholder = sectionCopy[activeSection as Exclude<NavigationSection, "dialog">];
-
-    return (
-      <div className="flex flex-1 items-center justify-center">
-        <div className="w-full max-w-2xl rounded-3xl border border-border-strong bg-background-card/80 p-10 text-center shadow-xl">
-          <h2 className="text-2xl font-semibold text-text-primary">{placeholder.title}</h2>
-          <p className="mt-4 text-sm leading-relaxed text-text-secondary">{placeholder.description}</p>
-        </div>
-      </div>
-    );
-  };
->>>>>>> cd318d90
 
   return (
     <AppShell
@@ -197,7 +124,6 @@
         />
       }
     >
-<<<<<<< HEAD
       <div className="flex h-full flex-1 flex-col gap-6 lg:flex-row">
         <div className="hidden w-full max-w-xs shrink-0 lg:flex xl:max-w-sm">
           <Sidebar
@@ -220,12 +146,6 @@
           />
         </div>
       </div>
-=======
-      {renderSection()}
-      )}
-      {activeSection === "swarm" && <SwarmView />}
-      {activeSection === "analytics" && <AnalyticsView />}
->>>>>>> cd318d90
     </AppShell>
   );
 };
