import { Sparkles } from "lucide-react";
import { useCallback, useEffect, useMemo, useState } from "react";
import AnalyticsView from "./components/AnalyticsView";
import ChatInput from "./components/ChatInput";
import ChatView from "./components/ChatView";
import DemoPage, { DemoMetrics } from "./components/DemoPage";
import InspectorPanel from "./components/InspectorPanel";
import KernelControlsPanel from "./components/KernelControlsPanel";
import KnowledgeView from "./components/KnowledgeView";
import ReadinessPanel from "./components/ReadinessPanel";
import SwarmView from "./components/SwarmView";
import ActionsPanel from "./features/actions/ActionsPanel";
import WelcomeScreen from "./components/WelcomeScreen";
import PanelDialog from "./components/layout/PanelDialog";
import SettingsPanel from "./components/settings/SettingsPanel";
import useKolibriChat from "./core/useKolibriChat";
import { MODE_OPTIONS, findModeLabel } from "./core/modes";
import { usePersonaTheme } from "./core/usePersonaTheme";
import useInspectorSession from "./core/useInspectorSession";
import { useBackendHealth } from "./core/useBackendHealth";
import type { ModelId } from "./core/models";
import { MODEL_OPTIONS } from "./core/models";
import { fetchPopularGpts, fetchWhatsNewHighlights } from "./core/recommendations";
import type { PopularGptRecommendation, WhatsNewHighlight } from "./types/recommendations";
import type { ChatMessage } from "./types/chat";

type PanelKey =
  | "knowledge"
  | "swarm"
  | "analytics"
  | "readiness"
  | "controls"
  | "actions"
  | "settings"
  | null;

const DEFAULT_SUGGESTIONS = [
  "Сформулируй краткое резюме беседы",
  "Предложи три следующих шага",
  "Выпиши ключевые идеи",
  "Помоги подготовить письмо по теме диалога",
];

interface EditingState {
  messageId: string;
  originalContent: string;
  timestamp?: string;
  isoTimestamp?: string;
  previousDraft: string;
}

const App = () => {
  const {
    messages,
    draft,
    mode,
    isProcessing,
    bridgeReady,
    conversationId,
    conversationTitle,
    conversationSummaries,
    archivedConversations,
    knowledgeStatus,
    knowledgeError,
    statusLoading,
    latestAssistantMessage,
    metrics,
    analytics,
    knowledgeUsage,
    attachments,
    setDraft,
    setMode,
    kernelControls,
    kernelCapabilities,
    updateKernelControls,
    preferences,
    updatePreferences,
    modelId,
    setModelId,
    renameConversation,
    deleteConversation,
    attachFiles,
    removeAttachment,
    clearAttachments,
    sendMessage,
    resendMessage,
    resetConversation,
    selectConversation,
    createConversation,
    refreshKnowledgeStatus,
    archiveConversation,
    clearConversationHistory,
    exportConversationAsMarkdown,
  } = useKolibriChat();

  const inspectorSession = useInspectorSession({
    conversationId,
    conversationTitle,
    messages,
    metrics,
    kernelCapabilities,
    kernelControls,
    preferences,
    mode,
    getDraft: () => draft,
  });

  const {
    logAction: logInspectorAction,
    registerCaptureTarget,
  } = inspectorSession;

  const [activePanel, setActivePanel] = useState<PanelKey>(null);
  const [isDemoMode, setDemoMode] = useState(false);
  const [isZenMode, setZenMode] = useState(false);
  const [demoMetrics, setDemoMetrics] = useState<DemoMetrics>({
    coldStartMs: null,
    wasmBytes: null,
    offlineFallback: false,
    degradedReason: null,
  });
  const { activePersona } = usePersonaTheme();
  const [popularGpts, setPopularGpts] = useState<PopularGptRecommendation[]>([]);
  const [whatsNewHighlights, setWhatsNewHighlights] = useState<WhatsNewHighlight[]>([]);
  const [popularLoading, setPopularLoading] = useState(true);
  const [whatsNewLoading, setWhatsNewLoading] = useState(true);
<<<<<<< HEAD
  const {
    snapshot: backendHealthSnapshot,
=======
  const backendHealthState = useBackendHealth();
  const {
    snapshot: backendHealthSnapshot,
    snapshot: backendHealth,
>>>>>>> e8a43e64
    error: backendHealthError,
    checkedAt: backendHealthCheckedAt,
    isLoading: isBackendHealthLoading,
    refresh: refreshBackendHealth,
  } = useBackendHealth();
<<<<<<< HEAD
=======
  const [backendHealth, setBackendHealth] = useState<BackendHealthSnapshot | null>(null);
  const [backendHealthError, setBackendHealthError] = useState<string | null>(null);
  const [backendHealthCheckedAt, setBackendHealthCheckedAt] = useState<string | null>(null);
  const [isBackendHealthLoading, setBackendHealthLoading] = useState(false);
>>>>>>> e8a43e64
  const [editingState, setEditingState] = useState<EditingState | null>(null);

  const modeLabel = useMemo(() => findModeLabel(mode), [mode]);
  const editingContext = useMemo(
    () =>
      editingState
        ? {
            id: editingState.messageId,
            originalContent: editingState.originalContent,
            timestampLabel: editingState.isoTimestamp ?? editingState.timestamp,
          }
        : null,
    [editingState],
  );

  useEffect(() => {
    const controller = new AbortController();
<<<<<<< HEAD
=======
    void backendHealthState.refresh({ signal: controller.signal });
    return () => {
      controller.abort();
    };
  }, [backendHealthState.refresh]);
>>>>>>> e8a43e64
    void refreshBackendHealth({ signal: controller.signal });
    return () => {
      controller.abort();
    };
  }, [refreshBackendHealth]);

  useEffect(() => {
    setEditingState(null);
  }, [conversationId]);

  const handleSuggestionSelect = useCallback(
    (suggestion: string) => {
      const trimmedDraft = draft.trimEnd();
      const prefix = trimmedDraft.length > 0 ? `${trimmedDraft}\n\n` : "";
      setDraft(`${prefix}${suggestion}`);
      logInspectorAction("suggestion.apply", "Добавлена подсказка", { suggestion });
    },
    [draft, logInspectorAction, setDraft],
  );

  const handleModeChange = useCallback(
    (nextMode: string) => {
      if (nextMode === mode) {
        return;
      }
      logInspectorAction("mode.change", `Режим: ${findModeLabel(nextMode)}`, {
        from: mode,
        to: nextMode,
      });
      setMode(nextMode);
    },
    [logInspectorAction, mode, setMode],
  );

  const handleSendMessage = useCallback(async () => {
    if (editingState) {
      const trimmed = draft.trim();
      if (!trimmed) {
        return;
      }
      logInspectorAction("message.edit", "Повторная отправка после правки", {
        messageId: editingState.messageId,
        length: trimmed.length,
      });
      await resendMessage(editingState.messageId, { content: trimmed });
      setDraft(editingState.previousDraft);
      clearAttachments();
      setEditingState(null);
      return;
    }

    logInspectorAction("message.user", "Отправка сообщения", {
      draftLength: trimmedDraft.length,
      attachments: attachments.length,
    });
    await sendMessage();
  }, [attachments.length, clearAttachments, draft, editingState, logInspectorAction, resendMessage, sendMessage, setDraft]);

  const handleResetConversation = useCallback(async () => {
    logInspectorAction("conversation.reset", "Начат новый диалог", { conversationId });
    setEditingState(null);
    await resetConversation();
  }, [clearAttachments, conversationId, logInspectorAction, resetConversation, setDraft]);

  const handleAttachFiles = useCallback(
    (files: File[]) => {
      if (files.length) {
        logInspectorAction("attachment.add", "Прикреплены файлы", {
          count: files.length,
          names: files.map((file) => file.name),
        });
      }
      attachFiles(files);
    },
    [attachFiles, logInspectorAction],
  );

  const handleRemoveAttachment = useCallback(
    (id: string) => {
      logInspectorAction("attachment.remove", "Удалено вложение", { id });
      removeAttachment(id);
    },
    [logInspectorAction, removeAttachment],
  );

  const handleClearAttachments = useCallback(() => {
    logInspectorAction("attachment.clear", "Очистка вложений");
    clearAttachments();
  }, [clearAttachments, logInspectorAction]);

  const handleCreateConversation = useCallback(() => {
    logInspectorAction("conversation.create", "Создана новая беседа");
    setEditingMessage(null);
    setDraft("");
    clearAttachments();
    void createConversation();
  }, [clearAttachments, createConversation, logInspectorAction, setDraft]);

  const handleSelectConversation = useCallback(
    (id: string) => {
      logInspectorAction("conversation.select", "Выбор беседы", { targetId: id });
      setEditingMessage(null);
      setDraft("");
      clearAttachments();
      selectConversation(id);
    },
    [clearAttachments, logInspectorAction, selectConversation, setDraft],
  );

  const handleRenameConversation = useCallback(
    (title: string) => {
      logInspectorAction("conversation.title", "Обновлено название беседы", {
        title,
        conversationId,
      });
      renameConversation(title);
    },
    [conversationId, logInspectorAction, renameConversation],
  );

  const handleRenameConversationById = useCallback(
    (id: string, title: string) => {
      logInspectorAction("conversation.title", "Обновлено название беседы", {
        title,
        conversationId: id,
      });
      renameConversation(title, id);
    },
    [logInspectorAction, renameConversation],
  );

  const handleDeleteConversation = useCallback(
    (id: string) => {
      logInspectorAction("conversation.delete", "Удалена беседа", { conversationId: id });
      deleteConversation(id);
    },
    [deleteConversation, logInspectorAction],
  );

  const handleRefreshKnowledge = useCallback(() => {
    logInspectorAction("knowledge.refresh", "Запрошено обновление памяти");
    void refreshKnowledgeStatus();
  }, [logInspectorAction, refreshKnowledgeStatus]);

  const handleBackendHealthRefresh = useCallback(() => {
    logInspectorAction("system.health.refresh", "Проверка статуса backend");
<<<<<<< HEAD
=======
    void backendHealthState.refresh();
  }, [backendHealthState.refresh, logInspectorAction]);
>>>>>>> e8a43e64
    void refreshBackendHealth();
  }, [logInspectorAction, refreshBackendHealth]);

  const handleUpdatePreferences = useCallback(
    (next: Partial<typeof preferences>) => {
      logInspectorAction("preferences.update", "Изменены настройки беседы", next);
      updatePreferences(next);
    },
    [logInspectorAction, updatePreferences],
  );

  const handleModelChange = useCallback(
    (nextModel: ModelId) => {
      if (nextModel === modelId) {
        return;
      }
      logInspectorAction("model.change", "Изменена модель Kolibri", {
        from: modelId,
        to: nextModel,
      });
      setModelId(nextModel);
    },
    [logInspectorAction, modelId, setModelId],
  );

  const handleArchiveConversation = useCallback(() => {
    logInspectorAction("conversation.archive", "Беседа перемещена в архив", {
      conversationId,
      title: conversationTitle,
    });
    archiveConversation();
  }, [archiveConversation, conversationId, conversationTitle, logInspectorAction]);

  const handleClearHistory = useCallback(async () => {
    logInspectorAction("conversation.history.clear", "Локальная история бесед очищена");
    await clearConversationHistory();
  }, [clearConversationHistory, logInspectorAction]);

  useEffect(() => {
    let isMounted = true;

    setPopularLoading(true);
    setWhatsNewLoading(true);

    void fetchPopularGpts()
      .then((items) => {
        if (!isMounted) {
          return;
        }
        setPopularGpts(items);
      })
      .finally(() => {
        if (isMounted) {
          setPopularLoading(false);
        }
      });

    void fetchWhatsNewHighlights()
      .then((items) => {
        if (!isMounted) {
          return;
        }
        setWhatsNewHighlights(items);
      })
      .finally(() => {
        if (isMounted) {
          setWhatsNewLoading(false);
        }
      });

    return () => {
      isMounted = false;
    };
  }, []);

  useEffect(() => {
    setEditingMessage(null);
  }, [conversationId]);

  useEffect(() => {
    if (!editingMessage) {
      return;
    }
    const stillExists = messages.some(
      (item) => item.id === editingMessage.id && item.role === "user",
    );
    if (!stillExists) {
      setEditingMessage(null);
    }
  }, [editingMessage, messages]);

  const recentConversations = useMemo(() => {
    const getTimestamp = (value?: string) => {
      if (!value) {
        return 0;
      }
      const parsed = Date.parse(value);
      return Number.isNaN(parsed) ? 0 : parsed;
    };

    return conversationSummaries
      .filter((conversation) => conversation.id !== conversationId)
      .slice()
      .sort((a, b) => getTimestamp(b.updatedAtIso ?? b.createdAtIso) - getTimestamp(a.updatedAtIso ?? a.createdAtIso))
      .slice(0, 6);
  }, [conversationSummaries, conversationId]);

  const handleExportConversation = useCallback(() => {
    const markdown = exportConversationAsMarkdown();
    if (!markdown) {
      logInspectorAction("conversation.export.failed", "Не удалось экспортировать беседу", {
        conversationId,
      });
      return;
    }

    logInspectorAction("conversation.export", "Экспорт беседы в Markdown", {
      conversationId,
      title: conversationTitle,
      size: markdown.length,
    });

    if (typeof window === "undefined") {
      return;
    }

    try {
      const blob = new Blob([markdown], { type: "text/markdown;charset=utf-8" });
      const url = window.URL.createObjectURL(blob);
      const anchor = document.createElement("a");
      const safeTitle = conversationTitle.trim()
        ? conversationTitle.trim().replace(/[\s/\\:]+/g, "-")
        : "conversation";
      anchor.href = url;
      anchor.download = `${safeTitle}-${new Date().toISOString().slice(0, 10)}.md`;
      document.body.appendChild(anchor);
      anchor.click();
      document.body.removeChild(anchor);
      window.URL.revokeObjectURL(url);
    } catch (error) {
      console.warn("[kolibri-export] Не удалось сохранить беседу", error);
    }
  }, [conversationId, conversationTitle, exportConversationAsMarkdown, logInspectorAction]);

  const handleMessageEdit = useCallback(
    (message: ChatMessage) => {
      if (message.role !== "user") {
        return;
      }
      setEditingState({
        messageId: message.id,
        originalContent: message.content,
        timestamp: message.timestamp,
        isoTimestamp: message.isoTimestamp,
        previousDraft: draft,
      });
      setDraft(message.content);
      clearAttachments();
      logInspectorAction("message.edit", "Редактирование сообщения начато", {
        messageId: message.id,
        originalLength: message.content.trim().length,
      });
    },
    [clearAttachments, draft, logInspectorAction, setDraft],
  );

  const handleCancelEdit = useCallback(() => {
    if (!editingState) {
      return;
    }
    setDraft(editingState.previousDraft);
    clearAttachments();
    logInspectorAction("message.edit", "Редактирование отменено", {
      messageId: editingState.messageId,
    });
    setEditingState(null);
  }, [clearAttachments, editingState, logInspectorAction, setDraft]);

  const handleMessageRegenerate = useCallback(
    ({ assistantMessage, userMessage }: { assistantMessage: ChatMessage; userMessage?: ChatMessage }) => {
      const target = userMessage ?? ("user" === assistantMessage.role ? assistantMessage : undefined);
      if (!target || target.role !== "user") {
        return;
      }
      setEditingMessage(null);
      setDraft("");
      logInspectorAction("message.regenerate", "Повторный запрос ответа", {
        messageId: target.id,
        assistantId: assistantMessage.id,
      });
      void resendMessage(target.id);
    },
    [logInspectorAction, resendMessage, setDraft],
  );

  const handleMessageContinue = useCallback(
    ({ assistantMessage, userMessage }: { assistantMessage: ChatMessage; userMessage?: ChatMessage }) => {
      if (!userMessage || userMessage.role !== "user") {
        return;
      }
      const continuedPrompt = `${userMessage.content.trim()}\n\nПродолжи ответ.`;
      setEditingMessage(null);
      setDraft("");
      logInspectorAction("message.continue", "Запрошено продолжение ответа", {
        messageId: userMessage.id,
        assistantId: assistantMessage.id,
      });
      void resendMessage(userMessage.id, { content: continuedPrompt });
    },
    [logInspectorAction, resendMessage, setDraft],
  );

  const handleCancelEditing = useCallback(() => {
    if (!editingMessage) {
      return;
    }
    logInspectorAction("message.edit.cancel", "Редактирование отменено пользователем", {
      messageId: editingMessage.id,
    });
    setEditingMessage(null);
    setDraft("");
    clearAttachments();
  }, [clearAttachments, editingMessage, logInspectorAction, setDraft]);

  const handleMessageCopyLink = useCallback(
    async (message: ChatMessage) => {
      if (typeof window === "undefined") {
        return;
      }
      const baseUrl = `${window.location.origin}${window.location.pathname}${window.location.search}`;
      const link = `${baseUrl}#message-${message.id}`;
      try {
        if (navigator?.clipboard?.writeText) {
          await navigator.clipboard.writeText(link);
        } else {
          void window.prompt("Скопируйте ссылку на сообщение", link);
        }
        logInspectorAction("message.copy-link", "Скопирована ссылка на сообщение", {
          messageId: message.id,
          link,
        });
      } catch (error) {
        console.warn("[kolibri-chat] Не удалось скопировать ссылку", error);
      }
    },
    [logInspectorAction],
  );

  const quickSuggestions = useMemo(() => {
    const suggestions = new Set<string>();

    for (let index = messages.length - 1; index >= 0; index -= 1) {
      const candidate = messages[index];
      if (candidate.role === "assistant" && candidate.content.trim()) {
        const [firstSentence] = candidate.content.split(/[.!?\n]/u);
        const trimmed = firstSentence?.trim();
        if (trimmed) {
          const excerpt = trimmed.length > 96 ? `${trimmed.slice(0, 96)}…` : trimmed;
          suggestions.add(`Раскрой подробнее: ${excerpt}`);
        }
        break;
      }
    }

    suggestions.add(`Применим режим ${modeLabel} к новому примеру`);
    DEFAULT_SUGGESTIONS.forEach((item) => suggestions.add(item));

    return Array.from(suggestions).slice(0, 4);
  }, [messages, modeLabel]);

  const composer = (
    <div className="flex flex-col gap-4">
      <ChatInput
        value={draft}
        mode={mode}
        isBusy={isProcessing || !bridgeReady}
        attachments={attachments}
        onChange={setDraft}
        onModeChange={handleModeChange}
        onSubmit={() => {
          void handleSendMessage();
        }}
        onReset={() => {
          void handleResetConversation();
        }}
        onAttach={handleAttachFiles}
        onRemoveAttachment={handleRemoveAttachment}
        onClearAttachments={handleClearAttachments}
        onOpenControls={() => setActivePanel("controls")}
        isEditing={Boolean(editingState)}
        editingMessage={editingContext}
        onCancelEdit={handleCancelEdit}
      />
      {quickSuggestions.length > 0 ? (
        <div className="rounded-2xl border border-border/60 bg-surface px-4 py-3 text-sm text-text-muted shadow-sm">
          <div className="flex items-center justify-between text-[0.7rem] uppercase tracking-[0.3em]">
            <span>Быстрые подсказки</span>
            <span className="inline-flex items-center gap-2 text-text">
              <Sparkles className="h-4 w-4" />
              Фокус: {modeLabel}
            </span>
          </div>
          <div className="mt-3 flex flex-wrap gap-2">
            {quickSuggestions.map((suggestion) => (
              <button
                key={suggestion}
                type="button"
                onClick={() => handleSuggestionSelect(suggestion)}
                className="rounded-full border border-border/70 bg-surface-muted px-4 py-2 text-xs font-semibold text-text-muted transition-colors hover:text-text disabled:cursor-not-allowed disabled:opacity-60"
                disabled={isProcessing || !bridgeReady}
              >
                {suggestion}
              </button>
            ))}
          </div>
        </div>
      ) : null}
    </div>
  );

  const attachmentCtaDisabled = isProcessing || !bridgeReady;

  useEffect(() => {
    if (typeof window === "undefined") {
      return undefined;
    }
    const base = import.meta.env.BASE_URL ?? "/";
    const normalizedBase = base.endsWith("/") ? base : `${base}/`;
    const demoPath = `${normalizedBase}demo`;

    const evaluate = () => {
      try {
        const url = new URL(window.location.href);
        return url.pathname.startsWith(demoPath) || url.searchParams.get("demo") === "1";
      } catch (error) {
        console.warn("[kolibri-demo] Не удалось определить режим демо.", error);
        return false;
      }
    };

    setDemoMode(evaluate());

    const handleLocation = () => {
      setDemoMode(evaluate());
    };

    window.addEventListener("popstate", handleLocation);
    window.addEventListener("hashchange", handleLocation);

    return () => {
      window.removeEventListener("popstate", handleLocation);
      window.removeEventListener("hashchange", handleLocation);
    };
  }, []);

  useEffect(() => {
    if (typeof navigator === "undefined" || !("serviceWorker" in navigator)) {
      return undefined;
    }

    const handleMessage = (event: MessageEvent) => {
      const payload = event.data;
      if (!payload || typeof payload !== "object") {
        return;
      }
      if (payload.type === "kolibri:pwa-metrics" && payload.payload) {
        const data = payload.payload as DemoMetrics;
        setDemoMetrics({
          coldStartMs: typeof data.coldStartMs === "number" ? data.coldStartMs : null,
          wasmBytes: typeof data.wasmBytes === "number" ? data.wasmBytes : null,
          offlineFallback: Boolean(data.offlineFallback),
          degradedReason: data.degradedReason ?? null,
        });
      }
    };

    navigator.serviceWorker.addEventListener("message", handleMessage);

    void navigator.serviceWorker.ready
      .then((registration) => {
        registration.active?.postMessage({ type: "GET_STARTUP_METRICS" });
      })
      .catch((error) => {
        console.warn("[kolibri-demo] Не удалось получить регистрацию service worker.", error);
      });

    if (navigator.serviceWorker.controller) {
      navigator.serviceWorker.controller.postMessage({ type: "GET_STARTUP_METRICS" });
    }

    return () => {
      navigator.serviceWorker.removeEventListener("message", handleMessage);
    };
  }, []);

  const handleExitDemo = useCallback(() => {
    if (typeof window !== "undefined") {
      const base = import.meta.env.BASE_URL ?? "/";
      const target = new URL(base, window.location.href);
      window.history.pushState({}, "", target.pathname);
    }
    setDemoMode(false);
  }, []);

  const handleToggleZenMode = useCallback(() => {
    setZenMode((previous) => !previous);
  }, []);

  const handleShareConversation = useCallback(async () => {
    if (!conversationId) {
      return;
    }

    logInspectorAction("conversation.share", "Поделились беседой", {
      conversationId,
    });

    if (typeof window === "undefined") {
      return;
    }

    const url = new URL(window.location.href);
    url.searchParams.set("conversationId", conversationId);
    const shareUrl = url.toString();

    try {
      if (navigator?.share) {
        await navigator.share({
          title: conversationTitle || "Беседа Kolibri",
          url: shareUrl,
        });
        return;
      }

      if (navigator?.clipboard?.writeText) {
        await navigator.clipboard.writeText(shareUrl);
        return;
      }

      window.prompt("Скопируйте ссылку на беседу", shareUrl);
    } catch (error) {
      console.warn("[kolibri-share] Не удалось поделиться беседой", error);
      logInspectorAction("conversation.share.failed", "Не удалось поделиться беседой", {
        conversationId,
      });
    }
  }, [conversationId, conversationTitle, logInspectorAction]);

  const handleManagePlan = useCallback(() => {
    logInspectorAction("plan.manage", "Открытие настроек тарифа");

    if (typeof window === "undefined") {
      return;
    }

    const targetUrl = new URL("/pricing", window.location.origin);
    window.open(targetUrl.toString(), "_blank", "noopener,noreferrer");
  }, [logInspectorAction]);

  if (isDemoMode) {
    return <DemoPage metrics={demoMetrics} onLaunchApp={handleExitDemo} />;
  }

  return (
    <>
      <div className="flex min-h-screen bg-app-background text-text" data-zen-mode={isZenMode} data-motion-region>
        <ChatView
          messages={messages}
          isLoading={isProcessing}
          conversationId={conversationId}
          conversationTitle={conversationTitle}
          conversationSummaries={conversationSummaries}
          mode={mode}
          modeLabel={modeLabel}
          modeOptions={MODE_OPTIONS}
          modelId={modelId}
          modelOptions={MODEL_OPTIONS}
          metrics={metrics}
          emptyState={
            <WelcomeScreen
              onSuggestionSelect={handleSuggestionSelect}
              onConversationSelect={handleSelectConversation}
              onAttachFiles={handleAttachFiles}
              recentConversations={recentConversations}
              popularGpts={popularGpts}
              whatsNew={whatsNewHighlights}
              isPopularLoading={popularLoading}
              isWhatsNewLoading={whatsNewLoading}
              isAttachmentDisabled={attachmentCtaDisabled}
            />
          }
          composer={composer}
          onConversationTitleChange={handleRenameConversation}
          onConversationCreate={handleCreateConversation}
          onConversationSelect={handleSelectConversation}
          onConversationRename={handleRenameConversationById}
          onConversationDelete={handleDeleteConversation}
          onModeChange={handleModeChange}
          onModelChange={handleModelChange}
          onOpenKnowledge={() => setActivePanel("knowledge")}
          onOpenReadiness={() => setActivePanel("readiness")}
          onOpenAnalytics={() => setActivePanel("analytics")}
          onOpenActions={() => setActivePanel("actions")}
          onOpenSwarm={() => setActivePanel("swarm")}
          onOpenSettings={() => setActivePanel("settings")}
          onRefreshKnowledge={handleRefreshKnowledge}
          onShareConversation={handleShareConversation}
          onExportConversation={handleExportConversation}
          onManagePlan={handleManagePlan}
          isKnowledgeLoading={statusLoading}
          bridgeReady={bridgeReady}
          isZenMode={isZenMode}
          onToggleZenMode={handleToggleZenMode}
          personaName={activePersona.name}
          preferences={preferences}
          onPreferencesChange={handleUpdatePreferences}
          onViewportElementChange={registerCaptureTarget}
          onMessageEdit={handleMessageEdit}
          onMessageContinue={handleMessageContinue}
          onMessageRegenerate={handleMessageRegenerate}
          onMessageCopyLink={handleMessageCopyLink}
          editingMessage={editingMessage ?? undefined}
        />
      </div>

      <PanelDialog
        title="Настройки Kolibri"
        description="Переключайте модель и управляйте локальной историей бесед."
        isOpen={activePanel === "settings"}
        onClose={() => setActivePanel(null)}
      >
        <SettingsPanel
          modelId={modelId}
          onModelChange={handleModelChange}
          currentConversationTitle={conversationTitle}
          onArchiveConversation={handleArchiveConversation}
          onExportConversation={handleExportConversation}
          onClearHistory={() => {
            void handleClearHistory();
          }}
          archivedConversations={archivedConversations}
        />
      </PanelDialog>

      <PanelDialog
        title="Память Kolibri"
        description="Отслеживайте статус загрузки знаний и ищите источники."
        isOpen={activePanel === "knowledge"}
        onClose={() => setActivePanel(null)}
      >
        <KnowledgeView
          status={knowledgeStatus}
          error={knowledgeError}
          isLoading={statusLoading}
          onRefresh={() => {
            void refreshKnowledgeStatus();
          }}
          usage={knowledgeUsage}
        />
      </PanelDialog>

      <PanelDialog
        title="Готовность продукта"
        description="Проверьте состояние backend, памяти и wasm ядра перед демонстрацией."
        isOpen={activePanel === "readiness"}
        onClose={() => setActivePanel(null)}
        maxWidthClass="max-w-5xl"
      >
        <ReadinessPanel
<<<<<<< HEAD
          backend={backendHealthSnapshot}
=======
          backend={backendHealthState.snapshot}
          backendError={backendHealthState.error}
          backendCheckedAt={backendHealthState.checkedAt}
          isBackendLoading={backendHealthState.isLoading}
          backend={backendHealthSnapshot}
          backend={backendHealth}
>>>>>>> e8a43e64
          backendError={backendHealthError}
          backendCheckedAt={backendHealthCheckedAt}
          isBackendLoading={isBackendHealthLoading}
          onBackendRefresh={handleBackendHealthRefresh}
          knowledgeStatus={knowledgeStatus}
          knowledgeError={knowledgeError}
          isKnowledgeLoading={statusLoading}
          onKnowledgeRefresh={handleRefreshKnowledge}
          bridgeReady={bridgeReady}
          kernelCapabilities={kernelCapabilities}
        />
      </PanelDialog>

      <PanelDialog
        title="Swarm"
        description="Настройте режимы генерации и распределение нагрузки."
        isOpen={activePanel === "swarm"}
        onClose={() => setActivePanel(null)}
      >
        <SwarmView
          kernelControls={kernelControls}
          kernelCapabilities={kernelCapabilities}
          onApplyControls={updateKernelControls}
          onModeChange={setMode}
          activeMode={mode}
          metrics={metrics}
          isBusy={isProcessing}
        />
      </PanelDialog>

      <PanelDialog
        title="Аналитика"
        description="Сводка по активности диалогов и использованию знаний."
        isOpen={activePanel === "analytics"}
        onClose={() => setActivePanel(null)}
      >
        <AnalyticsView analytics={analytics} />
      </PanelDialog>

      <PanelDialog
        title="Действия и макросы"
        description="Запускайте серверные инструменты, отслеживайте ход выполнения и собирайте личные рецепты."
        isOpen={activePanel === "actions"}
        onClose={() => setActivePanel(null)}
        maxWidthClass="max-w-6xl"
      >
        <ActionsPanel />
      </PanelDialog>

      <PanelDialog
        title="Настройки ядра"
        description="Переключайте режимы и просматривайте последние метрики."
        isOpen={activePanel === "controls"}
        onClose={() => setActivePanel(null)}
      >
        <div className="grid gap-4 md:grid-cols-2">
          <KernelControlsPanel
            controls={kernelControls}
            capabilities={kernelCapabilities}
            onChange={updateKernelControls}
          />
          <InspectorPanel
            status={knowledgeStatus}
            error={knowledgeError}
            isLoading={statusLoading}
            metrics={metrics}
            capabilities={kernelCapabilities}
            latestAssistantMessage={latestAssistantMessage}
            onRefresh={handleRefreshKnowledge}
            session={inspectorSession}
          />
        </div>
      </PanelDialog>

    </>
  );
};

export default App;<|MERGE_RESOLUTION|>--- conflicted
+++ resolved
@@ -124,27 +124,13 @@
   const [whatsNewHighlights, setWhatsNewHighlights] = useState<WhatsNewHighlight[]>([]);
   const [popularLoading, setPopularLoading] = useState(true);
   const [whatsNewLoading, setWhatsNewLoading] = useState(true);
-<<<<<<< HEAD
   const {
     snapshot: backendHealthSnapshot,
-=======
-  const backendHealthState = useBackendHealth();
-  const {
-    snapshot: backendHealthSnapshot,
-    snapshot: backendHealth,
->>>>>>> e8a43e64
     error: backendHealthError,
     checkedAt: backendHealthCheckedAt,
     isLoading: isBackendHealthLoading,
     refresh: refreshBackendHealth,
   } = useBackendHealth();
-<<<<<<< HEAD
-=======
-  const [backendHealth, setBackendHealth] = useState<BackendHealthSnapshot | null>(null);
-  const [backendHealthError, setBackendHealthError] = useState<string | null>(null);
-  const [backendHealthCheckedAt, setBackendHealthCheckedAt] = useState<string | null>(null);
-  const [isBackendHealthLoading, setBackendHealthLoading] = useState(false);
->>>>>>> e8a43e64
   const [editingState, setEditingState] = useState<EditingState | null>(null);
 
   const modeLabel = useMemo(() => findModeLabel(mode), [mode]);
@@ -162,14 +148,6 @@
 
   useEffect(() => {
     const controller = new AbortController();
-<<<<<<< HEAD
-=======
-    void backendHealthState.refresh({ signal: controller.signal });
-    return () => {
-      controller.abort();
-    };
-  }, [backendHealthState.refresh]);
->>>>>>> e8a43e64
     void refreshBackendHealth({ signal: controller.signal });
     return () => {
       controller.abort();
@@ -316,11 +294,6 @@
 
   const handleBackendHealthRefresh = useCallback(() => {
     logInspectorAction("system.health.refresh", "Проверка статуса backend");
-<<<<<<< HEAD
-=======
-    void backendHealthState.refresh();
-  }, [backendHealthState.refresh, logInspectorAction]);
->>>>>>> e8a43e64
     void refreshBackendHealth();
   }, [logInspectorAction, refreshBackendHealth]);
 
@@ -890,16 +863,7 @@
         maxWidthClass="max-w-5xl"
       >
         <ReadinessPanel
-<<<<<<< HEAD
           backend={backendHealthSnapshot}
-=======
-          backend={backendHealthState.snapshot}
-          backendError={backendHealthState.error}
-          backendCheckedAt={backendHealthState.checkedAt}
-          isBackendLoading={backendHealthState.isLoading}
-          backend={backendHealthSnapshot}
-          backend={backendHealth}
->>>>>>> e8a43e64
           backendError={backendHealthError}
           backendCheckedAt={backendHealthCheckedAt}
           isBackendLoading={isBackendHealthLoading}
