import { useCallback, useEffect, useMemo, useState } from "react";
import AppShell from "./components/AppShell";
import AnalyticsView from "./components/AnalyticsView";
import ChatInput from "./components/ChatInput";
import ChatView from "./components/ChatView";
import MobileDock from "./components/MobileDock";
import InspectorPanel from "./components/InspectorPanel";
import KernelControlsPanel from "./components/KernelControlsPanel";
import KnowledgeView from "./components/KnowledgeView";
import NavigationRail from "./components/NavigationRail";
import type { NavigationSection } from "./components/navigation";
import OverlaySheet from "./components/OverlaySheet";
import Sidebar from "./components/Sidebar";
import SwarmView from "./components/SwarmView";
import TopBar from "./components/TopBar";
import WelcomeScreen from "./components/WelcomeScreen";
import useKolibriChat from "./core/useKolibriChat";
import { findModeLabel } from "./core/modes";
<<<<<<< HEAD
import useMediaQuery from "./core/useMediaQuery";
=======
>>>>>>> 3e9e7d7d

const App = () => {
  const {
    messages,
    draft,
    mode,
    isProcessing,
    bridgeReady,
    conversationId,
    conversationTitle,
    conversationSummaries,
    knowledgeStatus,
    knowledgeError,
    statusLoading,
    latestAssistantMessage,
    metrics,
    attachments,
    setDraft,
    setMode,
    kernelControls,
    updateKernelControls,
    renameConversation,
    attachFiles,
    removeAttachment,
    clearAttachments,
    sendMessage,
    resetConversation,
    selectConversation,
    createConversation,
    refreshKnowledgeStatus,
  } = useKolibriChat();

  const [activeSection, setActiveSection] = useState<NavigationSection>("dialog");
  const [isInspectorOpen, setInspectorOpen] = useState(false);
  const [isHistoryOpen, setHistoryOpen] = useState(false);
  const isDesktop = useMediaQuery("(min-width: 1024px)");

  const modeLabel = useMemo(() => findModeLabel(mode), [mode]);

  const handleSuggestionSelect = useCallback(
    (suggestion: string) => {
      const trimmedDraft = draft.trimEnd();
      const prefix = trimmedDraft.length > 0 ? `${trimmedDraft}\n\n` : "";
      setDraft(`${prefix}${suggestion}`);
    },
    [draft, setDraft],
  );

  const modeLabel = useMemo(() => findModeLabel(mode), [mode]);

  const handleSuggestionSelect = useCallback(
    (suggestion: string) => {
      const trimmedDraft = draft.trimEnd();
      const prefix = trimmedDraft.length > 0 ? `${trimmedDraft}\n\n` : "";
      setDraft(`${prefix}${suggestion}`);
    },
    [draft, setDraft],
  );

  const chatContent = useMemo(() => {
    if (!messages.length) {
      return <WelcomeScreen onSuggestionSelect={setDraft} />;
    }

    return (
      <ChatView
        messages={messages}
        isLoading={isProcessing}
        isBusy={isProcessing}
        conversationId={conversationId}
        conversationTitle={conversationTitle}
        metrics={metrics}
        modeLabel={modeLabel}
        onSuggestionSelect={handleSuggestionSelect}
      />
    );
  }, [conversationId, conversationTitle, handleSuggestionSelect, isProcessing, messages, metrics, modeLabel, setDraft]);
<<<<<<< HEAD

  useEffect(() => {
    if (isDesktop) {
      setInspectorOpen(false);
      setHistoryOpen(false);
    }
  }, [isDesktop]);

  useEffect(() => {
    if (activeSection !== "dialog") {
      setInspectorOpen(false);
      setHistoryOpen(false);
    }
  }, [activeSection]);
=======
>>>>>>> 3e9e7d7d

  const handleCreateConversation = useCallback(() => {
    void createConversation();
  }, [createConversation]);

  const handleSelectConversation = useCallback(
    (id: string) => {
      selectConversation(id);
    },
    [selectConversation],
  );

  const renderSection = () => {
    switch (activeSection) {
      case "dialog":
        return (
          <div className="flex flex-1 flex-col gap-6 lg:flex-row">
            {isDesktop ? (
              <div className="w-full flex-none lg:max-w-xs xl:max-w-sm">
                <Sidebar
                  conversations={conversationSummaries}
                  activeConversationId={conversationId}
                  onConversationSelect={handleSelectConversation}
                  onCreateConversation={handleCreateConversation}
                />
              </div>
            ) : null}
            <div className="flex flex-1 flex-col gap-6">
              <div className="flex-1">{chatContent}</div>
              <ChatInput
                value={draft}
                mode={mode}
                isBusy={isProcessing || !bridgeReady}
                attachments={attachments}
                onChange={setDraft}
                onModeChange={setMode}
                onSubmit={() => {
                  void sendMessage();
                }}
                onReset={() => {
                  void resetConversation();
                }}
                onAttach={attachFiles}
                onRemoveAttachment={removeAttachment}
                onClearAttachments={clearAttachments}
                onOpenControls={!isDesktop ? () => setInspectorOpen(true) : undefined}
              />
            </div>
          </div>
        );
      case "knowledge":
        return (
          <KnowledgeView
            status={knowledgeStatus}
            error={knowledgeError}
            isLoading={statusLoading}
            onRefresh={() => {
              void refreshKnowledgeStatus();
            }}
          />
        );
      case "swarm":
        return <SwarmView />;
      case "analytics":
        return <AnalyticsView />;
      default:
        return null;
    }
  };

  return (
    <>
      <AppShell
        navigation={
          isDesktop ? (
            <NavigationRail
              onCreateConversation={handleCreateConversation}
              isBusy={isProcessing}
              metrics={metrics}
              activeSection={activeSection}
              onSectionChange={setActiveSection}
            />
          ) : undefined
        }
        mobileNavigation={
          !isDesktop ? (
            <MobileDock
              activeSection={activeSection}
              onSectionChange={setActiveSection}
              onCreateConversation={handleCreateConversation}
              onOpenHistory={() => setHistoryOpen(true)}
              onOpenControls={() => setInspectorOpen(true)}
              isBusy={isProcessing}
              metrics={metrics}
            />
          ) : undefined
        }
        header={
          <TopBar
            title={conversationTitle}
            onTitleChange={renameConversation}
            isProcessing={isProcessing}
            bridgeReady={bridgeReady}
            knowledgeStatus={knowledgeStatus}
            metrics={metrics}
            onRefreshKnowledge={() => {
              void refreshKnowledgeStatus();
            }}
            isKnowledgeLoading={statusLoading}
            showMobileActions={!isDesktop}
            onOpenHistory={() => setHistoryOpen(true)}
            onOpenControls={() => setInspectorOpen(true)}
          />
        }
        inspector={
          activeSection === "dialog" && isDesktop ? (
            <div className="flex h-full flex-col gap-4">
              <KernelControlsPanel controls={kernelControls} onChange={updateKernelControls} />
              <InspectorPanel
                status={knowledgeStatus}
                error={knowledgeError}
                isLoading={statusLoading}
                metrics={metrics}
                latestAssistantMessage={latestAssistantMessage}
                onRefresh={() => {
                  void refreshKnowledgeStatus();
                }}
              />
            </div>
          ) : undefined
        }
      >
        {renderSection()}
      </AppShell>
      <OverlaySheet
        title="История диалогов"
        description="Быстро переключайтесь между недавними беседами."
        isOpen={!isDesktop && isHistoryOpen}
        onClose={() => setHistoryOpen(false)}
      >
        <Sidebar
          conversations={conversationSummaries}
          activeConversationId={conversationId}
          onConversationSelect={(id) => {
            handleSelectConversation(id);
            setHistoryOpen(false);
          }}
          onCreateConversation={() => {
            handleCreateConversation();
            setHistoryOpen(false);
          }}
        />
      </OverlaySheet>
      <OverlaySheet
        title="Управление ядром"
        description="Настройте режимы, параметры генерации и просмотрите метрики."
        isOpen={!isDesktop && isInspectorOpen}
        onClose={() => setInspectorOpen(false)}
        footer="Изменения применяются мгновенно и сохраняются для текущей сессии."
      >
        <KernelControlsPanel controls={kernelControls} onChange={updateKernelControls} />
        <InspectorPanel
          status={knowledgeStatus}
          error={knowledgeError}
          isLoading={statusLoading}
          metrics={metrics}
          latestAssistantMessage={latestAssistantMessage}
          onRefresh={() => {
            setInspectorOpen(false);
            void refreshKnowledgeStatus();
          }}
        />
<<<<<<< HEAD
      </OverlaySheet>
    </>
=======
      }
      inspector={
        activeSection === "dialog" ? (
          <div className="flex h-full flex-col gap-4">
            <KernelControlsPanel controls={kernelControls} onChange={updateKernelControls} />
            <InspectorPanel
              status={knowledgeStatus}
              error={knowledgeError}
              isLoading={statusLoading}
              metrics={metrics}
              latestAssistantMessage={latestAssistantMessage}
              onRefresh={() => {
                void refreshKnowledgeStatus();
              }}
            />
          </div>
        ) : undefined
      }
    >
      {renderSection()}
    </AppShell>
>>>>>>> 3e9e7d7d
  );
};

export default App;<|MERGE_RESOLUTION|>--- conflicted
+++ resolved
@@ -16,10 +16,7 @@
 import WelcomeScreen from "./components/WelcomeScreen";
 import useKolibriChat from "./core/useKolibriChat";
 import { findModeLabel } from "./core/modes";
-<<<<<<< HEAD
 import useMediaQuery from "./core/useMediaQuery";
-=======
->>>>>>> 3e9e7d7d
 
 const App = () => {
   const {
@@ -97,7 +94,6 @@
       />
     );
   }, [conversationId, conversationTitle, handleSuggestionSelect, isProcessing, messages, metrics, modeLabel, setDraft]);
-<<<<<<< HEAD
 
   useEffect(() => {
     if (isDesktop) {
@@ -112,8 +108,6 @@
       setHistoryOpen(false);
     }
   }, [activeSection]);
-=======
->>>>>>> 3e9e7d7d
 
   const handleCreateConversation = useCallback(() => {
     void createConversation();
@@ -286,10 +280,8 @@
             void refreshKnowledgeStatus();
           }}
         />
-<<<<<<< HEAD
       </OverlaySheet>
     </>
-=======
       }
       inspector={
         activeSection === "dialog" ? (
@@ -311,7 +303,6 @@
     >
       {renderSection()}
     </AppShell>
->>>>>>> 3e9e7d7d
   );
 };
 
