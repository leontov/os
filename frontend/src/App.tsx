--- conflicted
+++ resolved
@@ -37,10 +37,7 @@
     setDraft,
     setMode,
     kernelControls,
-<<<<<<< HEAD
     kernelCapabilities,
-=======
->>>>>>> 0a7bf594
     updateKernelControls,
     renameConversation,
     attachFiles,
@@ -68,8 +65,6 @@
     },
     [draft, setDraft],
   );
-<<<<<<< HEAD
-=======
 
   const modeLabel = useMemo(() => findModeLabel(mode), [mode]);
 
@@ -81,7 +76,6 @@
     },
     [draft, setDraft],
   );
->>>>>>> 0a7bf594
 
   const chatContent = useMemo(() => {
     if (!messages.length) {
@@ -232,24 +226,18 @@
         inspector={
           activeSection === "dialog" && isDesktop ? (
             <div className="flex h-full flex-col gap-4">
-<<<<<<< HEAD
               <KernelControlsPanel
                 controls={kernelControls}
                 capabilities={kernelCapabilities}
                 onChange={updateKernelControls}
               />
-=======
               <KernelControlsPanel controls={kernelControls} onChange={updateKernelControls} />
->>>>>>> 0a7bf594
               <InspectorPanel
                 status={knowledgeStatus}
                 error={knowledgeError}
                 isLoading={statusLoading}
                 metrics={metrics}
-<<<<<<< HEAD
                 capabilities={kernelCapabilities}
-=======
->>>>>>> 0a7bf594
                 latestAssistantMessage={latestAssistantMessage}
                 onRefresh={() => {
                   void refreshKnowledgeStatus();
@@ -287,24 +275,18 @@
         onClose={() => setInspectorOpen(false)}
         footer="Изменения применяются мгновенно и сохраняются для текущей сессии."
       >
-<<<<<<< HEAD
         <KernelControlsPanel
           controls={kernelControls}
           capabilities={kernelCapabilities}
           onChange={updateKernelControls}
         />
-=======
         <KernelControlsPanel controls={kernelControls} onChange={updateKernelControls} />
->>>>>>> 0a7bf594
         <InspectorPanel
           status={knowledgeStatus}
           error={knowledgeError}
           isLoading={statusLoading}
           metrics={metrics}
-<<<<<<< HEAD
           capabilities={kernelCapabilities}
-=======
->>>>>>> 0a7bf594
           latestAssistantMessage={latestAssistantMessage}
           onRefresh={() => {
             setInspectorOpen(false);
@@ -313,8 +295,6 @@
         />
       </OverlaySheet>
     </>
-<<<<<<< HEAD
-=======
       }
       inspector={
         activeSection === "dialog" ? (
@@ -336,7 +316,6 @@
     >
       {renderSection()}
     </AppShell>
->>>>>>> 0a7bf594
   );
 };
 
