--- conflicted
+++ resolved
@@ -17,16 +17,7 @@
 import { MODE_OPTIONS, findModeLabel } from "./core/modes";
 import { usePersonaTheme } from "./core/usePersonaTheme";
 import useInspectorSession from "./core/useInspectorSession";
-<<<<<<< HEAD
 import { useBackendHealth } from "./core/useBackendHealth";
-=======
-import {
-  fetchBackendHealth,
-  getHealthErrorMessage,
-  isAbortError,
-  type BackendHealthSnapshot,
-} from "./core/health";
->>>>>>> 1dac2c31
 import type { ModelId } from "./core/models";
 import { MODEL_OPTIONS } from "./core/models";
 import { fetchPopularGpts, fetchWhatsNewHighlights } from "./core/recommendations";
@@ -133,7 +124,6 @@
   const [whatsNewHighlights, setWhatsNewHighlights] = useState<WhatsNewHighlight[]>([]);
   const [popularLoading, setPopularLoading] = useState(true);
   const [whatsNewLoading, setWhatsNewLoading] = useState(true);
-<<<<<<< HEAD
   const {
     snapshot: backendHealth,
     error: backendHealthError,
@@ -141,12 +131,10 @@
     isLoading: isBackendHealthLoading,
     refresh: refreshBackendHealth,
   } = useBackendHealth();
-=======
   const [backendHealth, setBackendHealth] = useState<BackendHealthSnapshot | null>(null);
   const [backendHealthError, setBackendHealthError] = useState<string | null>(null);
   const [backendHealthCheckedAt, setBackendHealthCheckedAt] = useState<string | null>(null);
   const [isBackendHealthLoading, setBackendHealthLoading] = useState(false);
->>>>>>> 1dac2c31
   const [editingState, setEditingState] = useState<EditingState | null>(null);
 
   const modeLabel = useMemo(() => findModeLabel(mode), [mode]);
@@ -162,7 +150,6 @@
     [editingState],
   );
 
-<<<<<<< HEAD
   useEffect(() => {
     const controller = new AbortController();
     void refreshBackendHealth({ signal: controller.signal });
@@ -170,96 +157,10 @@
       controller.abort();
     };
   }, [refreshBackendHealth]);
-=======
-  const loadBackendHealth = useCallback(
-    async ({ signal, suppressLoading }: { signal?: AbortSignal; suppressLoading?: boolean } = {}) => {
-      if (!suppressLoading) {
-        setBackendHealthLoading(true);
-        setBackendHealthError(null);
-      }
-
-      try {
-        const snapshot = await fetchBackendHealth({ signal });
-        if (signal?.aborted) {
-          return;
-        }
-        setBackendHealth(snapshot);
-        setBackendHealthError(null);
-      } catch (error) {
-        if (isAbortError(error) || signal?.aborted) {
-          return;
-        }
-        setBackendHealth(null);
-        setBackendHealthError(getHealthErrorMessage(error));
-      } finally {
-        if (signal?.aborted) {
-          return;
-        }
-        if (!suppressLoading) {
-          setBackendHealthLoading(false);
-        }
-        setBackendHealthCheckedAt(new Date().toISOString());
-      }
-    },
-    [],
-  );
-
-  useEffect(() => {
-    const controller = new AbortController();
-    void loadBackendHealth({ signal: controller.signal });
-    return () => {
-      controller.abort();
-    };
-  }, [loadBackendHealth]);
->>>>>>> 1dac2c31
 
   useEffect(() => {
     setEditingState(null);
   }, [conversationId]);
-<<<<<<< HEAD
-=======
-
-  const loadBackendHealth = useCallback(
-    async ({ signal, suppressLoading }: { signal?: AbortSignal; suppressLoading?: boolean } = {}) => {
-      if (!suppressLoading) {
-        setBackendHealthLoading(true);
-        setBackendHealthError(null);
-      }
-
-      try {
-        const snapshot = await fetchBackendHealth({ signal });
-        if (signal?.aborted) {
-          return;
-        }
-        setBackendHealth(snapshot);
-        setBackendHealthError(null);
-      } catch (error) {
-        if (isAbortError(error) || signal?.aborted) {
-          return;
-        }
-        setBackendHealth(null);
-        setBackendHealthError(getHealthErrorMessage(error));
-      } finally {
-        if (signal?.aborted) {
-          return;
-        }
-        if (!suppressLoading) {
-          setBackendHealthLoading(false);
-        }
-        setBackendHealthCheckedAt(new Date().toISOString());
-      }
-    },
-    [],
-  );
-
-  useEffect(() => {
-    const controller = new AbortController();
-    void loadBackendHealth({ signal: controller.signal });
-    return () => {
-      controller.abort();
-    };
-  }, [loadBackendHealth]);
->>>>>>> 1dac2c31
 
   const handleSuggestionSelect = useCallback(
     (suggestion: string) => {
@@ -397,13 +298,8 @@
 
   const handleBackendHealthRefresh = useCallback(() => {
     logInspectorAction("system.health.refresh", "Проверка статуса backend");
-<<<<<<< HEAD
     void refreshBackendHealth();
   }, [logInspectorAction, refreshBackendHealth]);
-=======
-    void loadBackendHealth();
-  }, [loadBackendHealth, logInspectorAction]);
->>>>>>> 1dac2c31
 
   const handleUpdatePreferences = useCallback(
     (next: Partial<typeof preferences>) => {
