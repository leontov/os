import { createContext, useCallback, useContext, useMemo, useState, type ReactNode } from "react";
import en from "../i18n/en.json";
import ru from "../i18n/ru.json";

export type Locale = "en" | "ru";

type Messages = typeof en;

export type MessageKey = keyof Messages;
<<<<<<< HEAD

export type Translate = (key: MessageKey) => string;
=======
>>>>>>> e0f5431e

interface I18nContextValue {
  locale: Locale;
  t: Translate;
  setLocale: (locale: Locale) => void;
}

export type Translate = I18nContextValue["t"];

const catalogs: Record<Locale, Messages> = {
  en,
  ru,
};

const I18nContext = createContext<I18nContextValue | undefined>(undefined);

const STORAGE_KEY = "kolibri-locale";

export function I18nProvider({ children }: { children: ReactNode }) {
  const [locale, setLocaleState] = useState<Locale>(() => {
    if (typeof window === "undefined") {
      return "ru";
    }
    const stored = window.localStorage.getItem(STORAGE_KEY);
    if (stored === "ru" || stored === "en") {
      return stored;
    }
    const browser = navigator.language.startsWith("ru") ? "ru" : "en";
    return browser;
  });

  const setLocale = useCallback((next: Locale) => {
    setLocaleState(next);
    if (typeof window !== "undefined") {
      window.localStorage.setItem(STORAGE_KEY, next);
    }
  }, []);

  const value = useMemo<I18nContextValue>(() => ({
    locale,
    t: (key: MessageKey) => catalogs[locale][key],
    setLocale,
  }), [locale, setLocale]);

  return <I18nContext.Provider value={value}>{children}</I18nContext.Provider>;
}

export function useI18n(): I18nContextValue {
  const context = useContext(I18nContext);
  if (!context) {
    throw new Error("useI18n должен использоваться внутри I18nProvider");
  }
  return context;
}<|MERGE_RESOLUTION|>--- conflicted
+++ resolved
@@ -7,11 +7,8 @@
 type Messages = typeof en;
 
 export type MessageKey = keyof Messages;
-<<<<<<< HEAD
 
 export type Translate = (key: MessageKey) => string;
-=======
->>>>>>> e0f5431e
 
 interface I18nContextValue {
   locale: Locale;
