/**
 * kolibri-bridge.ts
 *
 * Высокоуровневый мост между интерфейсом и ядром KolibriScript. Модуль
 * пытается загрузить WebAssembly-модуль `kolibri.wasm`, а при сбоях
 * gracefully деградирует до резервных реализаций (LLM или статическое
 * сообщение). Вся логика построения KolibriScript программ собрана здесь,
 * чтобы обеспечить прозрачность и детерминированность поведения фронтенда.
 */

import type { KnowledgeSnippet } from "../types/knowledge";
import { sendKnowledgeFeedback, teachKnowledge } from "./knowledge";
import { findModeLabel } from "./modes";
<<<<<<< HEAD
=======
import { getWasiImports, resetWasi, setMemory } from "./wasi";
import { wasmUrl as WASM_RESOURCE_URL, wasmInfoUrl as WASM_INFO_URL } from "virtual:kolibri-wasm";
>>>>>>> 7e47d489

export interface KolibriBridge {
  readonly ready: Promise<void>;
  ask(prompt: string, mode?: string, context?: KnowledgeSnippet[]): Promise<string>;
  reset(): Promise<void>;
}

interface KolibriWasmExports {
  memory: WebAssembly.Memory;
  _malloc(size: number): number;
  _free(ptr: number): void;
  _kolibri_bridge_init(): number;
  _kolibri_bridge_reset(): number;
  _kolibri_bridge_execute(programPtr: number, outputPtr: number, outputCapacity: number): number;
}

const OUTPUT_CAPACITY = 8192;
const DEFAULT_MODE_LABEL = "Нейтральный";
const WASM_RESOURCE_URL = "/kolibri.wasm";
const WASM_INFO_URL = "/kolibri.wasm.txt";
<<<<<<< HEAD
=======
const DEFAULT_MODE = "Быстрый ответ";
>>>>>>> 7e47d489
const DEFAULT_API_BASE = "/api";
const RESPONSE_MODE = (import.meta.env.VITE_KOLIBRI_RESPONSE_MODE ?? "script").toLowerCase();
const RAW_API_BASE = import.meta.env.VITE_KOLIBRI_API_BASE ?? DEFAULT_API_BASE;

const API_BASE = (() => {
  const trimmed = RAW_API_BASE.trim();
  if (!trimmed) {
    return DEFAULT_API_BASE;
  }
  return trimmed.endsWith("/") ? trimmed.slice(0, -1) : trimmed;
})();

const LLM_INFERENCE_URL = `${API_BASE}/v1/infer`;
const SHOULD_USE_LLM = RESPONSE_MODE === "llm";

const COMMAND_PATTERN = /^(показать|обучить|спросить|тикнуть|сохранить)/i;
const PROGRAM_START_PATTERN = /начало\s*:/i;
const PROGRAM_END_PATTERN = /конец\./i;

const textDecoder = new TextDecoder("utf-8");
const textEncoder = new TextEncoder();

const WASI_ERRNO_SUCCESS = 0;
const WASI_ERRNO_BADF = 8;
const WASI_ERRNO_INVAL = 28;
const WASI_ERRNO_IO = 29;
const WASI_FILETYPE_CHARACTER_DEVICE = 2;

class WasiAdapter {
  private memory: WebAssembly.Memory | null = null;
  private view: DataView | null = null;

  constructor(
    private readonly stdout: (text: string) => void = (text) => console.debug("[kolibri-wasi]", text.trim()),
    private readonly stderr: (text: string) => void = (text) => console.warn("[kolibri-wasi][stderr]", text.trim()),
  ) {}

  attach(memory: WebAssembly.Memory): void {
    this.memory = memory;
    this.view = new DataView(memory.buffer);
  }

  private ensureView(): DataView {
    if (!this.memory) {
      throw new Error("WASI memory is not initialised");
    }
    if (!this.view || this.view.buffer !== this.memory.buffer) {
      this.view = new DataView(this.memory.buffer);
    }
    return this.view;
  }

  private ensureBytes(): Uint8Array {
    if (!this.memory) {
      throw new Error("WASI memory is not initialised");
    }
    return new Uint8Array(this.memory.buffer);
  }

  get imports(): Record<string, Record<string, WebAssembly.ImportValue>> {
    return {
      wasi_snapshot_preview1: {
        args_get: () => WASI_ERRNO_SUCCESS,
        args_sizes_get: (argcPtr: number, argvBufSizePtr: number) => {
          const view = this.ensureView();
          view.setUint32(argcPtr, 0, true);
          view.setUint32(argvBufSizePtr, 0, true);
          return WASI_ERRNO_SUCCESS;
        },
        environ_get: () => WASI_ERRNO_SUCCESS,
        environ_sizes_get: (countPtr: number, sizePtr: number) => {
          const view = this.ensureView();
          view.setUint32(countPtr, 0, true);
          view.setUint32(sizePtr, 0, true);
          return WASI_ERRNO_SUCCESS;
        },
        fd_close: () => WASI_ERRNO_SUCCESS,
        fd_fdstat_get: (_fd: number, statPtr: number) => {
          const view = this.ensureView();
          for (let offset = 0; offset < 24; offset += 1) {
            view.setUint8(statPtr + offset, 0);
          }
          view.setUint8(statPtr, WASI_FILETYPE_CHARACTER_DEVICE);
          return WASI_ERRNO_SUCCESS;
        },
        fd_seek: () => WASI_ERRNO_IO,
        fd_write: (fd: number, iovsPtr: number, iovsLen: number, nwrittenPtr: number) => {
          if (!this.memory) {
            return WASI_ERRNO_INVAL;
          }
          const view = this.ensureView();
          let bytesWritten = 0;
          for (let index = 0; index < iovsLen; index += 1) {
            const ptr = view.getUint32(iovsPtr + index * 8, true);
            const len = view.getUint32(iovsPtr + index * 8 + 4, true);
            bytesWritten += len;
            if (fd === 1 || fd === 2) {
              const chunk = new Uint8Array(this.memory.buffer, ptr, len);
              const text = textDecoder.decode(chunk);
              if (fd === 1) {
                this.stdout(text);
              } else {
                this.stderr(text);
              }
            }
          }
          view.setUint32(nwrittenPtr, bytesWritten >>> 0, true);
          view.setUint32(nwrittenPtr + 4, Math.floor(bytesWritten / 2 ** 32) >>> 0, true);
          return WASI_ERRNO_SUCCESS;
        },
        proc_exit: (status: number) => {
          throw new Error(`WASI program exited with code ${status}`);
        },
        random_get: (ptr: number, len: number) => {
          if (!this.memory) {
            return WASI_ERRNO_INVAL;
          }
          const bytes = new Uint8Array(this.memory.buffer, ptr, len);
          if (typeof crypto !== "undefined" && typeof crypto.getRandomValues === "function") {
            crypto.getRandomValues(bytes);
          } else {
            for (let index = 0; index < len; index += 1) {
              bytes[index] = Math.floor(Math.random() * 256);
            }
          }
          return WASI_ERRNO_SUCCESS;
        },
      },
    };
  }
}

const resolveMemory = (exports: WebAssembly.Exports): WebAssembly.Memory => {
  const memory = (exports as Record<string, unknown>).memory;
  if (memory instanceof WebAssembly.Memory) {
    return memory;
  }
  throw new Error("WASM-модуль не экспортирует память WebAssembly");
};

const resolveFunction = (exports: WebAssembly.Exports, candidates: readonly string[]): (...args: number[]) => number => {
  const lookup = exports as Record<string, unknown>;
  for (const name of candidates) {
    const candidate = lookup[name];
    if (typeof candidate === "function") {
      return candidate as (...args: number[]) => number;
    }
  }
  throw new Error(`WASM-модуль не экспортирует функции ${candidates.join(" или ")}`);
};

const createKolibriWasmExports = (rawExports: WebAssembly.Exports, wasi: WasiAdapter): KolibriWasmExports => {
  const memory = resolveMemory(rawExports);
  wasi.attach(memory);
  return {
    memory,
    _malloc: resolveFunction(rawExports, ["_malloc", "malloc"]) as (size: number) => number,
    _free: resolveFunction(rawExports, ["_free", "free"]) as (ptr: number) => void,
    _kolibri_bridge_init: resolveFunction(rawExports, ["_kolibri_bridge_init", "kolibri_bridge_init"]) as () => number,
    _kolibri_bridge_reset: resolveFunction(rawExports, ["_kolibri_bridge_reset", "kolibri_bridge_reset"]) as () => number,
    _kolibri_bridge_execute: resolveFunction(rawExports, ["_kolibri_bridge_execute", "kolibri_bridge_execute"]) as (
      programPtr: number,
      outputPtr: number,
      outputCapacity: number,
    ) => number,
  };
};

const escapeScriptString = (value: string): string =>
  value
    .replace(/\\/g, "\\\\")
    .replace(/"/g, '\\"')
    .replace(/\r?\n/g, "\\n");

const normaliseLines = (input: string): string[] =>
  input
    .split(/\r?\n/)
    .map((line) => line.trim())
    .filter((line) => line.length > 0);

export function buildScript(prompt: string, mode: string, context: KnowledgeSnippet[]): string {
  const trimmedPrompt = prompt.trim();
  const resolvedMode = mode ? findModeLabel(mode) : DEFAULT_MODE_LABEL;

  if (!trimmedPrompt) {
    return `начало:\n    показать "Пустой запрос"\nконец.\n`;
  }

  if (PROGRAM_START_PATTERN.test(trimmedPrompt) && PROGRAM_END_PATTERN.test(trimmedPrompt)) {
    return trimmedPrompt.endsWith("\n") ? trimmedPrompt : `${trimmedPrompt}\n`;
  }

  const lines: string[] = ["начало:"];

  if (resolvedMode && resolvedMode !== DEFAULT_MODE_LABEL) {
    lines.push(`    показать "Режим: ${escapeScriptString(resolvedMode)}"`);
  }

  lines.push(`    переменная вопрос = "${escapeScriptString(trimmedPrompt)}"`);
  lines.push(`    показать "Вопрос: ${escapeScriptString(trimmedPrompt)}"`);

  const uniqueAnswers = new Set<string>();
  context.forEach((snippet, index) => {
    const answer = snippet.content.trim();
    if (!answer) {
      return;
    }
    const normalised = answer.length > 400 ? `${answer.slice(0, 397)}…` : answer;
    if (uniqueAnswers.has(normalised)) {
      return;
    }
    uniqueAnswers.add(normalised);
    const sourceLabel = snippet.title || snippet.id;
    lines.push(`    переменная источник_${index + 1} = "${escapeScriptString(snippet.source ?? snippet.id)}"`);
    lines.push(`    обучить связь "${escapeScriptString(trimmedPrompt)}" -> "${escapeScriptString(normalised)}"`);
    lines.push(`    показать "Источник ${index + 1}: ${escapeScriptString(sourceLabel)}"`);
  });

  if (normaliseLines(trimmedPrompt).every((line) => COMMAND_PATTERN.test(line))) {
    lines.push("    вызвать эволюцию");
  }

  lines.push(`    создать формулу ответ из "ассоциация"`);
  lines.push("    вызвать эволюцию");
  lines.push(`    оценить ответ на задаче "${escapeScriptString(trimmedPrompt)}"`);
  lines.push("    показать итог");
  lines.push("конец.");

  return `${lines.join("\n")}\n`;
}

async function describeWasmFailure(error: unknown): Promise<string> {
  const baseReason = error instanceof Error && error.message ? error.message : String(error ?? "Неизвестная ошибка");

  try {
    const response = await fetch(WASM_INFO_URL, { cache: "no-store" });
    if (!response.ok) {
      return baseReason;
    }
    const infoText = (await response.text()).trim();
    return infoText ? `${baseReason}\n\n${infoText}` : baseReason;
  } catch {
    return baseReason;
  }
}

class KolibriWasmRuntime {
  private exports: KolibriWasmExports | null = null;
  private readonly wasi = new WasiAdapter();

  async initialise(): Promise<void> {
    const instance = await this.instantiate();
    const exports = createKolibriWasmExports(instance.exports, this.wasi);
    const initResult = exports._kolibri_bridge_init();
    if (initResult !== 0) {
      throw new Error(`Не удалось инициализировать KolibriScript (код ${initResult})`);
    }
    this.exports = exports;
  }

  private async instantiate(): Promise<WebAssembly.Instance> {
    const importObject = this.wasi.imports;

    if ("instantiateStreaming" in WebAssembly) {
      try {
        const streaming = await WebAssembly.instantiateStreaming(fetch(WASM_RESOURCE_URL), importObject);
        return streaming.instance;
      } catch (error) {
        console.warn("Kolibri WASM streaming instantiation failed, retrying with ArrayBuffer.", error);
      }
    }

    const response = await fetch(WASM_RESOURCE_URL);
    if (!response.ok) {
      throw new Error(`Не удалось загрузить kolibri.wasm: ${response.status} ${response.statusText}`);
    }
    const bytes = await response.arrayBuffer();
    const { instance } = await WebAssembly.instantiate(bytes, importObject);
    return instance;
  }

  async execute(prompt: string, mode: string, context: KnowledgeSnippet[]): Promise<string> {
    if (!this.exports) {
      throw new Error("Kolibri WASM мост не инициализирован");
    }

    const script = buildScript(prompt, mode ?? DEFAULT_MODE_LABEL, context);
    const scriptBytes = textEncoder.encode(script);
    const exports = this.exports;
    const programPtr = exports._malloc(scriptBytes.length + 1);
    const outputPtr = exports._malloc(OUTPUT_CAPACITY);

    if (!programPtr || !outputPtr) {
      if (programPtr) {
        exports._free(programPtr);
      }
      if (outputPtr) {
        exports._free(outputPtr);
      }
      throw new Error("Недостаточно памяти для выполнения KolibriScript");
    }

    try {
      const heap = new Uint8Array(exports.memory.buffer);
      heap.set(scriptBytes, programPtr);
      heap[programPtr + scriptBytes.length] = 0;

      const written = exports._kolibri_bridge_execute(programPtr, outputPtr, OUTPUT_CAPACITY);
      if (written < 0) {
        throw new Error(this.describeExecutionError(written));
      }

      const outputBytes = heap.subarray(outputPtr, outputPtr + written);
      const rawText = textDecoder.decode(outputBytes).trim();
      const answer = rawText.length === 0 ? "KolibriScript завершил работу без вывода." : rawText;

      void teachKnowledge(prompt, answer);
      void sendKnowledgeFeedback("good", prompt, answer);

      return answer;
    } finally {
      exports._free(programPtr);
      exports._free(outputPtr);
    }
  }

  async reset(): Promise<void> {
    if (!this.exports) {
      throw new Error("Kolibri WASM мост не инициализирован");
    }
    const result = this.exports._kolibri_bridge_reset();
    if (result !== 0) {
      throw new Error(`Не удалось сбросить KolibriScript (код ${result})`);
    }
  }

  private describeExecutionError(code: number): string {
    switch (code) {
      case -1:
        return "Не удалось инициализировать KolibriScript.";
      case -2:
        return "WASM-модуль не смог подготовить временный вывод.";
      case -3:
        return "KolibriScript сообщил об ошибке при разборе программы.";
      case -4:
        return "Во время выполнения KolibriScript произошла ошибка.";
      case -5:
        return "Некорректные аргументы вызова KolibriScript.";
      default:
        return `Неизвестная ошибка KolibriScript (код ${code}).`;
    }
  }
}

class KolibriScriptBridge implements KolibriBridge {
  readonly ready = Promise.resolve();

  constructor(private readonly runtime: KolibriWasmRuntime) {}

  async ask(prompt: string, mode: string = DEFAULT_MODE_LABEL, context: KnowledgeSnippet[] = []): Promise<string> {
    return this.runtime.execute(prompt, mode, context);
  }

  async reset(): Promise<void> {
    await this.runtime.reset();
  }
}

class KolibriFallbackBridge implements KolibriBridge {
  readonly ready = Promise.resolve();

  constructor(private readonly reason: string) {}

  async ask(): Promise<string> {
    return [
      "KolibriScript недоступен: kolibri.wasm не был загружен.",
      `Причина: ${this.reason}`,
      "Запустите scripts/build_wasm.sh или установите переменную KOLIBRI_ALLOW_WASM_STUB=1 для деградированного режима.",
    ].join("\n");
  }

  async reset(): Promise<void> {
    // Нет состояния для сброса.
  }
}

class KolibriLLMBridge implements KolibriBridge {
  readonly ready = Promise.resolve();

  constructor(private readonly endpoint: string, private readonly fallback: KolibriBridge) {}

  async ask(prompt: string, mode: string = DEFAULT_MODE_LABEL, context: KnowledgeSnippet[] = []): Promise<string> {
    const payload = { prompt, mode, context };
    try {
      const response = await fetch(this.endpoint, {
        method: "POST",
        headers: { "Content-Type": "application/json" },
        body: JSON.stringify(payload),
      });

      if (!response.ok) {
        throw new Error(`LLM proxy responded with ${response.status} ${response.statusText}`);
      }

      const data = (await response.json()) as { response?: unknown };
      if (typeof data.response !== "string" || !data.response.trim()) {
        throw new Error("LLM proxy returned an unexpected payload.");
      }

      return data.response.trim();
    } catch (error) {
      console.warn("[kolibri-bridge] Ошибка при запросе к LLM, выполняем KolibriScript.", error);
      const fallbackResponse = await this.fallback.ask(prompt, mode, context);
      return `${fallbackResponse}\n\n(Ответ сгенерирован KolibriScript из-за ошибки LLM.)`;
    }
  }

  async reset(): Promise<void> {
    await this.fallback.reset();
  }
}

const createBridge = async (): Promise<KolibriBridge> => {
  const runtime = new KolibriWasmRuntime();

  try {
    await runtime.initialise();
  } catch (error) {
    const reason = await describeWasmFailure(error);
    console.warn("[kolibri-bridge] Переход в деградированный режим без WebAssembly.", reason);
    return new KolibriFallbackBridge(reason);
  }

  const scriptBridge = new KolibriScriptBridge(runtime);

  if (SHOULD_USE_LLM) {
    return new KolibriLLMBridge(LLM_INFERENCE_URL, scriptBridge);
  }

  return scriptBridge;
};

const bridgePromise: Promise<KolibriBridge> = createBridge();

const kolibriBridge: KolibriBridge = {
  ready: bridgePromise.then(() => undefined),
  async ask(prompt: string, mode?: string, context: KnowledgeSnippet[] = []): Promise<string> {
    const bridge = await bridgePromise;
    return bridge.ask(prompt, mode, context);
  },
  async reset(): Promise<void> {
    const bridge = await bridgePromise;
    await bridge.reset();
  },
};

export default kolibriBridge;<|MERGE_RESOLUTION|>--- conflicted
+++ resolved
@@ -11,11 +11,8 @@
 import type { KnowledgeSnippet } from "../types/knowledge";
 import { sendKnowledgeFeedback, teachKnowledge } from "./knowledge";
 import { findModeLabel } from "./modes";
-<<<<<<< HEAD
-=======
 import { getWasiImports, resetWasi, setMemory } from "./wasi";
 import { wasmUrl as WASM_RESOURCE_URL, wasmInfoUrl as WASM_INFO_URL } from "virtual:kolibri-wasm";
->>>>>>> 7e47d489
 
 export interface KolibriBridge {
   readonly ready: Promise<void>;
@@ -36,10 +33,7 @@
 const DEFAULT_MODE_LABEL = "Нейтральный";
 const WASM_RESOURCE_URL = "/kolibri.wasm";
 const WASM_INFO_URL = "/kolibri.wasm.txt";
-<<<<<<< HEAD
-=======
 const DEFAULT_MODE = "Быстрый ответ";
->>>>>>> 7e47d489
 const DEFAULT_API_BASE = "/api";
 const RESPONSE_MODE = (import.meta.env.VITE_KOLIBRI_RESPONSE_MODE ?? "script").toLowerCase();
 const RAW_API_BASE = import.meta.env.VITE_KOLIBRI_API_BASE ?? DEFAULT_API_BASE;
