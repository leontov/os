/**
 * kolibri-bridge.ts
 *
 * Высокоуровневый мост между интерфейсом и ядром KolibriScript. Модуль
 * пытается загрузить WebAssembly-модуль `kolibri.wasm`, а при сбоях
 * gracefully деградирует до резервных реализаций (LLM или статическое
 * сообщение). Вся логика построения KolibriScript программ собрана здесь,
 * чтобы обеспечить прозрачность и детерминированность поведения фронтенда.
 */

import type { SerializedAttachment } from "../types/attachments";
import type { KnowledgeSnippet } from "../types/knowledge";
import { sendKnowledgeFeedback, teachKnowledge } from "./knowledge";
import { findModeLabel } from "./modes";
import {
  wasmUrl as importedWasmUrl,
  wasmInfoUrl as importedWasmInfoUrl,
  wasmAvailable as wasmBundleAvailable,
  wasmIsStub as wasmBundleIsStub,
  wasmError as wasmBundleError,
} from "virtual:kolibri-wasm";

export interface KernelControlPayload {
  lambdaB: number;
  lambdaD: number;
  targetB: number | null;
  targetD: number | null;
  temperature: number;
  topK: number;
  cfBeam: boolean;
}

export interface KernelCapabilities {
  wasm: boolean;
  simd: boolean;
  laneWidth: number;
}

export interface KolibriBridge {
  readonly ready: Promise<void>;
  ask(
    prompt: string,
    mode?: string,
    context?: KnowledgeSnippet[],
    attachments?: SerializedAttachment[],
  ): Promise<string>;
  reset(): Promise<void>;
  configure(controls: KernelControlPayload): Promise<void>;
  capabilities(): Promise<KernelCapabilities>;
}

interface KolibriWasmExports {
  memory: WebAssembly.Memory;
  _malloc(size: number): number;
  _free(ptr: number): void;
  _kolibri_bridge_init(): number;
  _kolibri_bridge_reset(): number;
  _kolibri_bridge_execute(programPtr: number, outputPtr: number, outputCapacity: number): number;
  _kolibri_bridge_configure(
    lambdaB: number,
    lambdaD: number,
    targetB: number,
    targetD: number,
    temperature: number,
    topK: number,
    cfBeam: number,
  ): number;
  _kolibri_bridge_has_simd(): number;
  _kolibri_bridge_lane_width(): number;
}

const OUTPUT_CAPACITY = 8192;
const DEFAULT_MODE_LABEL = "Нейтральный";
const WASM_RESOURCE_URL = importedWasmUrl ?? "/kolibri.wasm";
const WASM_INFO_URL = importedWasmInfoUrl ?? "/kolibri.wasm.txt";
const WASM_BUNDLE_AVAILABLE = wasmBundleAvailable;
const WASM_BUNDLE_IS_STUB = wasmBundleIsStub;
const WASM_BUNDLE_ERROR = wasmBundleError?.trim() ?? "";
const DEFAULT_API_BASE = "/api";
const RESPONSE_MODE = (import.meta.env.VITE_KOLIBRI_RESPONSE_MODE ?? "script").toLowerCase();
const RAW_API_BASE = import.meta.env.VITE_KOLIBRI_API_BASE ?? DEFAULT_API_BASE;

const API_BASE = (() => {
  const trimmed = RAW_API_BASE.trim();
  if (!trimmed) {
    return DEFAULT_API_BASE;
  }
  return trimmed.endsWith("/") ? trimmed.slice(0, -1) : trimmed;
})();

const LLM_INFERENCE_URL = `${API_BASE}/v1/infer`;
const SHOULD_USE_LLM = RESPONSE_MODE === "llm";

const COMMAND_PATTERN = /^(показать|обучить|спросить|тикнуть|сохранить)/i;
const PROGRAM_START_PATTERN = /начало\s*:/i;
const PROGRAM_END_PATTERN = /конец\./i;

const textDecoder = new TextDecoder("utf-8");
const textEncoder = new TextEncoder();

const WASI_ERRNO_SUCCESS = 0;
const WASI_ERRNO_INVAL = 28;
const WASI_ERRNO_IO = 29;
const WASI_FILETYPE_CHARACTER_DEVICE = 2;

class WasiAdapter {
  private memory: WebAssembly.Memory | null = null;
  private view: DataView | null = null;

  constructor(
    private readonly stdout: (text: string) => void = (text) => console.debug("[kolibri-wasi]", text.trim()),
    private readonly stderr: (text: string) => void = (text) => console.warn("[kolibri-wasi][stderr]", text.trim()),
  ) {}

  attach(memory: WebAssembly.Memory): void {
    this.memory = memory;
    this.view = new DataView(memory.buffer);
  }

  private ensureView(): DataView {
    if (!this.memory) {
      throw new Error("WASI memory is not initialised");
    }
    if (!this.view || this.view.buffer !== this.memory.buffer) {
      this.view = new DataView(this.memory.buffer);
    }
    return this.view;
  }

  private ensureBytes(): Uint8Array {
    if (!this.memory) {
      throw new Error("WASI memory is not initialised");
    }
    return new Uint8Array(this.memory.buffer);
  }

  get imports(): Record<string, Record<string, WebAssembly.ImportValue>> {
    return {
      wasi_snapshot_preview1: {
        args_get: () => WASI_ERRNO_SUCCESS,
        args_sizes_get: (argcPtr: number, argvBufSizePtr: number) => {
          const view = this.ensureView();
          view.setUint32(argcPtr, 0, true);
          view.setUint32(argvBufSizePtr, 0, true);
          return WASI_ERRNO_SUCCESS;
        },
        environ_get: () => WASI_ERRNO_SUCCESS,
        environ_sizes_get: (countPtr: number, sizePtr: number) => {
          const view = this.ensureView();
          view.setUint32(countPtr, 0, true);
          view.setUint32(sizePtr, 0, true);
          return WASI_ERRNO_SUCCESS;
        },
        fd_close: () => WASI_ERRNO_SUCCESS,
        fd_fdstat_get: (_fd: number, statPtr: number) => {
          const view = this.ensureView();
          for (let offset = 0; offset < 24; offset += 1) {
            view.setUint8(statPtr + offset, 0);
          }
          view.setUint8(statPtr, WASI_FILETYPE_CHARACTER_DEVICE);
          return WASI_ERRNO_SUCCESS;
        },
        fd_seek: () => WASI_ERRNO_IO,
        fd_write: (fd: number, iovsPtr: number, iovsLen: number, nwrittenPtr: number) => {
          if (!this.memory) {
            return WASI_ERRNO_INVAL;
          }
          const view = this.ensureView();
          let bytesWritten = 0;
          for (let index = 0; index < iovsLen; index += 1) {
            const ptr = view.getUint32(iovsPtr + index * 8, true);
            const len = view.getUint32(iovsPtr + index * 8 + 4, true);
            bytesWritten += len;
            if (fd === 1 || fd === 2) {
              const chunk = new Uint8Array(this.memory.buffer, ptr, len);
              const text = textDecoder.decode(chunk);
              if (fd === 1) {
                this.stdout(text);
              } else {
                this.stderr(text);
              }
            }
          }
          view.setUint32(nwrittenPtr, bytesWritten >>> 0, true);
          view.setUint32(nwrittenPtr + 4, Math.floor(bytesWritten / 2 ** 32) >>> 0, true);
          return WASI_ERRNO_SUCCESS;
        },
        proc_exit: (status: number) => {
          throw new Error(`WASI program exited with code ${status}`);
        },
        random_get: (ptr: number, len: number) => {
          if (!this.memory) {
            return WASI_ERRNO_INVAL;
          }
          const bytes = new Uint8Array(this.memory.buffer, ptr, len);
          if (typeof crypto !== "undefined" && typeof crypto.getRandomValues === "function") {
            crypto.getRandomValues(bytes);
          } else {
            for (let index = 0; index < len; index += 1) {
              bytes[index] = Math.floor(Math.random() * 256);
            }
          }
          return WASI_ERRNO_SUCCESS;
        },
      },
    };
  }
}

const resolveMemory = (exports: WebAssembly.Exports): WebAssembly.Memory => {
  const memory = (exports as Record<string, unknown>).memory;
  if (memory instanceof WebAssembly.Memory) {
    return memory;
  }
  throw new Error("WASM-модуль не экспортирует память WebAssembly");
};

const resolveFunction = (exports: WebAssembly.Exports, candidates: readonly string[]): (...args: number[]) => number => {
  const lookup = exports as Record<string, unknown>;
  for (const name of candidates) {
    const candidate = lookup[name];
    if (typeof candidate === "function") {
      return candidate as (...args: number[]) => number;
    }
  }
  throw new Error(`WASM-модуль не экспортирует функции ${candidates.join(" или ")}`);
};

const createKolibriWasmExports = (rawExports: WebAssembly.Exports, wasi: WasiAdapter): KolibriWasmExports => {
  const memory = resolveMemory(rawExports);
  wasi.attach(memory);
  return {
    memory,
    _malloc: resolveFunction(rawExports, ["_malloc", "malloc"]) as (size: number) => number,
    _free: resolveFunction(rawExports, ["_free", "free"]) as (ptr: number) => void,
    _kolibri_bridge_init: resolveFunction(rawExports, ["_kolibri_bridge_init", "kolibri_bridge_init"]) as () => number,
    _kolibri_bridge_reset: resolveFunction(rawExports, ["_kolibri_bridge_reset", "kolibri_bridge_reset"]) as () => number,
    _kolibri_bridge_execute: resolveFunction(rawExports, ["_kolibri_bridge_execute", "kolibri_bridge_execute"]) as (
      programPtr: number,
      outputPtr: number,
      outputCapacity: number,
    ) => number,
    _kolibri_bridge_configure: resolveFunction(
      rawExports,
      ["_kolibri_bridge_configure", "kolibri_bridge_configure"],
    ) as (
      lambdaB: number,
      lambdaD: number,
      targetB: number,
      targetD: number,
      temperature: number,
      topK: number,
      cfBeam: number,
    ) => number,
    _kolibri_bridge_has_simd: resolveFunction(
      rawExports,
      ["_kolibri_bridge_has_simd", "kolibri_bridge_has_simd"],
    ) as () => number,
    _kolibri_bridge_lane_width: resolveFunction(
      rawExports,
      ["_kolibri_bridge_lane_width", "kolibri_bridge_lane_width"],
    ) as () => number,
  };
};

const escapeScriptString = (value: string): string =>
  value
    .replace(/\\/g, "\\\\")
    .replace(/"/g, '\\"')
    .replace(/\r?\n/g, "\\n");

const normaliseLines = (input: string): string[] =>
  input
    .split(/\r?\n/)
    .map((line) => line.trim())
    .filter((line) => line.length > 0);

export function buildScript(prompt: string, mode: string, context: KnowledgeSnippet[]): string {
  const trimmedPrompt = prompt.trim();
  const resolvedMode = mode ? findModeLabel(mode) : DEFAULT_MODE_LABEL;

  if (!trimmedPrompt) {
    return `начало:\n    показать "Пустой запрос"\nконец.\n`;
  }

  if (PROGRAM_START_PATTERN.test(trimmedPrompt) && PROGRAM_END_PATTERN.test(trimmedPrompt)) {
    return trimmedPrompt.endsWith("\n") ? trimmedPrompt : `${trimmedPrompt}\n`;
  }

  const lines: string[] = ["начало:"];

  if (resolvedMode && resolvedMode !== DEFAULT_MODE_LABEL) {
    lines.push(`    показать "Режим: ${escapeScriptString(resolvedMode)}"`);
  }

  lines.push(`    переменная вопрос = "${escapeScriptString(trimmedPrompt)}"`);
  lines.push(`    показать "Вопрос: ${escapeScriptString(trimmedPrompt)}"`);

  const uniqueAnswers = new Set<string>();
  context.forEach((snippet, index) => {
    const answer = snippet.content.trim();
    if (!answer) {
      return;
    }
    const normalised = answer.length > 400 ? `${answer.slice(0, 397)}…` : answer;
    if (uniqueAnswers.has(normalised)) {
      return;
    }
    uniqueAnswers.add(normalised);
    const sourceLabel = snippet.title || snippet.id;
    lines.push(`    переменная источник_${index + 1} = "${escapeScriptString(snippet.source ?? snippet.id)}"`);
    lines.push(`    обучить связь "${escapeScriptString(trimmedPrompt)}" -> "${escapeScriptString(normalised)}"`);
    lines.push(`    показать "Источник ${index + 1}: ${escapeScriptString(sourceLabel)}"`);
  });

  if (normaliseLines(trimmedPrompt).every((line) => COMMAND_PATTERN.test(line))) {
    lines.push("    вызвать эволюцию");
  }

  lines.push(`    создать формулу ответ из "ассоциация"`);
  lines.push("    вызвать эволюцию");
  lines.push(`    оценить ответ на задаче "${escapeScriptString(trimmedPrompt)}"`);
  lines.push("    показать итог");
  lines.push("конец.");

  return `${lines.join("\n")}\n`;
}

async function describeWasmFailure(error: unknown): Promise<string> {
  const baseReason = error instanceof Error && error.message ? error.message : String(error ?? "Неизвестная ошибка");

  try {
    const response = await fetch(WASM_INFO_URL, { cache: "no-store" });
    if (!response.ok) {
      return baseReason;
    }
    const infoText = (await response.text()).trim();
    return infoText ? `${baseReason}\n\n${infoText}` : baseReason;
  } catch {
    return baseReason;
  }
}

class KolibriWasmRuntime {
  private exports: KolibriWasmExports | null = null;
  private readonly wasi = new WasiAdapter();
  private capabilitiesSnapshot: KernelCapabilities = { wasm: true, simd: false, laneWidth: 1 };

  async initialise(): Promise<void> {
    const instance = await this.instantiate();
    const exports = createKolibriWasmExports(instance.exports, this.wasi);
    const initResult = exports._kolibri_bridge_init();
    if (initResult !== 0) {
      throw new Error(`Не удалось инициализировать KolibriScript (код ${initResult})`);
    }
    this.exports = exports;
    try {
      const hasSimd = exports._kolibri_bridge_has_simd() === 1;
      const rawLaneWidth = exports._kolibri_bridge_lane_width();
      const laneWidth =
        Number.isFinite(rawLaneWidth) && rawLaneWidth > 0 ? Math.floor(rawLaneWidth) : 1;
      this.capabilitiesSnapshot = { wasm: true, simd: hasSimd, laneWidth };
    } catch (error) {
      console.warn("[kolibri-bridge] Не удалось определить поддержку SIMD", error);
      this.capabilitiesSnapshot = { wasm: true, simd: false, laneWidth: 1 };
    }
  }

  private async instantiate(): Promise<WebAssembly.Instance> {
    const wasiImports = this.wasi.imports;
<<<<<<< HEAD
    const importObject: Record<string, Record<string, WebAssembly.ImportValue>> = {
      ...wasiImports,
    };

    const existingEnv = importObject.env;
    const envModule: Record<string, WebAssembly.ImportValue> = Object.create(null);
    if (existingEnv && typeof existingEnv === "object") {
      Object.assign(envModule, existingEnv);
    }

    if (typeof envModule.emscripten_notify_memory_growth !== "function") {
      envModule.emscripten_notify_memory_growth = () => {
        // Стандартные standalone-сборки emcc вызывают эту функцию при расширении памяти.
        // Наши адаптеры памяти обновляются лениво перед чтениями, поэтому тут достаточно no-op.
      };
    }

    importObject.env = envModule;
=======
    const envImports: Record<string, WebAssembly.ImportValue> = {
      ...(("env" in wasiImports ? wasiImports.env : undefined) ?? {}),
      emscripten_notify_memory_growth: () => {
        // Стандартные standalone-сборки emcc вызывают эту функцию при расширении памяти.
        // Наши адаптеры памяти обновляются лениво перед чтениями, поэтому тут достаточно no-op.
      },
    };

    const importObject: Record<string, Record<string, WebAssembly.ImportValue>> = {
      ...wasiImports,
      env: envImports,
    };
>>>>>>> 66f3c9e0

    if ("instantiateStreaming" in WebAssembly) {
      try {
        const streaming = await WebAssembly.instantiateStreaming(fetch(WASM_RESOURCE_URL), importObject);
        return streaming.instance;
      } catch (error) {
        console.warn("Kolibri WASM streaming instantiation failed, retrying with ArrayBuffer.", error);
      }
    }

    const response = await fetch(WASM_RESOURCE_URL);
    if (!response.ok) {
      throw new Error(`Не удалось загрузить kolibri.wasm: ${response.status} ${response.statusText}`);
    }
    const bytes = await response.arrayBuffer();
    const { instance } = await WebAssembly.instantiate(bytes, importObject);
    return instance;
  }

  getCapabilities(): KernelCapabilities {
    return this.capabilitiesSnapshot;
  }

  async execute(prompt: string, mode: string, context: KnowledgeSnippet[]): Promise<string> {
    if (!this.exports) {
      throw new Error("Kolibri WASM мост не инициализирован");
    }

    const script = buildScript(prompt, mode ?? DEFAULT_MODE_LABEL, context);
    const scriptBytes = textEncoder.encode(script);
    const exports = this.exports;
    const programPtr = exports._malloc(scriptBytes.length + 1);
    const outputPtr = exports._malloc(OUTPUT_CAPACITY);

    if (!programPtr || !outputPtr) {
      if (programPtr) {
        exports._free(programPtr);
      }
      if (outputPtr) {
        exports._free(outputPtr);
      }
      throw new Error("Недостаточно памяти для выполнения KolibriScript");
    }

    try {
      const heap = new Uint8Array(exports.memory.buffer);
      heap.set(scriptBytes, programPtr);
      heap[programPtr + scriptBytes.length] = 0;

      const written = exports._kolibri_bridge_execute(programPtr, outputPtr, OUTPUT_CAPACITY);
      if (written < 0) {
        throw new Error(this.describeExecutionError(written));
      }

      const outputBytes = heap.subarray(outputPtr, outputPtr + written);
      const rawText = textDecoder.decode(outputBytes).trim();
      const answer = rawText.length === 0 ? "KolibriScript завершил работу без вывода." : rawText;

      void teachKnowledge(prompt, answer);
      void sendKnowledgeFeedback("good", prompt, answer);

      return answer;
    } finally {
      exports._free(programPtr);
      exports._free(outputPtr);
    }
  }

  async configure(controls: KernelControlPayload): Promise<void> {
    if (!this.exports) {
      throw new Error("Kolibri WASM мост не инициализирован");
    }

    const clamp = (value: number, min: number, max: number) => Math.min(max, Math.max(min, value));
    const lambdaB = Math.max(0, Math.round(clamp(controls.lambdaB, 0, 2) * 1000));
    const lambdaD = Math.max(0, Math.round(clamp(controls.lambdaD, 0, 2) * 1000));
    const targetB =
      controls.targetB === null ? -1 : Math.round(clamp(controls.targetB, -10, 10) * 1000);
    const targetD =
      controls.targetD === null ? -1 : Math.round(clamp(controls.targetD, 0, 1) * 1000);
    const temperature = Math.max(1, Math.round(clamp(controls.temperature, 0.1, 2.5) * 100));
    const topK = Math.max(1, Math.round(clamp(controls.topK, 1, 64)));
    const cfBeam = controls.cfBeam ? 1 : 0;

    const result = this.exports._kolibri_bridge_configure(
      lambdaB,
      lambdaD,
      targetB,
      targetD,
      temperature,
      topK,
      cfBeam,
    );
    if (result !== 0) {
      throw new Error(`Не удалось обновить настройки KolibriScript (код ${result})`);
    }
  }

  async reset(): Promise<void> {
    if (!this.exports) {
      throw new Error("Kolibri WASM мост не инициализирован");
    }
    const result = this.exports._kolibri_bridge_reset();
    if (result !== 0) {
      throw new Error(`Не удалось сбросить KolibriScript (код ${result})`);
    }
  }

  private describeExecutionError(code: number): string {
    switch (code) {
      case -1:
        return "Не удалось инициализировать KolibriScript.";
      case -2:
        return "WASM-модуль не смог подготовить временный вывод.";
      case -3:
        return "KolibriScript сообщил об ошибке при разборе программы.";
      case -4:
        return "Во время выполнения KolibriScript произошла ошибка.";
      case -5:
        return "Некорректные аргументы вызова KolibriScript.";
      default:
        return `Неизвестная ошибка KolibriScript (код ${code}).`;
    }
  }
}

class KolibriScriptBridge implements KolibriBridge {
  readonly ready = Promise.resolve();

  constructor(private readonly runtime: KolibriWasmRuntime) {}

  async ask(
    prompt: string,
    mode: string = DEFAULT_MODE_LABEL,
    context: KnowledgeSnippet[] = [],
    attachments: SerializedAttachment[] = [],
  ): Promise<string> {
    if (attachments.length) {
      console.info(
        `[kolibri-bridge] KolibriScript пока игнорирует ${attachments.length} вложения(ий).`,
      );
    }
    return this.runtime.execute(prompt, mode, context);
  }

  async reset(): Promise<void> {
    await this.runtime.reset();
  }

  async configure(controls: KernelControlPayload): Promise<void> {
    await this.runtime.configure(controls);
  }

  capabilities(): Promise<KernelCapabilities> {
    return Promise.resolve(this.runtime.getCapabilities());
  }
}

class KolibriFallbackBridge implements KolibriBridge {
  readonly ready = Promise.resolve();

  private readonly capability: KernelCapabilities = { wasm: false, simd: false, laneWidth: 1 };

  constructor(private readonly reason: string) {}

  async ask(
    _prompt: string,
    _mode?: string,
    _context?: KnowledgeSnippet[],
    attachments: SerializedAttachment[] = [],
  ): Promise<string> {
    if (attachments.length) {
      console.info(
        `[kolibri-bridge] Получено ${attachments.length} вложения(ий), но KolibriScript недоступен.`,
      );
    }
    const details = this.reason.trim();
    const reasonText = details ? `Причина: ${details}` : "Причина: неизвестна.";
    return [
      "KolibriScript недоступен: kolibri.wasm не был загружен.",
      reasonText,
      "Запустите scripts/build_wasm.sh или установите переменную KOLIBRI_ALLOW_WASM_STUB=1 для деградированного режима.",
    ].join("\n");
  }

  async reset(): Promise<void> {
    // Нет состояния для сброса.
  }

  async configure(controls: KernelControlPayload): Promise<void> {
    void controls;
    // Настройки недоступны в деградированном режиме.
  }

  capabilities(): Promise<KernelCapabilities> {
    return Promise.resolve(this.capability);
  }
}

class KolibriLLMBridge implements KolibriBridge {
  readonly ready = Promise.resolve();

  constructor(private readonly endpoint: string, private readonly fallback: KolibriBridge) {}

  async ask(
    prompt: string,
    mode: string = DEFAULT_MODE_LABEL,
    context: KnowledgeSnippet[] = [],
    attachments: SerializedAttachment[] = [],
  ): Promise<string> {
    const payload = attachments.length
      ? { prompt, mode, context, attachments }
      : { prompt, mode, context };
    try {
      const response = await fetch(this.endpoint, {
        method: "POST",
        headers: { "Content-Type": "application/json" },
        body: JSON.stringify(payload),
      });

      if (!response.ok) {
        throw new Error(`LLM proxy responded with ${response.status} ${response.statusText}`);
      }

      const data = (await response.json()) as { response?: unknown };
      if (typeof data.response !== "string" || !data.response.trim()) {
        throw new Error("LLM proxy returned an unexpected payload.");
      }

      return data.response.trim();
    } catch (error) {
      console.warn("[kolibri-bridge] Ошибка при запросе к LLM, выполняем KolibriScript.", error);
      const fallbackResponse = await this.fallback.ask(prompt, mode, context);
      return `${fallbackResponse}\n\n(Ответ сгенерирован KolibriScript из-за ошибки LLM.)`;
    }
  }

  async reset(): Promise<void> {
    await this.fallback.reset();
  }

  async configure(controls: KernelControlPayload): Promise<void> {
    await this.fallback.configure(controls);
  }

  capabilities(): Promise<KernelCapabilities> {
    return this.fallback.capabilities();
  }
}

const createBridge = async (): Promise<KolibriBridge> => {
  if (!WASM_BUNDLE_AVAILABLE) {
    const fallbackReason = WASM_BUNDLE_ERROR || "kolibri.wasm недоступен. Запустите scripts/build_wasm.sh.";
    const reason = await describeWasmFailure(new Error(fallbackReason));
    console.warn("[kolibri-bridge] Переход в деградированный режим без WebAssembly.", reason);
    return new KolibriFallbackBridge(reason);
  }

  if (WASM_BUNDLE_IS_STUB) {
    const reason = await describeWasmFailure(new Error("kolibri.wasm собран как заглушка."));
    console.warn("[kolibri-bridge] Обнаружена заглушка kolibri.wasm, активирован деградированный режим.", reason);
    return new KolibriFallbackBridge(reason);
  }

  const runtime = new KolibriWasmRuntime();

  try {
    await runtime.initialise();
  } catch (error) {
    const reason = await describeWasmFailure(error);
    console.warn("[kolibri-bridge] Переход в деградированный режим без WebAssembly.", reason);
    return new KolibriFallbackBridge(reason);
  }

  const scriptBridge = new KolibriScriptBridge(runtime);

  if (SHOULD_USE_LLM) {
    return new KolibriLLMBridge(LLM_INFERENCE_URL, scriptBridge);
  }

  return scriptBridge;
};

const bridgePromise: Promise<KolibriBridge> = createBridge();

const kolibriBridge: KolibriBridge = {
  ready: bridgePromise.then(() => undefined),
  async ask(
    prompt: string,
    mode?: string,
    context: KnowledgeSnippet[] = [],
    attachments: SerializedAttachment[] = [],
  ): Promise<string> {
    const bridge = await bridgePromise;
    return bridge.ask(prompt, mode, context, attachments);
  },
  async reset(): Promise<void> {
    const bridge = await bridgePromise;
    await bridge.reset();
  },
  async configure(controls: KernelControlPayload): Promise<void> {
    const bridge = await bridgePromise;
    await bridge.configure(controls);
  },
  async capabilities(): Promise<KernelCapabilities> {
    const bridge = await bridgePromise;
    return bridge.capabilities();
  },
};

export default kolibriBridge;<|MERGE_RESOLUTION|>--- conflicted
+++ resolved
@@ -368,7 +368,6 @@
 
   private async instantiate(): Promise<WebAssembly.Instance> {
     const wasiImports = this.wasi.imports;
-<<<<<<< HEAD
     const importObject: Record<string, Record<string, WebAssembly.ImportValue>> = {
       ...wasiImports,
     };
@@ -387,7 +386,6 @@
     }
 
     importObject.env = envModule;
-=======
     const envImports: Record<string, WebAssembly.ImportValue> = {
       ...(("env" in wasiImports ? wasiImports.env : undefined) ?? {}),
       emscripten_notify_memory_growth: () => {
@@ -400,7 +398,6 @@
       ...wasiImports,
       env: envImports,
     };
->>>>>>> 66f3c9e0
 
     if ("instantiateStreaming" in WebAssembly) {
       try {
