import { useCallback, useEffect, useMemo, useRef, useState } from "react";
import type { ChatAttachment, ChatMessage } from "../types/chat";
import type { KnowledgeSnippet } from "../types/knowledge";
import { fetchKnowledgeStatus, searchKnowledge } from "./knowledge";
import kolibriBridge from "./kolibri-bridge";
import { findModeLabel, MODE_OPTIONS } from "./modes";

export interface ConversationMetrics {
  userMessages: number;
  assistantMessages: number;
  knowledgeReferences: number;
  lastUpdatedIso?: string;
}

export interface ConversationSummary {
  id: string;
  title: string;
  preview: string;
  updatedAtIso?: string;
  createdAtIso: string;
}

const DEFAULT_TITLE = "Новая беседа";
<<<<<<< HEAD
const DEFAULT_MODE_VALUE = MODE_OPTIONS[0]?.value ?? "neutral";
const STORAGE_KEY = "kolibri:chat:conversations";
const PREVIEW_MAX_LENGTH = 80;

interface ConversationRecord {
  id: string;
  title: string;
  createdAtIso: string;
  updatedAtIso: string;
  preview: string;
  messages: ChatMessage[];
}

export interface ConversationSummary {
  id: string;
  title: string;
  createdAtIso: string;
  updatedAtIso: string;
  preview: string;
}

const createConversationId = (): string => {
  if (typeof crypto !== "undefined" && typeof crypto.randomUUID === "function") {
    return crypto.randomUUID();
  }
  return Math.random().toString(36).slice(2, 12);
};

const normalisePreview = (value: string): string => value.replace(/\s+/g, " ").trim();

const createPreviewFromMessages = (messages: ChatMessage[]): string => {
  for (let index = messages.length - 1; index >= 0; index -= 1) {
    const candidate = normalisePreview(messages[index]?.content ?? "");
    if (candidate) {
      return candidate.length > PREVIEW_MAX_LENGTH
        ? `${candidate.slice(0, PREVIEW_MAX_LENGTH - 1)}…`
        : candidate;
    }
  }
  return "";
};

const findLastIsoTimestamp = (messages: ChatMessage[]): string | undefined => {
  for (let index = messages.length - 1; index >= 0; index -= 1) {
    const iso = messages[index]?.isoTimestamp;
    if (iso) {
      return iso;
    }
  }
  return undefined;
};

const sanitiseMessage = (candidate: unknown): ChatMessage | null => {
  if (!candidate || typeof candidate !== "object") {
    return null;
  }
  const raw = candidate as Partial<ChatMessage> & Record<string, unknown>;
  if (typeof raw.id !== "string" || typeof raw.role !== "string" || typeof raw.content !== "string") {
    return null;
  }
  if (raw.role !== "assistant" && raw.role !== "user") {
    return null;
  }
  if (typeof raw.timestamp !== "string") {
    return null;
  }
  const message: ChatMessage = {
    id: raw.id,
    role: raw.role,
    content: raw.content,
    timestamp: raw.timestamp,
  };
  if (typeof raw.isoTimestamp === "string") {
    message.isoTimestamp = raw.isoTimestamp;
  }
  if (typeof raw.modeLabel === "string") {
    message.modeLabel = raw.modeLabel;
  }
  if (typeof raw.modeValue === "string") {
    message.modeValue = raw.modeValue;
  }
  if (Array.isArray(raw.context)) {
    message.context = raw.context as KnowledgeSnippet[];
  }
  if (typeof raw.contextError === "string") {
    message.contextError = raw.contextError;
  }
  return message;
};

const createConversationRecord = (overrides: Partial<ConversationRecord> & { messages?: ChatMessage[] } = {}): ConversationRecord => {
  const messages = overrides.messages ?? [];
  const createdAtIso = overrides.createdAtIso ?? new Date().toISOString();
  const lastIso = findLastIsoTimestamp(messages);
  const updatedAtIso = overrides.updatedAtIso ?? lastIso ?? createdAtIso;
  const preview = overrides.preview ?? createPreviewFromMessages(messages);
  return {
    id: overrides.id ?? createConversationId(),
    title: overrides.title?.trim() ? overrides.title : DEFAULT_TITLE,
    createdAtIso,
    updatedAtIso,
    preview,
    messages,
  };
};

const loadInitialConversationState = (): { conversations: ConversationRecord[]; active: ConversationRecord } => {
  const fallback = createConversationRecord();
  if (typeof window === "undefined") {
    return { conversations: [fallback], active: fallback };
=======
const DEFAULT_MODE = MODE_OPTIONS[0]?.value ?? "neutral";
const STORAGE_KEY = "kolibri.conversations";

interface StoredConversation {
  id: string;
  title: string;
  messages: ChatMessage[];
  draft: string;
  mode: string;
  createdAtIso: string;
  updatedAtIso: string;
}

interface PendingAttachment extends ChatAttachment {
  file?: File;
}

const createStoredConversation = (): StoredConversation => {
  const nowIso = new Date().toISOString();
  return {
    id: crypto.randomUUID(),
    title: DEFAULT_TITLE,
    messages: [],
    draft: "",
    mode: DEFAULT_MODE,
    createdAtIso: nowIso,
    updatedAtIso: nowIso,
  };
};

const normalizeConversation = (value: unknown): StoredConversation | null => {
  if (!value || typeof value !== "object") {
    return null;
  }

  const candidate = value as Partial<StoredConversation>;
  if (typeof candidate.id !== "string") {
    return null;
  }

  return {
    id: candidate.id,
    title: typeof candidate.title === "string" && candidate.title.trim() ? candidate.title : DEFAULT_TITLE,
    messages: Array.isArray(candidate.messages) ? (candidate.messages as ChatMessage[]) : [],
    draft: typeof candidate.draft === "string" ? candidate.draft : "",
    mode: typeof candidate.mode === "string" ? candidate.mode : DEFAULT_MODE,
    createdAtIso: typeof candidate.createdAtIso === "string" ? candidate.createdAtIso : new Date().toISOString(),
    updatedAtIso:
      typeof candidate.updatedAtIso === "string"
        ? candidate.updatedAtIso
        : typeof candidate.createdAtIso === "string"
          ? candidate.createdAtIso
          : new Date().toISOString(),
  };
};

const loadStoredConversations = (): StoredConversation[] => {
  if (typeof window === "undefined") {
    return [createStoredConversation()];
>>>>>>> cd318d90
  }

  try {
    const raw = window.localStorage.getItem(STORAGE_KEY);
    if (!raw) {
<<<<<<< HEAD
      return { conversations: [fallback], active: fallback };
    }

    const parsed = JSON.parse(raw);
    if (!Array.isArray(parsed)) {
      return { conversations: [fallback], active: fallback };
    }

    const conversations: ConversationRecord[] = [];
    for (const item of parsed) {
      if (!item || typeof item !== "object") {
        continue;
      }
      const rawConversation = item as Partial<ConversationRecord> & { messages?: unknown };
      const messages = Array.isArray(rawConversation.messages)
        ? (rawConversation.messages
            .map((message) => sanitiseMessage(message))
            .filter((value): value is ChatMessage => Boolean(value)) ?? [])
        : [];
      const conversation = createConversationRecord({
        id: typeof rawConversation.id === "string" ? rawConversation.id : undefined,
        title: typeof rawConversation.title === "string" ? rawConversation.title : undefined,
        createdAtIso: typeof rawConversation.createdAtIso === "string" ? rawConversation.createdAtIso : undefined,
        updatedAtIso: typeof rawConversation.updatedAtIso === "string" ? rawConversation.updatedAtIso : undefined,
        preview: typeof rawConversation.preview === "string" ? rawConversation.preview : undefined,
        messages,
      });
      conversations.push(conversation);
    }

    if (!conversations.length) {
      return { conversations: [fallback], active: fallback };
    }

    conversations.sort((first, second) => {
      const firstTime = Date.parse(first.updatedAtIso);
      const secondTime = Date.parse(second.updatedAtIso);
      if (Number.isNaN(firstTime) && Number.isNaN(secondTime)) {
        return 0;
      }
      if (Number.isNaN(firstTime)) {
        return 1;
      }
      if (Number.isNaN(secondTime)) {
        return -1;
      }
      return secondTime - firstTime;
    });

    return { conversations, active: conversations[0] };
  } catch (error) {
    console.warn("Failed to load conversation history", error);
    return { conversations: [fallback], active: fallback };
=======
      return [createStoredConversation()];
    }
    const parsed = JSON.parse(raw);
    if (!Array.isArray(parsed)) {
      return [createStoredConversation()];
    }
    const normalized = parsed
      .map((item) => normalizeConversation(item))
      .filter((item): item is StoredConversation => item !== null);

    if (!normalized.length) {
      return [createStoredConversation()];
    }

    return normalized.sort((a, b) => new Date(b.updatedAtIso).getTime() - new Date(a.updatedAtIso).getTime());
  } catch {
    return [createStoredConversation()];
>>>>>>> cd318d90
  }
};

const formatPromptWithContext = (question: string, context: KnowledgeSnippet[]): string => {
  if (!context.length) {
    return question;
  }

  const contextBlocks = context.map((snippet, index) => {
    const title = snippet.title ? ` (${snippet.title})` : "";
    return [`Источник ${index + 1}${title}:`, snippet.content].join("\n");
  });

  return [`Контекст:`, ...contextBlocks, "", `Вопрос пользователя: ${question}`].join("\n");
};

const deriveTitleFromMessages = (messages: ChatMessage[]): string => {
  const firstUserMessage = messages.find((message) => message.role === "user");
  if (!firstUserMessage) {
    return DEFAULT_TITLE;
  }

  const words = firstUserMessage.content.trim().split(/\s+/).slice(0, 8);
  if (!words.length) {
    return DEFAULT_TITLE;
  }

  const title = words.join(" ");
  return title.length > 60 ? `${title.slice(0, 57)}…` : title;
};

const nowPair = () => {
  const now = new Date();
  return {
    display: now.toLocaleTimeString("ru-RU", { hour: "2-digit", minute: "2-digit" }),
    iso: now.toISOString(),
  };
};

interface UseKolibriChatResult {
  messages: ChatMessage[];
  draft: string;
  mode: string;
  isProcessing: boolean;
  bridgeReady: boolean;
  conversationId: string;
  conversationTitle: string;
  conversationSummaries: ConversationSummary[];
  knowledgeStatus: Awaited<ReturnType<typeof fetchKnowledgeStatus>> | null;
  knowledgeError?: string;
  statusLoading: boolean;
  latestAssistantMessage?: ChatMessage;
  metrics: ConversationMetrics;
  conversations: ConversationSummary[];
  attachments: ChatAttachment[];
  setDraft: (value: string) => void;
  setMode: (mode: string) => void;
  renameConversation: (title: string) => void;
  sendMessage: () => Promise<void>;
  resetConversation: () => Promise<void>;
  selectConversation: (id: string) => void;
  createConversation: () => Promise<void>;
  refreshKnowledgeStatus: () => Promise<void>;
  selectConversation: (id: string) => Promise<void>;
  attachFiles: (files: FileList | File[]) => void;
  removeAttachment: (id: string) => void;
  clearAttachments: () => void;
}

export const useKolibriChat = (): UseKolibriChatResult => {
<<<<<<< HEAD
  const { conversations: initialConversations, active: initialActiveConversation } = loadInitialConversationState();

  const [conversations, setConversations] = useState<ConversationRecord[]>(initialConversations);
  const [messages, setMessages] = useState<ChatMessage[]>(initialActiveConversation.messages);
  const [draft, setDraft] = useState("");
  const [mode, setMode] = useState(DEFAULT_MODE_VALUE);
  const [isProcessing, setIsProcessing] = useState(false);
  const [bridgeReady, setBridgeReady] = useState(false);
  const [conversationId, setConversationId] = useState<string>(initialActiveConversation.id);
  const [conversationTitle, setConversationTitle] = useState<string>(initialActiveConversation.title);
=======
  const storedConversationsRef = useRef<StoredConversation[] | null>(null);
  if (storedConversationsRef.current === null) {
    storedConversationsRef.current = loadStoredConversations();
  }
  const initialConversations = storedConversationsRef.current;
  const initialConversation = initialConversations[0] ?? createStoredConversation();

  const [conversations, setConversations] = useState<StoredConversation[]>(initialConversations);
  const [messages, setMessages] = useState<ChatMessage[]>(initialConversation.messages);
  const [draft, setDraft] = useState(initialConversation.draft);
  const [mode, setMode] = useState(initialConversation.mode);
  const [isProcessing, setIsProcessing] = useState(false);
  const [bridgeReady, setBridgeReady] = useState(false);
  const [conversationId, setConversationId] = useState(initialConversation.id);
  const [conversationTitle, setConversationTitle] = useState<string>(initialConversation.title);
>>>>>>> cd318d90
  const [knowledgeStatus, setKnowledgeStatus] = useState<Awaited<ReturnType<typeof fetchKnowledgeStatus>> | null>(null);
  const [knowledgeError, setKnowledgeError] = useState<string | undefined>();
  const [statusLoading, setStatusLoading] = useState(false);
  const [attachments, setAttachments] = useState<PendingAttachment[]>([]);

  const knowledgeSearchAbortRef = useRef<AbortController | null>(null);
  const conversationsRef = useRef<ConversationRecord[]>(initialConversations);

  useEffect(() => {
    conversationsRef.current = conversations;
  }, [conversations]);

  useEffect(() => {
    if (typeof window === "undefined") {
      return;
    }
    try {
      window.localStorage.setItem(STORAGE_KEY, JSON.stringify(conversations));
    } catch (error) {
      console.warn("Failed to persist conversation history", error);
    }
  }, [conversations]);

  const beginNewConversation = useCallback((): ConversationRecord => {
    const record = createConversationRecord();
    setConversations((prev) => [record, ...prev]);
    setConversationId(record.id);
    setConversationTitle(record.title);
    setMessages(record.messages);
    setDraft("");
    setMode(DEFAULT_MODE_VALUE);
    return record;
  }, []);

  useEffect(() => {
    let cancelled = false;
    kolibriBridge.ready
      .then(() => {
        if (!cancelled) {
          setBridgeReady(true);
        }
      })
      .catch((error) => {
        if (cancelled) {
          return;
        }
        const moment = nowPair();
        const assistantMessage: ChatMessage = {
          id: crypto.randomUUID(),
          role: "assistant",
          content:
            error instanceof Error
              ? `Не удалось инициализировать KolibriScript: ${error.message}`
              : "Не удалось инициализировать KolibriScript.",
          timestamp: moment.display,
          isoTimestamp: moment.iso,
        };
        setMessages((prev) => [...prev, assistantMessage]);
      });

    return () => {
      cancelled = true;
    };
  }, []);

  const refreshKnowledgeStatus = useCallback(async () => {
    setStatusLoading(true);
    try {
      const status = await fetchKnowledgeStatus();
      setKnowledgeStatus(status);
      setKnowledgeError(undefined);
    } catch (error) {
      setKnowledgeError(
        error instanceof Error && error.message ? error.message : "Не удалось получить состояние знаний.",
      );
    } finally {
      setStatusLoading(false);
    }
  }, []);

  useEffect(() => {
    void refreshKnowledgeStatus();
  }, [refreshKnowledgeStatus]);

  useEffect(() => {
    if (conversationTitle !== DEFAULT_TITLE) {
      return;
    }
    setConversationTitle(deriveTitleFromMessages(messages));
  }, [conversationTitle, messages]);

<<<<<<< HEAD
  useEffect(() => {
    const preview = createPreviewFromMessages(messages);
    const lastIso = findLastIsoTimestamp(messages);
    setConversations((prev) => {
      const existingIndex = prev.findIndex((item) => item.id === conversationId);
      if (existingIndex === -1) {
        const fallbackIso = lastIso ?? new Date().toISOString();
        const record = createConversationRecord({
          id: conversationId,
          title: conversationTitle,
          createdAtIso: fallbackIso,
          updatedAtIso: fallbackIso,
          preview,
          messages,
        });
        return [record, ...prev];
      }

      const existing = prev[existingIndex];
      const nextUpdatedAtIso = lastIso ?? (messages.length ? new Date().toISOString() : existing.updatedAtIso);
      const shouldUpdate =
        existing.title !== conversationTitle ||
        existing.preview !== preview ||
        existing.messages !== messages ||
        existing.updatedAtIso !== nextUpdatedAtIso;

      if (!shouldUpdate) {
        return prev;
      }

      const updated: ConversationRecord = {
        ...existing,
        title: conversationTitle,
        preview,
        messages,
        updatedAtIso: nextUpdatedAtIso,
      };

      const next = [...prev];
      const shouldReorder =
        existing.messages !== messages || existing.preview !== preview || existing.updatedAtIso !== nextUpdatedAtIso;

      if (shouldReorder) {
        next.splice(existingIndex, 1);
        next.unshift(updated);
      } else {
        next[existingIndex] = updated;
      }

      return next;
    });
  }, [conversationId, conversationTitle, messages]);

  const resetConversation = useCallback(async () => {
    knowledgeSearchAbortRef.current?.abort();
    knowledgeSearchAbortRef.current = null;

    if (!bridgeReady) {
      beginNewConversation();
      setIsProcessing(false);
=======
  const persistConversations = useCallback((next: StoredConversation[]) => {
    setConversations(next);
    if (typeof window === "undefined") {
>>>>>>> cd318d90
      return;
    }
    try {
<<<<<<< HEAD
      await kolibriBridge.reset();
      beginNewConversation();
    } catch (error) {
      const moment = nowPair();
      const assistantMessage: ChatMessage = {
        id: crypto.randomUUID(),
        role: "assistant",
        content:
          error instanceof Error
            ? `Не удалось сбросить KolibriScript: ${error.message}`
            : "Не удалось сбросить KolibriScript.",
        timestamp: moment.display,
        isoTimestamp: moment.iso,
      };
      setMessages((prev) => [...prev, assistantMessage]);
    } finally {
      setIsProcessing(false);
    }
  }, [beginNewConversation, bridgeReady]);

  const selectConversation = useCallback(
    (targetId: string) => {
      const candidate = conversationsRef.current.find((item) => item.id === targetId);
      if (!candidate) {
        return;
      }
      knowledgeSearchAbortRef.current?.abort();
      knowledgeSearchAbortRef.current = null;
      setConversationId(candidate.id);
      setConversationTitle(candidate.title);
      setMessages(candidate.messages);
      setDraft("");
      setIsProcessing(false);
    },
    [setConversationId, setConversationTitle, setMessages, setDraft, setIsProcessing],
  );
=======
      window.localStorage.setItem(STORAGE_KEY, JSON.stringify(next));
    } catch {
      // ignore storage errors
    }
  }, []);

  const updateConversation = useCallback(
    (id: string, reducer: (conversation: StoredConversation) => StoredConversation | null) => {
      setConversations((prev) => {
        const index = prev.findIndex((item) => item.id === id);
        if (index === -1) {
          return prev;
        }
        const existing = prev[index];
        const nextConversation = reducer(existing);
        if (!nextConversation || nextConversation === existing) {
          return prev;
        }
        const nextList = [...prev];
        nextList.splice(index, 1);
        nextList.unshift(nextConversation);
        if (typeof window !== "undefined") {
          try {
            window.localStorage.setItem(STORAGE_KEY, JSON.stringify(nextList));
          } catch {
            // ignore storage errors
          }
        }
        return nextList;
      });
    },
    [],
  );

  const attachFiles = useCallback((files: FileList | File[]) => {
    const collection = Array.from(files ?? []);
    if (!collection.length) {
      return;
    }
    setAttachments((prev) => [
      ...prev,
      ...collection.map((file) => ({
        id: crypto.randomUUID(),
        name: file.name,
        size: file.size,
        type: file.type || "application/octet-stream",
        file,
      })),
    ]);
  }, []);

  const removeAttachment = useCallback((id: string) => {
    setAttachments((prev) => prev.filter((item) => item.id !== id));
  }, []);

  const clearAttachments = useCallback(() => {
    setAttachments([]);
  }, []);
>>>>>>> cd318d90

  const sendMessage = useCallback(async () => {
    const content = draft.trim();
    if (!content && attachments.length === 0) {
      return;
    }
    if (isProcessing || !bridgeReady) {
      return;
    }

    const serializedAttachments = attachments.map(({ id, name, size, type }) => ({ id, name, size, type }));

    const timestamp = nowPair();
    const userMessage: ChatMessage = {
      id: crypto.randomUUID(),
      role: "user",
      content,
      timestamp: timestamp.display,
      isoTimestamp: timestamp.iso,
      attachments: serializedAttachments.length ? serializedAttachments : undefined,
    };

    setMessages((prev) => [...prev, userMessage]);
    setDraft("");
    setAttachments([]);
    setIsProcessing(true);

    knowledgeSearchAbortRef.current?.abort();
    const controller = new AbortController();
    knowledgeSearchAbortRef.current = controller;

    let knowledgeContext: KnowledgeSnippet[] = [];
    let contextError: string | undefined;
    let aborted = false;

    try {
      knowledgeContext = await searchKnowledge(content || "", { topK: 3, signal: controller.signal });
    } catch (error) {
      if (error instanceof DOMException && error.name === "AbortError") {
        aborted = true;
      } else {
        contextError =
          error instanceof Error && error.message ? error.message : "Не удалось получить контекст из памяти.";
      }
    } finally {
      knowledgeSearchAbortRef.current = null;
    }

    if (aborted) {
      setIsProcessing(false);
      void refreshKnowledgeStatus();
      return;
    }

    const prompt = knowledgeContext.length ? formatPromptWithContext(content || "", knowledgeContext) : content;

    try {
      const answer = await kolibriBridge.ask(prompt, mode, knowledgeContext);
      const moment = nowPair();
      const assistantMessage: ChatMessage = {
        id: crypto.randomUUID(),
        role: "assistant",
        content: answer,
        timestamp: moment.display,
        isoTimestamp: moment.iso,
        modeValue: mode,
        modeLabel: findModeLabel(mode),
      };
      if (knowledgeContext.length) {
        assistantMessage.context = knowledgeContext;
      }
      if (contextError) {
        assistantMessage.contextError = contextError;
      }
      setMessages((prev) => [...prev, assistantMessage]);
    } catch (error) {
      const moment = nowPair();
      const assistantMessage: ChatMessage = {
        id: crypto.randomUUID(),
        role: "assistant",
        content:
          error instanceof Error
            ? `Не удалось получить ответ: ${error.message}`
            : "Не удалось получить ответ от ядра Колибри.",
        timestamp: moment.display,
        isoTimestamp: moment.iso,
      };
      setMessages((prev) => [...prev, assistantMessage]);
    } finally {
      setIsProcessing(false);
      void refreshKnowledgeStatus();
    }
  }, [attachments, bridgeReady, draft, isProcessing, mode, refreshKnowledgeStatus]);

  const resetConversation = useCallback(async () => {
    knowledgeSearchAbortRef.current?.abort();
    knowledgeSearchAbortRef.current = null;
    clearAttachments();

    const startNewConversation = () => {
      const freshConversation = createStoredConversation();
      persistConversations([freshConversation, ...conversations.filter((item) => item.id !== freshConversation.id)]);
      setConversationId(freshConversation.id);
      setMessages([]);
      setDraft("");
      setMode(freshConversation.mode);
      setConversationTitle(freshConversation.title);
    };

    if (!bridgeReady) {
      startNewConversation();
      setIsProcessing(false);
      return;
    }

    try {
      await kolibriBridge.reset();
      startNewConversation();
    } catch (error) {
      const moment = nowPair();
      const assistantMessage: ChatMessage = {
        id: crypto.randomUUID(),
        role: "assistant",
        content:
          error instanceof Error
            ? `Не удалось сбросить KolibriScript: ${error.message}`
            : "Не удалось сбросить KolibriScript.",
        timestamp: moment.display,
        isoTimestamp: moment.iso,
      };
      setMessages((prev) => [...prev, assistantMessage]);
    } finally {
      setIsProcessing(false);
    }
  }, [bridgeReady, clearAttachments, conversations, persistConversations]);

  const selectConversation = useCallback(
    async (id: string) => {
      if (id === conversationId) {
        return;
      }
      const target = conversations.find((item) => item.id === id);
      if (!target) {
        return;
      }

      knowledgeSearchAbortRef.current?.abort();
      knowledgeSearchAbortRef.current = null;
      clearAttachments();
      setIsProcessing(false);

      if (bridgeReady) {
        try {
          await kolibriBridge.reset();
        } catch {
          // ignore reset errors when switching conversations
        }
      }

      setConversationId(target.id);
      setMessages(target.messages);
      setDraft(target.draft);
      setMode(target.mode);
      setConversationTitle(target.title);
    },
    [bridgeReady, clearAttachments, conversationId, conversations],
  );

  const renameConversation = useCallback((nextTitle: string) => {
    const trimmed = nextTitle.trim();
    setConversationTitle(trimmed ? trimmed.slice(0, 80) : DEFAULT_TITLE);
  }, []);

  useEffect(() => {
    updateConversation(conversationId, (existing) => {
      const hasMessagesChanged = existing.messages !== messages;
      const hasDraftChanged = existing.draft !== draft;
      const hasModeChanged = existing.mode !== mode;
      const hasTitleChanged = existing.title !== conversationTitle;

      if (!hasMessagesChanged && !hasDraftChanged && !hasModeChanged && !hasTitleChanged) {
        return existing;
      }

      const updatedAtIso = hasMessagesChanged ? new Date().toISOString() : existing.updatedAtIso;

      return {
        ...existing,
        messages,
        draft,
        mode,
        title: conversationTitle,
        updatedAtIso,
      };
    });
  }, [conversationId, conversationTitle, draft, messages, mode, updateConversation]);

  const latestAssistantMessage = useMemo(() => {
    for (let index = messages.length - 1; index >= 0; index -= 1) {
      const message = messages[index];
      if (message.role === "assistant") {
        return message;
      }
    }
    return undefined;
  }, [messages]);

  const metrics = useMemo<ConversationMetrics>(() => {
    let userMessages = 0;
    let assistantMessages = 0;
    let knowledgeReferences = 0;
    let lastUpdatedIso: string | undefined;

    for (const message of messages) {
      if (message.role === "user") {
        userMessages += 1;
      } else {
        assistantMessages += 1;
        if (message.context?.length) {
          knowledgeReferences += 1;
        }
      }
      if (message.isoTimestamp) {
        lastUpdatedIso = message.isoTimestamp;
      }
    }

    return {
      userMessages,
      assistantMessages,
      knowledgeReferences,
      lastUpdatedIso,
    };
  }, [messages]);

<<<<<<< HEAD
  const conversationSummaries = useMemo<ConversationSummary[]>(
    () =>
      conversations.map((conversation) => ({
        id: conversation.id,
        title: conversation.title,
        createdAtIso: conversation.createdAtIso,
        updatedAtIso: conversation.updatedAtIso,
        preview: conversation.preview,
      })),
    [conversations],
  );

  const createConversation = useCallback(() => resetConversation(), [resetConversation]);
=======
  const conversationSummaries = useMemo<ConversationSummary[]>(() => {
    return conversations.map((conversation) => {
      const lastMessage = conversation.messages[conversation.messages.length - 1];
      let previewSource = lastMessage?.content?.trim() ?? "";
      if (!previewSource && lastMessage?.attachments?.length) {
        previewSource = `Вложения: ${lastMessage.attachments.map((item) => item.name).join(", ")}`;
      }
      if (!previewSource && conversation.draft.trim()) {
        previewSource = conversation.draft.trim();
      }
      const preview = previewSource
        ? previewSource.length > 80
          ? `${previewSource.slice(0, 77)}…`
          : previewSource
        : "Черновик пуст";

      return {
        id: conversation.id,
        title: conversation.title,
        preview,
        updatedAtIso: lastMessage?.isoTimestamp ?? conversation.updatedAtIso,
        createdAtIso: conversation.createdAtIso,
      };
    });
  }, [conversations]);

  const publicAttachments = useMemo<ChatAttachment[]>(() => {
    return attachments.map(({ id, name, size, type }) => ({ id, name, size, type }));
  }, [attachments]);
>>>>>>> cd318d90

  return {
    messages,
    draft,
    mode,
    isProcessing,
    bridgeReady,
    conversationId,
    conversationTitle,
    conversationSummaries,
    knowledgeStatus,
    knowledgeError,
    statusLoading,
    latestAssistantMessage,
    metrics,
    conversations: conversationSummaries,
    attachments: publicAttachments,
    setDraft,
    setMode,
    renameConversation,
    sendMessage,
    resetConversation,
    selectConversation,
    createConversation,
    refreshKnowledgeStatus,
    selectConversation,
    attachFiles,
    removeAttachment,
    clearAttachments,
  };
};

export default useKolibriChat;<|MERGE_RESOLUTION|>--- conflicted
+++ resolved
@@ -21,7 +21,6 @@
 }
 
 const DEFAULT_TITLE = "Новая беседа";
-<<<<<<< HEAD
 const DEFAULT_MODE_VALUE = MODE_OPTIONS[0]?.value ?? "neutral";
 const STORAGE_KEY = "kolibri:chat:conversations";
 const PREVIEW_MAX_LENGTH = 80;
@@ -132,73 +131,11 @@
   const fallback = createConversationRecord();
   if (typeof window === "undefined") {
     return { conversations: [fallback], active: fallback };
-=======
-const DEFAULT_MODE = MODE_OPTIONS[0]?.value ?? "neutral";
-const STORAGE_KEY = "kolibri.conversations";
-
-interface StoredConversation {
-  id: string;
-  title: string;
-  messages: ChatMessage[];
-  draft: string;
-  mode: string;
-  createdAtIso: string;
-  updatedAtIso: string;
-}
-
-interface PendingAttachment extends ChatAttachment {
-  file?: File;
-}
-
-const createStoredConversation = (): StoredConversation => {
-  const nowIso = new Date().toISOString();
-  return {
-    id: crypto.randomUUID(),
-    title: DEFAULT_TITLE,
-    messages: [],
-    draft: "",
-    mode: DEFAULT_MODE,
-    createdAtIso: nowIso,
-    updatedAtIso: nowIso,
-  };
-};
-
-const normalizeConversation = (value: unknown): StoredConversation | null => {
-  if (!value || typeof value !== "object") {
-    return null;
-  }
-
-  const candidate = value as Partial<StoredConversation>;
-  if (typeof candidate.id !== "string") {
-    return null;
-  }
-
-  return {
-    id: candidate.id,
-    title: typeof candidate.title === "string" && candidate.title.trim() ? candidate.title : DEFAULT_TITLE,
-    messages: Array.isArray(candidate.messages) ? (candidate.messages as ChatMessage[]) : [],
-    draft: typeof candidate.draft === "string" ? candidate.draft : "",
-    mode: typeof candidate.mode === "string" ? candidate.mode : DEFAULT_MODE,
-    createdAtIso: typeof candidate.createdAtIso === "string" ? candidate.createdAtIso : new Date().toISOString(),
-    updatedAtIso:
-      typeof candidate.updatedAtIso === "string"
-        ? candidate.updatedAtIso
-        : typeof candidate.createdAtIso === "string"
-          ? candidate.createdAtIso
-          : new Date().toISOString(),
-  };
-};
-
-const loadStoredConversations = (): StoredConversation[] => {
-  if (typeof window === "undefined") {
-    return [createStoredConversation()];
->>>>>>> cd318d90
   }
 
   try {
     const raw = window.localStorage.getItem(STORAGE_KEY);
     if (!raw) {
-<<<<<<< HEAD
       return { conversations: [fallback], active: fallback };
     }
 
@@ -252,25 +189,6 @@
   } catch (error) {
     console.warn("Failed to load conversation history", error);
     return { conversations: [fallback], active: fallback };
-=======
-      return [createStoredConversation()];
-    }
-    const parsed = JSON.parse(raw);
-    if (!Array.isArray(parsed)) {
-      return [createStoredConversation()];
-    }
-    const normalized = parsed
-      .map((item) => normalizeConversation(item))
-      .filter((item): item is StoredConversation => item !== null);
-
-    if (!normalized.length) {
-      return [createStoredConversation()];
-    }
-
-    return normalized.sort((a, b) => new Date(b.updatedAtIso).getTime() - new Date(a.updatedAtIso).getTime());
-  } catch {
-    return [createStoredConversation()];
->>>>>>> cd318d90
   }
 };
 
@@ -341,7 +259,6 @@
 }
 
 export const useKolibriChat = (): UseKolibriChatResult => {
-<<<<<<< HEAD
   const { conversations: initialConversations, active: initialActiveConversation } = loadInitialConversationState();
 
   const [conversations, setConversations] = useState<ConversationRecord[]>(initialConversations);
@@ -352,23 +269,6 @@
   const [bridgeReady, setBridgeReady] = useState(false);
   const [conversationId, setConversationId] = useState<string>(initialActiveConversation.id);
   const [conversationTitle, setConversationTitle] = useState<string>(initialActiveConversation.title);
-=======
-  const storedConversationsRef = useRef<StoredConversation[] | null>(null);
-  if (storedConversationsRef.current === null) {
-    storedConversationsRef.current = loadStoredConversations();
-  }
-  const initialConversations = storedConversationsRef.current;
-  const initialConversation = initialConversations[0] ?? createStoredConversation();
-
-  const [conversations, setConversations] = useState<StoredConversation[]>(initialConversations);
-  const [messages, setMessages] = useState<ChatMessage[]>(initialConversation.messages);
-  const [draft, setDraft] = useState(initialConversation.draft);
-  const [mode, setMode] = useState(initialConversation.mode);
-  const [isProcessing, setIsProcessing] = useState(false);
-  const [bridgeReady, setBridgeReady] = useState(false);
-  const [conversationId, setConversationId] = useState(initialConversation.id);
-  const [conversationTitle, setConversationTitle] = useState<string>(initialConversation.title);
->>>>>>> cd318d90
   const [knowledgeStatus, setKnowledgeStatus] = useState<Awaited<ReturnType<typeof fetchKnowledgeStatus>> | null>(null);
   const [knowledgeError, setKnowledgeError] = useState<string | undefined>();
   const [statusLoading, setStatusLoading] = useState(false);
@@ -460,7 +360,6 @@
     setConversationTitle(deriveTitleFromMessages(messages));
   }, [conversationTitle, messages]);
 
-<<<<<<< HEAD
   useEffect(() => {
     const preview = createPreviewFromMessages(messages);
     const lastIso = findLastIsoTimestamp(messages);
@@ -521,15 +420,9 @@
     if (!bridgeReady) {
       beginNewConversation();
       setIsProcessing(false);
-=======
-  const persistConversations = useCallback((next: StoredConversation[]) => {
-    setConversations(next);
-    if (typeof window === "undefined") {
->>>>>>> cd318d90
       return;
     }
     try {
-<<<<<<< HEAD
       await kolibriBridge.reset();
       beginNewConversation();
     } catch (error) {
@@ -566,66 +459,6 @@
     },
     [setConversationId, setConversationTitle, setMessages, setDraft, setIsProcessing],
   );
-=======
-      window.localStorage.setItem(STORAGE_KEY, JSON.stringify(next));
-    } catch {
-      // ignore storage errors
-    }
-  }, []);
-
-  const updateConversation = useCallback(
-    (id: string, reducer: (conversation: StoredConversation) => StoredConversation | null) => {
-      setConversations((prev) => {
-        const index = prev.findIndex((item) => item.id === id);
-        if (index === -1) {
-          return prev;
-        }
-        const existing = prev[index];
-        const nextConversation = reducer(existing);
-        if (!nextConversation || nextConversation === existing) {
-          return prev;
-        }
-        const nextList = [...prev];
-        nextList.splice(index, 1);
-        nextList.unshift(nextConversation);
-        if (typeof window !== "undefined") {
-          try {
-            window.localStorage.setItem(STORAGE_KEY, JSON.stringify(nextList));
-          } catch {
-            // ignore storage errors
-          }
-        }
-        return nextList;
-      });
-    },
-    [],
-  );
-
-  const attachFiles = useCallback((files: FileList | File[]) => {
-    const collection = Array.from(files ?? []);
-    if (!collection.length) {
-      return;
-    }
-    setAttachments((prev) => [
-      ...prev,
-      ...collection.map((file) => ({
-        id: crypto.randomUUID(),
-        name: file.name,
-        size: file.size,
-        type: file.type || "application/octet-stream",
-        file,
-      })),
-    ]);
-  }, []);
-
-  const removeAttachment = useCallback((id: string) => {
-    setAttachments((prev) => prev.filter((item) => item.id !== id));
-  }, []);
-
-  const clearAttachments = useCallback(() => {
-    setAttachments([]);
-  }, []);
->>>>>>> cd318d90
 
   const sendMessage = useCallback(async () => {
     const content = draft.trim();
@@ -861,7 +694,6 @@
     };
   }, [messages]);
 
-<<<<<<< HEAD
   const conversationSummaries = useMemo<ConversationSummary[]>(
     () =>
       conversations.map((conversation) => ({
@@ -875,37 +707,6 @@
   );
 
   const createConversation = useCallback(() => resetConversation(), [resetConversation]);
-=======
-  const conversationSummaries = useMemo<ConversationSummary[]>(() => {
-    return conversations.map((conversation) => {
-      const lastMessage = conversation.messages[conversation.messages.length - 1];
-      let previewSource = lastMessage?.content?.trim() ?? "";
-      if (!previewSource && lastMessage?.attachments?.length) {
-        previewSource = `Вложения: ${lastMessage.attachments.map((item) => item.name).join(", ")}`;
-      }
-      if (!previewSource && conversation.draft.trim()) {
-        previewSource = conversation.draft.trim();
-      }
-      const preview = previewSource
-        ? previewSource.length > 80
-          ? `${previewSource.slice(0, 77)}…`
-          : previewSource
-        : "Черновик пуст";
-
-      return {
-        id: conversation.id,
-        title: conversation.title,
-        preview,
-        updatedAtIso: lastMessage?.isoTimestamp ?? conversation.updatedAtIso,
-        createdAtIso: conversation.createdAtIso,
-      };
-    });
-  }, [conversations]);
-
-  const publicAttachments = useMemo<ChatAttachment[]>(() => {
-    return attachments.map(({ id, name, size, type }) => ({ id, name, size, type }));
-  }, [attachments]);
->>>>>>> cd318d90
 
   return {
     messages,
