--- conflicted
+++ resolved
@@ -1151,40 +1151,7 @@
     clearAttachments();
     setPreferences(DEFAULT_PREFERENCES);
     return record;
-<<<<<<< HEAD
   }, [clearAttachments]);
-=======
-  }, []);
-
-  const setModelId = useCallback((next: ModelId) => {
-    if (!MODEL_OPTIONS.some((option) => option.id === next)) {
-      setModelIdState(DEFAULT_MODEL_ID);
-      return;
-    }
-    setModelIdState(next);
-  }, []);
-
-  const attachFiles = useCallback((files: File[]) => {
-    if (!files.length) {
-      return;
-    }
-    setAttachments((prev) => [
-      ...prev,
-      ...files.map((file) => ({
-        id: crypto.randomUUID(),
-        file,
-      })),
-    ]);
-  }, []);
-
-  const removeAttachment = useCallback((id: string) => {
-    setAttachments((prev) => prev.filter((item) => item.id !== id));
-  }, []);
-
-  const clearAttachments = useCallback(() => {
-    setAttachments([]);
-  }, []);
->>>>>>> 5ff82e32
 
   const updateKernelControls = useCallback((controls: Partial<KernelControlsState>) => {
     setKernelControlsState((prev) => ({
@@ -1685,10 +1652,7 @@
       void refreshKnowledgeStatus();
     }
   }, [
-<<<<<<< HEAD
     appendAssistantNotice,
-=======
->>>>>>> 5ff82e32
     attachments,
     bridgeReady,
     clearAttachments,
@@ -1696,10 +1660,6 @@
     executeQuickCommand,
     isProcessing,
     mode,
-<<<<<<< HEAD
-=======
-    modelId,
->>>>>>> 5ff82e32
     refreshKnowledgeStatus,
   ]);
 
