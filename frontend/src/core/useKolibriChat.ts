import { useCallback, useEffect, useMemo, useRef, useState } from "react";
import type { PendingAttachment, SerializedAttachment } from "../types/attachments";
import type { ChatMessage } from "../types/chat";
import type { KnowledgeSnippet } from "../types/knowledge";
import { fetchKnowledgeStatus, searchKnowledge } from "./knowledge";
<<<<<<< HEAD
import kolibriBridge, { type KernelCapabilities, type KernelControlPayload } from "./kolibri-bridge";
=======
import kolibriBridge, { type KernelControlPayload } from "./kolibri-bridge";
>>>>>>> 0a7bf594
import { MODE_OPTIONS, findModeLabel } from "./modes";

export interface KernelControlsState {
  b0: number;
  d0: number;
  temperature: number;
  topK: number;
  cfBeam: boolean;
}

export interface ConversationMetrics {
  userMessages: number;
  assistantMessages: number;
  knowledgeReferences: number;
  lastUpdatedIso?: string;
  conservedRatio: number;
  stability: number;
  auditability: number;
  returnToAttractor: number;
  latencyP50: number;
}

export interface ConversationSummary {
  id: string;
  title: string;
  preview: string;
  createdAtIso: string;
  updatedAtIso?: string;
}

interface ConversationRecord {
  id: string;
  title: string;
  messages: ChatMessage[];
  preview: string;
  draft: string;
  mode: string;
  createdAtIso: string;
  updatedAtIso: string;
}

const DEFAULT_TITLE = "Новая беседа";
const STORAGE_KEY = "kolibri:conversations";
const BASE64_CHUNK_SIZE = 8192;
const DEFAULT_MODE_VALUE = MODE_OPTIONS[0]?.value ?? "neutral";
const DEFAULT_KERNEL_CONTROLS: KernelControlsState = {
  b0: 0.5,
  d0: 0.5,
  temperature: 0.85,
  topK: 4,
  cfBeam: true,
};
<<<<<<< HEAD

const DEFAULT_KERNEL_CAPABILITIES: KernelCapabilities = {
  wasm: false,
  simd: false,
  laneWidth: 1,
};
=======
>>>>>>> 0a7bf594

const arrayBufferToBase64 = (buffer: ArrayBuffer): string => {
  if (buffer.byteLength === 0) {
    return "";
  }

  let binary = "";
  const bytes = new Uint8Array(buffer);
  for (let index = 0; index < bytes.length; index += BASE64_CHUNK_SIZE) {
    const slice = bytes.subarray(index, index + BASE64_CHUNK_SIZE);
    binary += String.fromCharCode(...slice);
  }
  return btoa(binary);
};

const serializeAttachments = async (attachments: PendingAttachment[]): Promise<SerializedAttachment[]> => {
  if (!attachments.length) {
    return [];
  }

  const serialized = await Promise.all(
    attachments.map(async ({ id, file }) => {
      let dataBase64: string | undefined;
      try {
        const buffer = await file.arrayBuffer();
        dataBase64 = arrayBufferToBase64(buffer);
      } catch (error) {
        console.error("Не удалось прочитать вложение", error);
      }

      return {
        id,
        name: file.name,
        size: file.size,
        type: file.type,
        dataBase64,
      } satisfies SerializedAttachment;
    }),
  );

  return serialized;
};

const formatPromptWithContext = (question: string, context: KnowledgeSnippet[]): string => {
  if (!context.length) {
    return question;
  }

  const contextBlocks = context.map((snippet, index) => {
    const title = snippet.title ? ` (${snippet.title})` : "";
    return [`Источник ${index + 1}${title}:`, snippet.content].join("\n");
  });

  return [`Контекст:`, ...contextBlocks, "", `Вопрос пользователя: ${question}`].join("\n");
};

const deriveTitleFromMessages = (messages: ChatMessage[]): string => {
  const firstUserMessage = messages.find((message) => message.role === "user" && message.content.trim());
  if (!firstUserMessage) {
    return DEFAULT_TITLE;
  }

  const words = firstUserMessage.content.trim().split(/\s+/).slice(0, 8);
  if (!words.length) {
    return DEFAULT_TITLE;
  }

  const title = words.join(" ");
  return title.length > 60 ? `${title.slice(0, 57)}…` : title;
};

const nowPair = () => {
  const now = new Date();
  return {
    display: now.toLocaleTimeString("ru-RU", { hour: "2-digit", minute: "2-digit" }),
    iso: now.toISOString(),
  };
};

const toSerializedAttachment = (value: unknown, index: number): SerializedAttachment | null => {
  if (!value || typeof value !== "object") {
    return null;
  }
  const raw = value as Record<string, unknown>;
  const id = typeof raw.id === "string" && raw.id ? raw.id : `attachment-${index}`;
  const name = typeof raw.name === "string" && raw.name ? raw.name : "Вложение";
  const size = typeof raw.size === "number" ? raw.size : Number(raw.size) || 0;
  const type = typeof raw.type === "string" && raw.type ? raw.type : "application/octet-stream";
  const dataBase64 = typeof raw.dataBase64 === "string" ? raw.dataBase64 : undefined;
  return { id, name, size, type, dataBase64 };
};

const toKnowledgeSnippet = (value: unknown, index: number): KnowledgeSnippet | null => {
  if (!value || typeof value !== "object") {
    return null;
  }
  const raw = value as Record<string, unknown>;
  const content = typeof raw.content === "string" ? raw.content.trim() : "";
  if (!content) {
    return null;
  }
  const id = typeof raw.id === "string" && raw.id ? raw.id : `snippet-${index}`;
  const title = typeof raw.title === "string" && raw.title ? raw.title : "Источник";
  const source = typeof raw.source === "string" && raw.source ? raw.source : undefined;
  const scoreValue = typeof raw.score === "number" ? raw.score : Number(raw.score);
  const score = Number.isFinite(scoreValue) ? (scoreValue as number) : 0;
  return { id, title, content, source, score };
};

const toChatMessage = (value: unknown, index: number): ChatMessage | null => {
  if (!value || typeof value !== "object") {
    return null;
  }

  const raw = value as Record<string, unknown>;
  const role = raw.role === "assistant" ? "assistant" : raw.role === "user" ? "user" : null;
  if (!role) {
    return null;
  }

  const id = typeof raw.id === "string" && raw.id ? raw.id : `message-${index}`;
  const content = typeof raw.content === "string" ? raw.content : "";
  const timestamp = typeof raw.timestamp === "string" && raw.timestamp ? raw.timestamp : nowPair().display;
  const isoTimestamp = typeof raw.isoTimestamp === "string" ? raw.isoTimestamp : undefined;
  const modeLabel = typeof raw.modeLabel === "string" ? raw.modeLabel : undefined;
  const modeValue = typeof raw.modeValue === "string" ? raw.modeValue : undefined;
  const contextError = typeof raw.contextError === "string" ? raw.contextError : undefined;

  let attachments: SerializedAttachment[] | undefined;
  if (Array.isArray(raw.attachments)) {
    attachments = raw.attachments
      .map((item, attachmentIndex) => toSerializedAttachment(item, attachmentIndex))
      .filter((item): item is SerializedAttachment => Boolean(item));
    if (!attachments.length) {
      attachments = undefined;
    }
  }

  let context: KnowledgeSnippet[] | undefined;
  if (Array.isArray(raw.context)) {
    context = raw.context
      .map((item, snippetIndex) => toKnowledgeSnippet(item, snippetIndex))
      .filter((item): item is KnowledgeSnippet => Boolean(item));
    if (!context.length) {
      context = undefined;
    }
  }

  return { id, role, content, timestamp, isoTimestamp, modeLabel, modeValue, attachments, context, contextError };
};

const createConversationRecord = (overrides?: Partial<ConversationRecord>): ConversationRecord => {
  const id = overrides?.id ?? crypto.randomUUID();
  const createdAtIso = overrides?.createdAtIso ?? new Date().toISOString();
  const updatedAtIso = overrides?.updatedAtIso ?? createdAtIso;

  return {
    id,
    title: overrides?.title ?? DEFAULT_TITLE,
    messages: overrides?.messages ?? [],
    preview: overrides?.preview ?? "",
    draft: overrides?.draft ?? "",
    mode: overrides?.mode ?? DEFAULT_MODE_VALUE,
    createdAtIso,
    updatedAtIso,
  };
};

const toConversationRecord = (value: unknown, index: number): ConversationRecord | null => {
  if (!value || typeof value !== "object") {
    return null;
  }

  const raw = value as Record<string, unknown>;
  const id = typeof raw.id === "string" && raw.id ? raw.id : `conversation-${index}`;
  const title = typeof raw.title === "string" && raw.title.trim() ? raw.title : DEFAULT_TITLE;
  const draft = typeof raw.draft === "string" ? raw.draft : "";
  const mode = typeof raw.mode === "string" && raw.mode ? raw.mode : DEFAULT_MODE_VALUE;
  const createdAtIso = typeof raw.createdAtIso === "string" && raw.createdAtIso ? raw.createdAtIso : new Date().toISOString();
  const updatedAtIso = typeof raw.updatedAtIso === "string" && raw.updatedAtIso ? raw.updatedAtIso : createdAtIso;
  const preview = typeof raw.preview === "string" ? raw.preview : "";
  const messages = Array.isArray(raw.messages)
    ? raw.messages
        .map((message, messageIndex) => toChatMessage(message, messageIndex))
        .filter((message): message is ChatMessage => Boolean(message))
    : [];

  return {
    id,
    title,
    draft,
    mode,
    preview,
    messages,
    createdAtIso,
    updatedAtIso,
  };
};

const createPreviewFromMessages = (messages: ChatMessage[]): string => {
  if (!messages.length) {
    return "";
  }
  const last = messages[messages.length - 1];
  const trimmed = last.content.replace(/\s+/g, " ").trim();
  if (!trimmed) {
    return "";
  }
  return trimmed.length > 160 ? `${trimmed.slice(0, 157)}…` : trimmed;
};

const findLastIsoTimestamp = (messages: ChatMessage[]): string | undefined => {
  for (let index = messages.length - 1; index >= 0; index -= 1) {
    const iso = messages[index]?.isoTimestamp;
    if (iso) {
      return iso;
    }
  }
  return undefined;
};

const loadInitialConversationState = (): { conversations: ConversationRecord[]; active: ConversationRecord } => {
  if (typeof window === "undefined") {
    const record = createConversationRecord();
    return { conversations: [record], active: record };
  }

  try {
    const stored = window.localStorage.getItem(STORAGE_KEY);
    if (stored) {
      const parsed = JSON.parse(stored);
      if (Array.isArray(parsed)) {
        const records = parsed
          .map((item, index) => toConversationRecord(item, index))
          .filter((item): item is ConversationRecord => Boolean(item));
        if (records.length) {
          return { conversations: records, active: records[0]! };
        }
      }
    }
  } catch (error) {
    console.warn("Не удалось восстановить беседы из хранилища", error);
  }

  const fallback = createConversationRecord();
  return { conversations: [fallback], active: fallback };
};

interface UseKolibriChatResult {
  messages: ChatMessage[];
  draft: string;
  mode: string;
  isProcessing: boolean;
  bridgeReady: boolean;
  conversationId: string;
  conversationTitle: string;
  conversationSummaries: ConversationSummary[];
  knowledgeStatus: Awaited<ReturnType<typeof fetchKnowledgeStatus>> | null;
  knowledgeError?: string;
  statusLoading: boolean;
  latestAssistantMessage?: ChatMessage;
  metrics: ConversationMetrics;
  attachments: PendingAttachment[];
  kernelControls: KernelControlsState;
<<<<<<< HEAD
  kernelCapabilities: KernelCapabilities;
=======
>>>>>>> 0a7bf594
  updateKernelControls: (controls: Partial<KernelControlsState>) => void;
  setDraft: (value: string) => void;
  setMode: (mode: string) => void;
  renameConversation: (title: string) => void;
  attachFiles: (files: File[]) => void;
  removeAttachment: (id: string) => void;
  clearAttachments: () => void;
  sendMessage: () => Promise<void>;
  resetConversation: () => Promise<void>;
  selectConversation: (id: string) => void;
  createConversation: () => Promise<void>;
  refreshKnowledgeStatus: () => Promise<void>;
}

const useKolibriChat = (): UseKolibriChatResult => {
  const { conversations: initialConversations, active: initialActiveConversation } = loadInitialConversationState();

  const [conversations, setConversations] = useState<ConversationRecord[]>(initialConversations);
  const [messages, setMessages] = useState<ChatMessage[]>(initialActiveConversation.messages);
  const [draft, setDraft] = useState(initialActiveConversation.draft ?? "");
  const [mode, setMode] = useState(initialActiveConversation.mode ?? DEFAULT_MODE_VALUE);
  const [isProcessing, setIsProcessing] = useState(false);
  const [bridgeReady, setBridgeReady] = useState(false);
  const [conversationId, setConversationId] = useState(initialActiveConversation.id);
  const [conversationTitle, setConversationTitle] = useState(initialActiveConversation.title);
  const [knowledgeStatus, setKnowledgeStatus] = useState<Awaited<ReturnType<typeof fetchKnowledgeStatus>> | null>(null);
  const [knowledgeError, setKnowledgeError] = useState<string | undefined>();
  const [statusLoading, setStatusLoading] = useState(false);
  const [attachments, setAttachments] = useState<PendingAttachment[]>([]);
  const [kernelControls, setKernelControlsState] = useState<KernelControlsState>(DEFAULT_KERNEL_CONTROLS);
<<<<<<< HEAD
  const [kernelCapabilities, setKernelCapabilities] = useState<KernelCapabilities>(DEFAULT_KERNEL_CAPABILITIES);
=======
>>>>>>> 0a7bf594

  const knowledgeSearchAbortRef = useRef<AbortController | null>(null);
  const conversationsRef = useRef<ConversationRecord[]>(initialConversations);

  useEffect(() => {
    conversationsRef.current = conversations;
  }, [conversations]);

  useEffect(() => {
    if (typeof window === "undefined") {
      return;
    }
    try {
      window.localStorage.setItem(STORAGE_KEY, JSON.stringify(conversations));
    } catch (error) {
      console.warn("Failed to persist conversation history", error);
    }
  }, [conversations]);

  const beginNewConversation = useCallback((): ConversationRecord => {
    const record = createConversationRecord();
    setConversations((prev) => [record, ...prev]);
    setConversationId(record.id);
    setConversationTitle(record.title);
    setMessages([]);
    setDraft("");
    setMode(DEFAULT_MODE_VALUE);
    setAttachments([]);
    return record;
  }, []);

  const attachFiles = useCallback((files: File[]) => {
    if (!files.length) {
      return;
    }
    setAttachments((prev) => [
      ...prev,
      ...files.map((file) => ({
        id: crypto.randomUUID(),
        file,
      })),
    ]);
  }, []);

  const removeAttachment = useCallback((id: string) => {
    setAttachments((prev) => prev.filter((item) => item.id !== id));
  }, []);

  const clearAttachments = useCallback(() => {
    setAttachments([]);
  }, []);

  const updateKernelControls = useCallback((controls: Partial<KernelControlsState>) => {
    setKernelControlsState((prev) => ({
      ...prev,
      ...controls,
    }));
  }, []);

  const refreshKnowledgeStatus = useCallback(async () => {
    setStatusLoading(true);
    try {
      const status = await fetchKnowledgeStatus();
      setKnowledgeStatus(status);
      setKnowledgeError(undefined);
    } catch (error) {
      setKnowledgeError(
        error instanceof Error && error.message ? error.message : "Не удалось получить состояние знаний.",
      );
    } finally {
      setStatusLoading(false);
    }
  }, []);

  useEffect(() => {
    void refreshKnowledgeStatus();
  }, [refreshKnowledgeStatus]);

  useEffect(() => {
    let cancelled = false;

    const initialiseBridge = async () => {
      try {
        await kolibriBridge.ready;
        if (!cancelled) {
          setBridgeReady(true);
        }
        try {
          const capabilities = await kolibriBridge.capabilities();
          if (!cancelled) {
            setKernelCapabilities(capabilities);
          }
        } catch (capabilitiesError) {
          console.warn("Не удалось получить возможности ядра Kolibri", capabilitiesError);
        }
      } catch (error) {
        if (cancelled) {
          return;
        }
        const moment = nowPair();
        const assistantMessage: ChatMessage = {
          id: crypto.randomUUID(),
          role: "assistant",
          content:
            error instanceof Error
              ? `Не удалось инициализировать KolibriScript: ${error.message}`
              : "Не удалось инициализировать KolibriScript.",
          timestamp: moment.display,
          isoTimestamp: moment.iso,
        };
        setMessages((prev) => [...prev, assistantMessage]);
      }
    };

    void initialiseBridge();

    return () => {
      cancelled = true;
    };
  }, []);

  useEffect(() => {
    if (!bridgeReady) {
      return;
    }

    const payload: KernelControlPayload = {
      lambdaB: kernelControls.cfBeam ? 0.42 : 0.18,
      lambdaD: kernelControls.cfBeam ? 0.3 : 0.12,
      targetB: kernelControls.cfBeam ? kernelControls.b0 : null,
      targetD: kernelControls.cfBeam ? kernelControls.d0 : null,
      temperature: kernelControls.temperature,
      topK: kernelControls.topK,
      cfBeam: kernelControls.cfBeam,
    };

    void kolibriBridge.configure(payload).catch((error) => {
      console.warn("Не удалось применить настройки ядра Kolibri", error);
    });
  }, [bridgeReady, kernelControls]);

  useEffect(() => {
    if (conversationTitle !== DEFAULT_TITLE) {
      return;
    }
    const nextTitle = deriveTitleFromMessages(messages);
    if (nextTitle !== DEFAULT_TITLE) {
      setConversationTitle(nextTitle);
    }
  }, [conversationTitle, messages]);

  useEffect(() => {
    const preview = createPreviewFromMessages(messages);
    const lastIso = findLastIsoTimestamp(messages);
    const updatedAtIso = lastIso ?? (messages.length ? new Date().toISOString() : undefined);

    setConversations((prev) => {
      const existingIndex = prev.findIndex((item) => item.id === conversationId);
      const fallbackIso = updatedAtIso ?? (existingIndex >= 0 ? prev[existingIndex].updatedAtIso : new Date().toISOString());

      if (existingIndex === -1) {
        const record = createConversationRecord({
          id: conversationId,
          title: conversationTitle,
          messages,
          preview,
          createdAtIso: messages[0]?.isoTimestamp ?? new Date().toISOString(),
          updatedAtIso: fallbackIso,
          draft,
          mode,
        });
        return [record, ...prev];
      }

      const existing = prev[existingIndex];
      const shouldUpdate =
        existing.title !== conversationTitle ||
        existing.preview !== preview ||
        existing.messages !== messages ||
        existing.draft !== draft ||
        existing.mode !== mode ||
        existing.updatedAtIso !== fallbackIso;

      if (!shouldUpdate) {
        return prev;
      }

      const updated: ConversationRecord = {
        ...existing,
        title: conversationTitle,
        messages,
        preview,
        updatedAtIso: fallbackIso,
        draft,
        mode,
      };

      const next = [...prev];
      next.splice(existingIndex, 1);
      next.unshift(updated);
      return next;
    });
  }, [conversationId, conversationTitle, draft, messages, mode]);

  const resetConversation = useCallback(async () => {
    knowledgeSearchAbortRef.current?.abort();
    knowledgeSearchAbortRef.current = null;
    clearAttachments();

    if (!bridgeReady) {
      beginNewConversation();
      setIsProcessing(false);
      return;
    }

    setIsProcessing(true);
    try {
      await kolibriBridge.reset();
      beginNewConversation();
    } catch (error) {
      const moment = nowPair();
      const assistantMessage: ChatMessage = {
        id: crypto.randomUUID(),
        role: "assistant",
        content:
          error instanceof Error
            ? `Не удалось сбросить KolibriScript: ${error.message}`
            : "Не удалось сбросить KolibriScript.",
        timestamp: moment.display,
        isoTimestamp: moment.iso,
      };
      setMessages((prev) => [...prev, assistantMessage]);
    } finally {
      setIsProcessing(false);
    }
  }, [beginNewConversation, bridgeReady, clearAttachments]);

  const sendMessage = useCallback(async () => {
    const content = draft.trim();
    if (!content && attachments.length === 0) {
      return;
    }
    if (isProcessing || !bridgeReady) {
      return;
    }

    const pendingAttachments = attachments;
    let serializedAttachments: SerializedAttachment[] = [];
    try {
      serializedAttachments = await serializeAttachments(pendingAttachments);
    } catch (error) {
      console.error("Не удалось сериализовать вложения", error);
    }

    const timestamp = nowPair();
    const userMessage: ChatMessage = {
      id: crypto.randomUUID(),
      role: "user",
      content,
      timestamp: timestamp.display,
      isoTimestamp: timestamp.iso,
      attachments: serializedAttachments.length ? serializedAttachments : undefined,
    };

    setMessages((prev) => [...prev, userMessage]);
    setDraft("");
    clearAttachments();
    setIsProcessing(true);

    knowledgeSearchAbortRef.current?.abort();
    const controller = new AbortController();
    knowledgeSearchAbortRef.current = controller;

    let knowledgeContext: KnowledgeSnippet[] = [];
    let contextError: string | undefined;
    let aborted = false;

    try {
      knowledgeContext = await searchKnowledge(content || "", { topK: 3, signal: controller.signal });
    } catch (error) {
      if (error instanceof DOMException && error.name === "AbortError") {
        aborted = true;
      } else {
        contextError =
          error instanceof Error && error.message ? error.message : "Не удалось получить контекст из памяти.";
      }
    } finally {
      knowledgeSearchAbortRef.current = null;
    }

    if (aborted) {
      setIsProcessing(false);
      void refreshKnowledgeStatus();
      return;
    }

    const prompt = knowledgeContext.length ? formatPromptWithContext(content || "", knowledgeContext) : content;

    try {
      const answer = await kolibriBridge.ask(prompt, mode, knowledgeContext, serializedAttachments);
      const moment = nowPair();
      const assistantMessage: ChatMessage = {
        id: crypto.randomUUID(),
        role: "assistant",
        content: answer,
        timestamp: moment.display,
        isoTimestamp: moment.iso,
        modeValue: mode,
        modeLabel: findModeLabel(mode),
        context: knowledgeContext.length ? knowledgeContext : undefined,
        contextError,
      };
      setMessages((prev) => [...prev, assistantMessage]);
    } catch (error) {
      const moment = nowPair();
      const assistantMessage: ChatMessage = {
        id: crypto.randomUUID(),
        role: "assistant",
        content:
          error instanceof Error
            ? `Не удалось получить ответ: ${error.message}`
            : "Не удалось получить ответ от ядра Колибри.",
        timestamp: moment.display,
        isoTimestamp: moment.iso,
      };
      setMessages((prev) => [...prev, assistantMessage]);
    } finally {
      setIsProcessing(false);
      void refreshKnowledgeStatus();
    }
  }, [attachments, bridgeReady, clearAttachments, draft, isProcessing, mode, refreshKnowledgeStatus]);

  const renameConversation = useCallback((nextTitle: string) => {
    const trimmed = nextTitle.trim();
    setConversationTitle(trimmed ? trimmed.slice(0, 80) : DEFAULT_TITLE);
  }, []);

  const selectConversation = useCallback(
    (id: string) => {
      const record = conversationsRef.current.find((item) => item.id === id);
      if (!record) {
        return;
      }
      setConversationId(record.id);
      setConversationTitle(record.title);
      setMessages(record.messages);
      setDraft(record.draft);
      setMode(record.mode);
      setAttachments([]);
    },
    [],
  );

  const latestAssistantMessage = useMemo(() => {
    for (let index = messages.length - 1; index >= 0; index -= 1) {
      const message = messages[index];
      if (message.role === "assistant") {
        return message;
      }
    }
    return undefined;
  }, [messages]);

  const metrics = useMemo<ConversationMetrics>(() => {
    let userMessages = 0;
    let assistantMessages = 0;
    let knowledgeReferences = 0;
    let lastUpdatedIso: string | undefined;
    let conservedMatches = 0;
    let stabilityCount = 0;
    let auditCount = 0;
    let returnMatches = 0;
    const latencies: number[] = [];
    const userTokens = new Set<string>();
    let previousAssistantTokens: string[] | null = null;

    const tokenize = (text: string): string[] =>
      text
        .toLowerCase()
        .split(/[^\p{L}\p{N}]+/u)
        .map((token) => token.trim())
        .filter((token) => token.length > 3);

    for (const message of messages) {
      if (message.role === "user") {
        userMessages += 1;
        tokenize(message.content).forEach((token) => {
          if (token) {
            userTokens.add(token);
          }
        });
      } else {
        assistantMessages += 1;
        if (message.context?.length) {
          knowledgeReferences += 1;
        }

        const tokens = tokenize(message.content);
        const contentLength = message.content.trim().length;

        if (contentLength >= 24 || tokens.length >= 3) {
          stabilityCount += 1;
        }

        if ((message.context?.length ?? 0) > 0 || (message.contextError && message.contextError.trim())) {
          auditCount += 1;
        }

        const intersectsKnowledge = (message.context?.length ?? 0) > 0;
        const intersectsUser = tokens.some((token) => userTokens.has(token));
        if (intersectsKnowledge || intersectsUser) {
          conservedMatches += 1;
        }

        if (previousAssistantTokens && previousAssistantTokens.some((token) => tokens.includes(token))) {
          returnMatches += 1;
        }
        if (tokens.length) {
          previousAssistantTokens = tokens;
        }

        if (contentLength > 0) {
          const approximatedLatency = Math.min(18, Math.max(3, Math.round(contentLength / 16)));
          latencies.push(approximatedLatency);
        }
      }

      if (message.isoTimestamp) {
        lastUpdatedIso = message.isoTimestamp;
      }
    }

    const clampRatio = (value: number) => Math.min(1, Math.max(0, value));
    const assistantBase = assistantMessages > 0 ? assistantMessages : 1;
    const conservedRatio = assistantMessages ? conservedMatches / assistantBase : 1;
    const stability = assistantMessages ? stabilityCount / assistantBase : 1;
    const auditability = assistantMessages ? auditCount / assistantBase : 1;
    const returnToAttractor = assistantMessages > 1 ? returnMatches / (assistantMessages - 1) : 1;
    const latencyP50 = latencies.length
      ? latencies
          .slice()
          .sort((a, b) => a - b)[Math.floor(latencies.length / 2)]
      : 0;

    return {
      userMessages,
      assistantMessages,
      knowledgeReferences,
      lastUpdatedIso,
      conservedRatio: clampRatio(conservedRatio),
      stability: clampRatio(stability),
      auditability: clampRatio(auditability),
      returnToAttractor: clampRatio(returnToAttractor),
      latencyP50,
    };
  }, [messages]);

  const conversationSummaries = useMemo<ConversationSummary[]>(
    () =>
      conversations.map((conversation) => ({
        id: conversation.id,
        title: conversation.title,
        preview: conversation.preview,
        createdAtIso: conversation.createdAtIso,
        updatedAtIso: conversation.updatedAtIso,
      })),
    [conversations],
  );

  const createConversation = useCallback(async () => {
    await resetConversation();
  }, [resetConversation]);

  return {
    messages,
    draft,
    mode,
    isProcessing,
    bridgeReady,
    conversationId,
    conversationTitle,
    conversationSummaries,
    knowledgeStatus,
    knowledgeError,
    statusLoading,
    latestAssistantMessage,
    metrics,
    attachments,
    kernelControls,
<<<<<<< HEAD
    kernelCapabilities,
=======
>>>>>>> 0a7bf594
    setDraft,
    setMode,
    renameConversation,
    attachFiles,
    removeAttachment,
    clearAttachments,
    updateKernelControls,
    sendMessage,
    resetConversation,
    selectConversation,
    createConversation,
    refreshKnowledgeStatus,
  };
};

export default useKolibriChat;<|MERGE_RESOLUTION|>--- conflicted
+++ resolved
@@ -3,11 +3,8 @@
 import type { ChatMessage } from "../types/chat";
 import type { KnowledgeSnippet } from "../types/knowledge";
 import { fetchKnowledgeStatus, searchKnowledge } from "./knowledge";
-<<<<<<< HEAD
 import kolibriBridge, { type KernelCapabilities, type KernelControlPayload } from "./kolibri-bridge";
-=======
 import kolibriBridge, { type KernelControlPayload } from "./kolibri-bridge";
->>>>>>> 0a7bf594
 import { MODE_OPTIONS, findModeLabel } from "./modes";
 
 export interface KernelControlsState {
@@ -60,15 +57,12 @@
   topK: 4,
   cfBeam: true,
 };
-<<<<<<< HEAD
 
 const DEFAULT_KERNEL_CAPABILITIES: KernelCapabilities = {
   wasm: false,
   simd: false,
   laneWidth: 1,
 };
-=======
->>>>>>> 0a7bf594
 
 const arrayBufferToBase64 = (buffer: ArrayBuffer): string => {
   if (buffer.byteLength === 0) {
@@ -333,10 +327,7 @@
   metrics: ConversationMetrics;
   attachments: PendingAttachment[];
   kernelControls: KernelControlsState;
-<<<<<<< HEAD
   kernelCapabilities: KernelCapabilities;
-=======
->>>>>>> 0a7bf594
   updateKernelControls: (controls: Partial<KernelControlsState>) => void;
   setDraft: (value: string) => void;
   setMode: (mode: string) => void;
@@ -367,10 +358,7 @@
   const [statusLoading, setStatusLoading] = useState(false);
   const [attachments, setAttachments] = useState<PendingAttachment[]>([]);
   const [kernelControls, setKernelControlsState] = useState<KernelControlsState>(DEFAULT_KERNEL_CONTROLS);
-<<<<<<< HEAD
   const [kernelCapabilities, setKernelCapabilities] = useState<KernelCapabilities>(DEFAULT_KERNEL_CAPABILITIES);
-=======
->>>>>>> 0a7bf594
 
   const knowledgeSearchAbortRef = useRef<AbortController | null>(null);
   const conversationsRef = useRef<ConversationRecord[]>(initialConversations);
@@ -860,10 +848,7 @@
     metrics,
     attachments,
     kernelControls,
-<<<<<<< HEAD
     kernelCapabilities,
-=======
->>>>>>> 0a7bf594
     setDraft,
     setMode,
     renameConversation,
