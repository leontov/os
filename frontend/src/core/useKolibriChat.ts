import { useCallback, useEffect, useMemo, useRef, useState } from "react";
<<<<<<< HEAD
import type { PendingAttachment, SerializedAttachment } from "../types/attachments";
import type { ChatMessage } from "../types/chat";
=======
import type { ChatAttachment, ChatMessage } from "../types/chat";
>>>>>>> 8cd5fefe
import type { KnowledgeSnippet } from "../types/knowledge";
import { fetchKnowledgeStatus, searchKnowledge } from "./knowledge";
import kolibriBridge from "./kolibri-bridge";
import { findModeLabel, MODE_OPTIONS } from "./modes";

export interface ConversationMetrics {
  userMessages: number;
  assistantMessages: number;
  knowledgeReferences: number;
  lastUpdatedIso?: string;
}

export interface ConversationSummary {
  id: string;
  title: string;
  preview: string;
  updatedAtIso?: string;
  createdAtIso: string;
}

const DEFAULT_TITLE = "Новая беседа";
<<<<<<< HEAD
const BASE64_CHUNK_SIZE = 8192;

const arrayBufferToBase64 = (buffer: ArrayBuffer): string => {
  if (buffer.byteLength === 0) {
    return "";
  }

  let binary = "";
  const bytes = new Uint8Array(buffer);
  for (let index = 0; index < bytes.length; index += BASE64_CHUNK_SIZE) {
    const slice = bytes.subarray(index, index + BASE64_CHUNK_SIZE);
    binary += String.fromCharCode(...slice);
  }
  return btoa(binary);
};

const serializeAttachments = async (attachments: PendingAttachment[]): Promise<SerializedAttachment[]> => {
  if (!attachments.length) {
    return [];
  }

  const serialized = await Promise.all(
    attachments.map(async ({ id, file }) => {
      let dataBase64: string | undefined;
      try {
        const buffer = await file.arrayBuffer();
        dataBase64 = arrayBufferToBase64(buffer);
      } catch (error) {
        console.error("Не удалось прочитать вложение", error);
      }

      return {
        id,
        name: file.name,
        size: file.size,
        type: file.type,
        dataBase64,
      } satisfies SerializedAttachment;
    }),
  );

  return serialized;
=======
const DEFAULT_MODE_VALUE = MODE_OPTIONS[0]?.value ?? "neutral";
const STORAGE_KEY = "kolibri:chat:conversations";
const PREVIEW_MAX_LENGTH = 80;

interface ConversationRecord {
  id: string;
  title: string;
  createdAtIso: string;
  updatedAtIso: string;
  preview: string;
  messages: ChatMessage[];
}

export interface ConversationSummary {
  id: string;
  title: string;
  createdAtIso: string;
  updatedAtIso: string;
  preview: string;
}

const createConversationId = (): string => {
  if (typeof crypto !== "undefined" && typeof crypto.randomUUID === "function") {
    return crypto.randomUUID();
  }
  return Math.random().toString(36).slice(2, 12);
};

const normalisePreview = (value: string): string => value.replace(/\s+/g, " ").trim();

const createPreviewFromMessages = (messages: ChatMessage[]): string => {
  for (let index = messages.length - 1; index >= 0; index -= 1) {
    const candidate = normalisePreview(messages[index]?.content ?? "");
    if (candidate) {
      return candidate.length > PREVIEW_MAX_LENGTH
        ? `${candidate.slice(0, PREVIEW_MAX_LENGTH - 1)}…`
        : candidate;
    }
  }
  return "";
};

const findLastIsoTimestamp = (messages: ChatMessage[]): string | undefined => {
  for (let index = messages.length - 1; index >= 0; index -= 1) {
    const iso = messages[index]?.isoTimestamp;
    if (iso) {
      return iso;
    }
  }
  return undefined;
};

const sanitiseMessage = (candidate: unknown): ChatMessage | null => {
  if (!candidate || typeof candidate !== "object") {
    return null;
  }
  const raw = candidate as Partial<ChatMessage> & Record<string, unknown>;
  if (typeof raw.id !== "string" || typeof raw.role !== "string" || typeof raw.content !== "string") {
    return null;
  }
  if (raw.role !== "assistant" && raw.role !== "user") {
    return null;
  }
  if (typeof raw.timestamp !== "string") {
    return null;
  }
  const message: ChatMessage = {
    id: raw.id,
    role: raw.role,
    content: raw.content,
    timestamp: raw.timestamp,
  };
  if (typeof raw.isoTimestamp === "string") {
    message.isoTimestamp = raw.isoTimestamp;
  }
  if (typeof raw.modeLabel === "string") {
    message.modeLabel = raw.modeLabel;
  }
  if (typeof raw.modeValue === "string") {
    message.modeValue = raw.modeValue;
  }
  if (Array.isArray(raw.context)) {
    message.context = raw.context as KnowledgeSnippet[];
  }
  if (typeof raw.contextError === "string") {
    message.contextError = raw.contextError;
  }
  return message;
};

const createConversationRecord = (overrides: Partial<ConversationRecord> & { messages?: ChatMessage[] } = {}): ConversationRecord => {
  const messages = overrides.messages ?? [];
  const createdAtIso = overrides.createdAtIso ?? new Date().toISOString();
  const lastIso = findLastIsoTimestamp(messages);
  const updatedAtIso = overrides.updatedAtIso ?? lastIso ?? createdAtIso;
  const preview = overrides.preview ?? createPreviewFromMessages(messages);
  return {
    id: overrides.id ?? createConversationId(),
    title: overrides.title?.trim() ? overrides.title : DEFAULT_TITLE,
    createdAtIso,
    updatedAtIso,
    preview,
    messages,
  };
};

const loadInitialConversationState = (): { conversations: ConversationRecord[]; active: ConversationRecord } => {
  const fallback = createConversationRecord();
  if (typeof window === "undefined") {
    return { conversations: [fallback], active: fallback };
  }

  try {
    const raw = window.localStorage.getItem(STORAGE_KEY);
    if (!raw) {
      return { conversations: [fallback], active: fallback };
    }

    const parsed = JSON.parse(raw);
    if (!Array.isArray(parsed)) {
      return { conversations: [fallback], active: fallback };
    }

    const conversations: ConversationRecord[] = [];
    for (const item of parsed) {
      if (!item || typeof item !== "object") {
        continue;
      }
      const rawConversation = item as Partial<ConversationRecord> & { messages?: unknown };
      const messages = Array.isArray(rawConversation.messages)
        ? (rawConversation.messages
            .map((message) => sanitiseMessage(message))
            .filter((value): value is ChatMessage => Boolean(value)) ?? [])
        : [];
      const conversation = createConversationRecord({
        id: typeof rawConversation.id === "string" ? rawConversation.id : undefined,
        title: typeof rawConversation.title === "string" ? rawConversation.title : undefined,
        createdAtIso: typeof rawConversation.createdAtIso === "string" ? rawConversation.createdAtIso : undefined,
        updatedAtIso: typeof rawConversation.updatedAtIso === "string" ? rawConversation.updatedAtIso : undefined,
        preview: typeof rawConversation.preview === "string" ? rawConversation.preview : undefined,
        messages,
      });
      conversations.push(conversation);
    }

    if (!conversations.length) {
      return { conversations: [fallback], active: fallback };
    }

    conversations.sort((first, second) => {
      const firstTime = Date.parse(first.updatedAtIso);
      const secondTime = Date.parse(second.updatedAtIso);
      if (Number.isNaN(firstTime) && Number.isNaN(secondTime)) {
        return 0;
      }
      if (Number.isNaN(firstTime)) {
        return 1;
      }
      if (Number.isNaN(secondTime)) {
        return -1;
      }
      return secondTime - firstTime;
    });

    return { conversations, active: conversations[0] };
  } catch (error) {
    console.warn("Failed to load conversation history", error);
    return { conversations: [fallback], active: fallback };
  }
>>>>>>> 8cd5fefe
};

const formatPromptWithContext = (question: string, context: KnowledgeSnippet[]): string => {
  if (!context.length) {
    return question;
  }

  const contextBlocks = context.map((snippet, index) => {
    const title = snippet.title ? ` (${snippet.title})` : "";
    return [`Источник ${index + 1}${title}:`, snippet.content].join("\n");
  });

  return [`Контекст:`, ...contextBlocks, "", `Вопрос пользователя: ${question}`].join("\n");
};

const deriveTitleFromMessages = (messages: ChatMessage[]): string => {
  const firstUserMessage = messages.find((message) => message.role === "user");
  if (!firstUserMessage) {
    return DEFAULT_TITLE;
  }

  const words = firstUserMessage.content.trim().split(/\s+/).slice(0, 8);
  if (!words.length) {
    return DEFAULT_TITLE;
  }

  const title = words.join(" ");
  return title.length > 60 ? `${title.slice(0, 57)}…` : title;
};

const nowPair = () => {
  const now = new Date();
  return {
    display: now.toLocaleTimeString("ru-RU", { hour: "2-digit", minute: "2-digit" }),
    iso: now.toISOString(),
  };
};

interface UseKolibriChatResult {
  messages: ChatMessage[];
  draft: string;
  mode: string;
  isProcessing: boolean;
  bridgeReady: boolean;
  conversationId: string;
  conversationTitle: string;
  conversationSummaries: ConversationSummary[];
  knowledgeStatus: Awaited<ReturnType<typeof fetchKnowledgeStatus>> | null;
  knowledgeError?: string;
  statusLoading: boolean;
  latestAssistantMessage?: ChatMessage;
  metrics: ConversationMetrics;
<<<<<<< HEAD
  attachments: PendingAttachment[];
=======
  conversations: ConversationSummary[];
  attachments: ChatAttachment[];
>>>>>>> 8cd5fefe
  setDraft: (value: string) => void;
  setMode: (mode: string) => void;
  renameConversation: (title: string) => void;
  attachFiles: (files: File[]) => void;
  removeAttachment: (id: string) => void;
  clearAttachments: () => void;
  sendMessage: () => Promise<void>;
  resetConversation: () => Promise<void>;
  selectConversation: (id: string) => void;
  createConversation: () => Promise<void>;
  refreshKnowledgeStatus: () => Promise<void>;
  selectConversation: (id: string) => Promise<void>;
  attachFiles: (files: FileList | File[]) => void;
  removeAttachment: (id: string) => void;
  clearAttachments: () => void;
}

export const useKolibriChat = (): UseKolibriChatResult => {
  const { conversations: initialConversations, active: initialActiveConversation } = loadInitialConversationState();

  const [conversations, setConversations] = useState<ConversationRecord[]>(initialConversations);
  const [messages, setMessages] = useState<ChatMessage[]>(initialActiveConversation.messages);
  const [draft, setDraft] = useState("");
  const [mode, setMode] = useState(DEFAULT_MODE_VALUE);
  const [isProcessing, setIsProcessing] = useState(false);
  const [bridgeReady, setBridgeReady] = useState(false);
  const [conversationId, setConversationId] = useState<string>(initialActiveConversation.id);
  const [conversationTitle, setConversationTitle] = useState<string>(initialActiveConversation.title);
  const [knowledgeStatus, setKnowledgeStatus] = useState<Awaited<ReturnType<typeof fetchKnowledgeStatus>> | null>(null);
  const [knowledgeError, setKnowledgeError] = useState<string | undefined>();
  const [statusLoading, setStatusLoading] = useState(false);
  const [attachments, setAttachments] = useState<PendingAttachment[]>([]);

  const knowledgeSearchAbortRef = useRef<AbortController | null>(null);
  const conversationsRef = useRef<ConversationRecord[]>(initialConversations);

  useEffect(() => {
    conversationsRef.current = conversations;
  }, [conversations]);

  useEffect(() => {
    if (typeof window === "undefined") {
      return;
    }
    try {
      window.localStorage.setItem(STORAGE_KEY, JSON.stringify(conversations));
    } catch (error) {
      console.warn("Failed to persist conversation history", error);
    }
  }, [conversations]);

  const beginNewConversation = useCallback((): ConversationRecord => {
    const record = createConversationRecord();
    setConversations((prev) => [record, ...prev]);
    setConversationId(record.id);
    setConversationTitle(record.title);
    setMessages(record.messages);
    setDraft("");
    setMode(DEFAULT_MODE_VALUE);
    return record;
  }, []);

  const attachFiles = useCallback((files: File[]) => {
    if (!files.length) {
      return;
    }
    setAttachments((prev) => [
      ...prev,
      ...files.map((file) => ({
        id: crypto.randomUUID(),
        file,
      })),
    ]);
  }, []);

  const removeAttachment = useCallback((id: string) => {
    setAttachments((prev) => prev.filter((item) => item.id !== id));
  }, []);

  const clearAttachments = useCallback(() => {
    setAttachments([]);
  }, []);

  useEffect(() => {
    let cancelled = false;
    kolibriBridge.ready
      .then(() => {
        if (!cancelled) {
          setBridgeReady(true);
        }
      })
      .catch((error) => {
        if (cancelled) {
          return;
        }
        const moment = nowPair();
        const assistantMessage: ChatMessage = {
          id: crypto.randomUUID(),
          role: "assistant",
          content:
            error instanceof Error
              ? `Не удалось инициализировать KolibriScript: ${error.message}`
              : "Не удалось инициализировать KolibriScript.",
          timestamp: moment.display,
          isoTimestamp: moment.iso,
        };
        setMessages((prev) => [...prev, assistantMessage]);
      });

    return () => {
      cancelled = true;
    };
  }, []);

  const refreshKnowledgeStatus = useCallback(async () => {
    setStatusLoading(true);
    try {
      const status = await fetchKnowledgeStatus();
      setKnowledgeStatus(status);
      setKnowledgeError(undefined);
    } catch (error) {
      setKnowledgeError(
        error instanceof Error && error.message ? error.message : "Не удалось получить состояние знаний.",
      );
    } finally {
      setStatusLoading(false);
    }
  }, []);

  useEffect(() => {
    void refreshKnowledgeStatus();
  }, [refreshKnowledgeStatus]);

  useEffect(() => {
    if (conversationTitle !== DEFAULT_TITLE) {
      return;
    }
    setConversationTitle(deriveTitleFromMessages(messages));
  }, [conversationTitle, messages]);

  useEffect(() => {
    const preview = createPreviewFromMessages(messages);
    const lastIso = findLastIsoTimestamp(messages);
    setConversations((prev) => {
      const existingIndex = prev.findIndex((item) => item.id === conversationId);
      if (existingIndex === -1) {
        const fallbackIso = lastIso ?? new Date().toISOString();
        const record = createConversationRecord({
          id: conversationId,
          title: conversationTitle,
          createdAtIso: fallbackIso,
          updatedAtIso: fallbackIso,
          preview,
          messages,
        });
        return [record, ...prev];
      }

      const existing = prev[existingIndex];
      const nextUpdatedAtIso = lastIso ?? (messages.length ? new Date().toISOString() : existing.updatedAtIso);
      const shouldUpdate =
        existing.title !== conversationTitle ||
        existing.preview !== preview ||
        existing.messages !== messages ||
        existing.updatedAtIso !== nextUpdatedAtIso;

      if (!shouldUpdate) {
        return prev;
      }

      const updated: ConversationRecord = {
        ...existing,
        title: conversationTitle,
        preview,
        messages,
        updatedAtIso: nextUpdatedAtIso,
      };

      const next = [...prev];
      const shouldReorder =
        existing.messages !== messages || existing.preview !== preview || existing.updatedAtIso !== nextUpdatedAtIso;

      if (shouldReorder) {
        next.splice(existingIndex, 1);
        next.unshift(updated);
      } else {
        next[existingIndex] = updated;
      }

      return next;
    });
  }, [conversationId, conversationTitle, messages]);

  const resetConversation = useCallback(async () => {
    knowledgeSearchAbortRef.current?.abort();
    knowledgeSearchAbortRef.current = null;

    if (!bridgeReady) {
      beginNewConversation();
      setIsProcessing(false);
      clearAttachments();
      return;
    }
    try {
      await kolibriBridge.reset();
<<<<<<< HEAD
      setMessages([]);
      setDraft("");
      setMode(MODE_OPTIONS[0]?.value ?? "neutral");
      setConversationId(crypto.randomUUID());
      setConversationTitle(DEFAULT_TITLE);
      clearAttachments();
=======
      beginNewConversation();
>>>>>>> 8cd5fefe
    } catch (error) {
      const moment = nowPair();
      const assistantMessage: ChatMessage = {
        id: crypto.randomUUID(),
        role: "assistant",
        content:
          error instanceof Error
            ? `Не удалось сбросить KolibriScript: ${error.message}`
            : "Не удалось сбросить KolibriScript.",
        timestamp: moment.display,
        isoTimestamp: moment.iso,
      };
      setMessages((prev) => [...prev, assistantMessage]);
    } finally {
      setIsProcessing(false);
    }
<<<<<<< HEAD
  }, [bridgeReady, clearAttachments]);
=======
  }, [beginNewConversation, bridgeReady]);

  const selectConversation = useCallback(
    (targetId: string) => {
      const candidate = conversationsRef.current.find((item) => item.id === targetId);
      if (!candidate) {
        return;
      }
      knowledgeSearchAbortRef.current?.abort();
      knowledgeSearchAbortRef.current = null;
      setConversationId(candidate.id);
      setConversationTitle(candidate.title);
      setMessages(candidate.messages);
      setDraft("");
      setIsProcessing(false);
    },
    [setConversationId, setConversationTitle, setMessages, setDraft, setIsProcessing],
  );
>>>>>>> 8cd5fefe

  const sendMessage = useCallback(async () => {
    const content = draft.trim();
    if (!content && attachments.length === 0) {
      return;
    }
    if (isProcessing || !bridgeReady) {
      return;
    }

    const serializedAttachments = attachments.map(({ id, name, size, type }) => ({ id, name, size, type }));

    const pendingAttachments = attachments;
    let serializedAttachments: SerializedAttachment[] = [];
    try {
      serializedAttachments = await serializeAttachments(pendingAttachments);
    } catch (error) {
      console.error("Не удалось сериализовать вложения", error);
    }

    const timestamp = nowPair();
    const userMessage: ChatMessage = {
      id: crypto.randomUUID(),
      role: "user",
      content,
      timestamp: timestamp.display,
      isoTimestamp: timestamp.iso,
      attachments: serializedAttachments.length ? serializedAttachments : undefined,
    };
    if (serializedAttachments.length) {
      userMessage.attachments = serializedAttachments;
    }

    setMessages((prev) => [...prev, userMessage]);
    setDraft("");
<<<<<<< HEAD
    clearAttachments();
=======
    setAttachments([]);
>>>>>>> 8cd5fefe
    setIsProcessing(true);

    knowledgeSearchAbortRef.current?.abort();
    const controller = new AbortController();
    knowledgeSearchAbortRef.current = controller;

    let knowledgeContext: KnowledgeSnippet[] = [];
    let contextError: string | undefined;
    let aborted = false;

    try {
      knowledgeContext = await searchKnowledge(content || "", { topK: 3, signal: controller.signal });
    } catch (error) {
      if (error instanceof DOMException && error.name === "AbortError") {
        aborted = true;
      } else {
        contextError =
          error instanceof Error && error.message ? error.message : "Не удалось получить контекст из памяти.";
      }
    } finally {
      knowledgeSearchAbortRef.current = null;
    }

    if (aborted) {
      setIsProcessing(false);
      void refreshKnowledgeStatus();
      return;
    }

    const prompt = knowledgeContext.length ? formatPromptWithContext(content || "", knowledgeContext) : content;

    try {
      const answer = await kolibriBridge.ask(prompt, mode, knowledgeContext, serializedAttachments);
      const moment = nowPair();
      const assistantMessage: ChatMessage = {
        id: crypto.randomUUID(),
        role: "assistant",
        content: answer,
        timestamp: moment.display,
        isoTimestamp: moment.iso,
        modeValue: mode,
        modeLabel: findModeLabel(mode),
      };
      if (knowledgeContext.length) {
        assistantMessage.context = knowledgeContext;
      }
      if (contextError) {
        assistantMessage.contextError = contextError;
      }
      setMessages((prev) => [...prev, assistantMessage]);
    } catch (error) {
      const moment = nowPair();
      const assistantMessage: ChatMessage = {
        id: crypto.randomUUID(),
        role: "assistant",
        content:
          error instanceof Error
            ? `Не удалось получить ответ: ${error.message}`
            : "Не удалось получить ответ от ядра Колибри.",
        timestamp: moment.display,
        isoTimestamp: moment.iso,
      };
      setMessages((prev) => [...prev, assistantMessage]);
    } finally {
      setIsProcessing(false);
      void refreshKnowledgeStatus();
    }
<<<<<<< HEAD
  }, [attachments, bridgeReady, clearAttachments, draft, isProcessing, mode, refreshKnowledgeStatus]);
=======
  }, [attachments, bridgeReady, draft, isProcessing, mode, refreshKnowledgeStatus]);

  const resetConversation = useCallback(async () => {
    knowledgeSearchAbortRef.current?.abort();
    knowledgeSearchAbortRef.current = null;
    clearAttachments();

    const startNewConversation = () => {
      const freshConversation = createStoredConversation();
      persistConversations([freshConversation, ...conversations.filter((item) => item.id !== freshConversation.id)]);
      setConversationId(freshConversation.id);
      setMessages([]);
      setDraft("");
      setMode(freshConversation.mode);
      setConversationTitle(freshConversation.title);
    };

    if (!bridgeReady) {
      startNewConversation();
      setIsProcessing(false);
      return;
    }

    try {
      await kolibriBridge.reset();
      startNewConversation();
    } catch (error) {
      const moment = nowPair();
      const assistantMessage: ChatMessage = {
        id: crypto.randomUUID(),
        role: "assistant",
        content:
          error instanceof Error
            ? `Не удалось сбросить KolibriScript: ${error.message}`
            : "Не удалось сбросить KolibriScript.",
        timestamp: moment.display,
        isoTimestamp: moment.iso,
      };
      setMessages((prev) => [...prev, assistantMessage]);
    } finally {
      setIsProcessing(false);
    }
  }, [bridgeReady, clearAttachments, conversations, persistConversations]);

  const selectConversation = useCallback(
    async (id: string) => {
      if (id === conversationId) {
        return;
      }
      const target = conversations.find((item) => item.id === id);
      if (!target) {
        return;
      }

      knowledgeSearchAbortRef.current?.abort();
      knowledgeSearchAbortRef.current = null;
      clearAttachments();
      setIsProcessing(false);

      if (bridgeReady) {
        try {
          await kolibriBridge.reset();
        } catch {
          // ignore reset errors when switching conversations
        }
      }

      setConversationId(target.id);
      setMessages(target.messages);
      setDraft(target.draft);
      setMode(target.mode);
      setConversationTitle(target.title);
    },
    [bridgeReady, clearAttachments, conversationId, conversations],
  );
>>>>>>> 8cd5fefe

  const renameConversation = useCallback((nextTitle: string) => {
    const trimmed = nextTitle.trim();
    setConversationTitle(trimmed ? trimmed.slice(0, 80) : DEFAULT_TITLE);
  }, []);

  useEffect(() => {
    updateConversation(conversationId, (existing) => {
      const hasMessagesChanged = existing.messages !== messages;
      const hasDraftChanged = existing.draft !== draft;
      const hasModeChanged = existing.mode !== mode;
      const hasTitleChanged = existing.title !== conversationTitle;

      if (!hasMessagesChanged && !hasDraftChanged && !hasModeChanged && !hasTitleChanged) {
        return existing;
      }

      const updatedAtIso = hasMessagesChanged ? new Date().toISOString() : existing.updatedAtIso;

      return {
        ...existing,
        messages,
        draft,
        mode,
        title: conversationTitle,
        updatedAtIso,
      };
    });
  }, [conversationId, conversationTitle, draft, messages, mode, updateConversation]);

  const latestAssistantMessage = useMemo(() => {
    for (let index = messages.length - 1; index >= 0; index -= 1) {
      const message = messages[index];
      if (message.role === "assistant") {
        return message;
      }
    }
    return undefined;
  }, [messages]);

  const metrics = useMemo<ConversationMetrics>(() => {
    let userMessages = 0;
    let assistantMessages = 0;
    let knowledgeReferences = 0;
    let lastUpdatedIso: string | undefined;

    for (const message of messages) {
      if (message.role === "user") {
        userMessages += 1;
      } else {
        assistantMessages += 1;
        if (message.context?.length) {
          knowledgeReferences += 1;
        }
      }
      if (message.isoTimestamp) {
        lastUpdatedIso = message.isoTimestamp;
      }
    }

    return {
      userMessages,
      assistantMessages,
      knowledgeReferences,
      lastUpdatedIso,
    };
  }, [messages]);

  const conversationSummaries = useMemo<ConversationSummary[]>(
    () =>
      conversations.map((conversation) => ({
        id: conversation.id,
        title: conversation.title,
        createdAtIso: conversation.createdAtIso,
        updatedAtIso: conversation.updatedAtIso,
        preview: conversation.preview,
      })),
    [conversations],
  );

  const createConversation = useCallback(() => resetConversation(), [resetConversation]);

  return {
    messages,
    draft,
    mode,
    isProcessing,
    bridgeReady,
    conversationId,
    conversationTitle,
    conversationSummaries,
    knowledgeStatus,
    knowledgeError,
    statusLoading,
    latestAssistantMessage,
    metrics,
<<<<<<< HEAD
    attachments,
=======
    conversations: conversationSummaries,
    attachments: publicAttachments,
>>>>>>> 8cd5fefe
    setDraft,
    setMode,
    renameConversation,
    attachFiles,
    removeAttachment,
    clearAttachments,
    sendMessage,
    resetConversation,
    selectConversation,
    createConversation,
    refreshKnowledgeStatus,
    selectConversation,
    attachFiles,
    removeAttachment,
    clearAttachments,
  };
};

export default useKolibriChat;<|MERGE_RESOLUTION|>--- conflicted
+++ resolved
@@ -1,10 +1,6 @@
 import { useCallback, useEffect, useMemo, useRef, useState } from "react";
-<<<<<<< HEAD
 import type { PendingAttachment, SerializedAttachment } from "../types/attachments";
 import type { ChatMessage } from "../types/chat";
-=======
-import type { ChatAttachment, ChatMessage } from "../types/chat";
->>>>>>> 8cd5fefe
 import type { KnowledgeSnippet } from "../types/knowledge";
 import { fetchKnowledgeStatus, searchKnowledge } from "./knowledge";
 import kolibriBridge from "./kolibri-bridge";
@@ -26,7 +22,6 @@
 }
 
 const DEFAULT_TITLE = "Новая беседа";
-<<<<<<< HEAD
 const BASE64_CHUNK_SIZE = 8192;
 
 const arrayBufferToBase64 = (buffer: ArrayBuffer): string => {
@@ -69,177 +64,6 @@
   );
 
   return serialized;
-=======
-const DEFAULT_MODE_VALUE = MODE_OPTIONS[0]?.value ?? "neutral";
-const STORAGE_KEY = "kolibri:chat:conversations";
-const PREVIEW_MAX_LENGTH = 80;
-
-interface ConversationRecord {
-  id: string;
-  title: string;
-  createdAtIso: string;
-  updatedAtIso: string;
-  preview: string;
-  messages: ChatMessage[];
-}
-
-export interface ConversationSummary {
-  id: string;
-  title: string;
-  createdAtIso: string;
-  updatedAtIso: string;
-  preview: string;
-}
-
-const createConversationId = (): string => {
-  if (typeof crypto !== "undefined" && typeof crypto.randomUUID === "function") {
-    return crypto.randomUUID();
-  }
-  return Math.random().toString(36).slice(2, 12);
-};
-
-const normalisePreview = (value: string): string => value.replace(/\s+/g, " ").trim();
-
-const createPreviewFromMessages = (messages: ChatMessage[]): string => {
-  for (let index = messages.length - 1; index >= 0; index -= 1) {
-    const candidate = normalisePreview(messages[index]?.content ?? "");
-    if (candidate) {
-      return candidate.length > PREVIEW_MAX_LENGTH
-        ? `${candidate.slice(0, PREVIEW_MAX_LENGTH - 1)}…`
-        : candidate;
-    }
-  }
-  return "";
-};
-
-const findLastIsoTimestamp = (messages: ChatMessage[]): string | undefined => {
-  for (let index = messages.length - 1; index >= 0; index -= 1) {
-    const iso = messages[index]?.isoTimestamp;
-    if (iso) {
-      return iso;
-    }
-  }
-  return undefined;
-};
-
-const sanitiseMessage = (candidate: unknown): ChatMessage | null => {
-  if (!candidate || typeof candidate !== "object") {
-    return null;
-  }
-  const raw = candidate as Partial<ChatMessage> & Record<string, unknown>;
-  if (typeof raw.id !== "string" || typeof raw.role !== "string" || typeof raw.content !== "string") {
-    return null;
-  }
-  if (raw.role !== "assistant" && raw.role !== "user") {
-    return null;
-  }
-  if (typeof raw.timestamp !== "string") {
-    return null;
-  }
-  const message: ChatMessage = {
-    id: raw.id,
-    role: raw.role,
-    content: raw.content,
-    timestamp: raw.timestamp,
-  };
-  if (typeof raw.isoTimestamp === "string") {
-    message.isoTimestamp = raw.isoTimestamp;
-  }
-  if (typeof raw.modeLabel === "string") {
-    message.modeLabel = raw.modeLabel;
-  }
-  if (typeof raw.modeValue === "string") {
-    message.modeValue = raw.modeValue;
-  }
-  if (Array.isArray(raw.context)) {
-    message.context = raw.context as KnowledgeSnippet[];
-  }
-  if (typeof raw.contextError === "string") {
-    message.contextError = raw.contextError;
-  }
-  return message;
-};
-
-const createConversationRecord = (overrides: Partial<ConversationRecord> & { messages?: ChatMessage[] } = {}): ConversationRecord => {
-  const messages = overrides.messages ?? [];
-  const createdAtIso = overrides.createdAtIso ?? new Date().toISOString();
-  const lastIso = findLastIsoTimestamp(messages);
-  const updatedAtIso = overrides.updatedAtIso ?? lastIso ?? createdAtIso;
-  const preview = overrides.preview ?? createPreviewFromMessages(messages);
-  return {
-    id: overrides.id ?? createConversationId(),
-    title: overrides.title?.trim() ? overrides.title : DEFAULT_TITLE,
-    createdAtIso,
-    updatedAtIso,
-    preview,
-    messages,
-  };
-};
-
-const loadInitialConversationState = (): { conversations: ConversationRecord[]; active: ConversationRecord } => {
-  const fallback = createConversationRecord();
-  if (typeof window === "undefined") {
-    return { conversations: [fallback], active: fallback };
-  }
-
-  try {
-    const raw = window.localStorage.getItem(STORAGE_KEY);
-    if (!raw) {
-      return { conversations: [fallback], active: fallback };
-    }
-
-    const parsed = JSON.parse(raw);
-    if (!Array.isArray(parsed)) {
-      return { conversations: [fallback], active: fallback };
-    }
-
-    const conversations: ConversationRecord[] = [];
-    for (const item of parsed) {
-      if (!item || typeof item !== "object") {
-        continue;
-      }
-      const rawConversation = item as Partial<ConversationRecord> & { messages?: unknown };
-      const messages = Array.isArray(rawConversation.messages)
-        ? (rawConversation.messages
-            .map((message) => sanitiseMessage(message))
-            .filter((value): value is ChatMessage => Boolean(value)) ?? [])
-        : [];
-      const conversation = createConversationRecord({
-        id: typeof rawConversation.id === "string" ? rawConversation.id : undefined,
-        title: typeof rawConversation.title === "string" ? rawConversation.title : undefined,
-        createdAtIso: typeof rawConversation.createdAtIso === "string" ? rawConversation.createdAtIso : undefined,
-        updatedAtIso: typeof rawConversation.updatedAtIso === "string" ? rawConversation.updatedAtIso : undefined,
-        preview: typeof rawConversation.preview === "string" ? rawConversation.preview : undefined,
-        messages,
-      });
-      conversations.push(conversation);
-    }
-
-    if (!conversations.length) {
-      return { conversations: [fallback], active: fallback };
-    }
-
-    conversations.sort((first, second) => {
-      const firstTime = Date.parse(first.updatedAtIso);
-      const secondTime = Date.parse(second.updatedAtIso);
-      if (Number.isNaN(firstTime) && Number.isNaN(secondTime)) {
-        return 0;
-      }
-      if (Number.isNaN(firstTime)) {
-        return 1;
-      }
-      if (Number.isNaN(secondTime)) {
-        return -1;
-      }
-      return secondTime - firstTime;
-    });
-
-    return { conversations, active: conversations[0] };
-  } catch (error) {
-    console.warn("Failed to load conversation history", error);
-    return { conversations: [fallback], active: fallback };
-  }
->>>>>>> 8cd5fefe
 };
 
 const formatPromptWithContext = (question: string, context: KnowledgeSnippet[]): string => {
@@ -292,12 +116,7 @@
   statusLoading: boolean;
   latestAssistantMessage?: ChatMessage;
   metrics: ConversationMetrics;
-<<<<<<< HEAD
   attachments: PendingAttachment[];
-=======
-  conversations: ConversationSummary[];
-  attachments: ChatAttachment[];
->>>>>>> 8cd5fefe
   setDraft: (value: string) => void;
   setMode: (mode: string) => void;
   renameConversation: (title: string) => void;
@@ -503,16 +322,12 @@
     }
     try {
       await kolibriBridge.reset();
-<<<<<<< HEAD
       setMessages([]);
       setDraft("");
       setMode(MODE_OPTIONS[0]?.value ?? "neutral");
       setConversationId(crypto.randomUUID());
       setConversationTitle(DEFAULT_TITLE);
       clearAttachments();
-=======
-      beginNewConversation();
->>>>>>> 8cd5fefe
     } catch (error) {
       const moment = nowPair();
       const assistantMessage: ChatMessage = {
@@ -529,28 +344,7 @@
     } finally {
       setIsProcessing(false);
     }
-<<<<<<< HEAD
   }, [bridgeReady, clearAttachments]);
-=======
-  }, [beginNewConversation, bridgeReady]);
-
-  const selectConversation = useCallback(
-    (targetId: string) => {
-      const candidate = conversationsRef.current.find((item) => item.id === targetId);
-      if (!candidate) {
-        return;
-      }
-      knowledgeSearchAbortRef.current?.abort();
-      knowledgeSearchAbortRef.current = null;
-      setConversationId(candidate.id);
-      setConversationTitle(candidate.title);
-      setMessages(candidate.messages);
-      setDraft("");
-      setIsProcessing(false);
-    },
-    [setConversationId, setConversationTitle, setMessages, setDraft, setIsProcessing],
-  );
->>>>>>> 8cd5fefe
 
   const sendMessage = useCallback(async () => {
     const content = draft.trim();
@@ -586,11 +380,7 @@
 
     setMessages((prev) => [...prev, userMessage]);
     setDraft("");
-<<<<<<< HEAD
     clearAttachments();
-=======
-    setAttachments([]);
->>>>>>> 8cd5fefe
     setIsProcessing(true);
 
     knowledgeSearchAbortRef.current?.abort();
@@ -658,85 +448,7 @@
       setIsProcessing(false);
       void refreshKnowledgeStatus();
     }
-<<<<<<< HEAD
   }, [attachments, bridgeReady, clearAttachments, draft, isProcessing, mode, refreshKnowledgeStatus]);
-=======
-  }, [attachments, bridgeReady, draft, isProcessing, mode, refreshKnowledgeStatus]);
-
-  const resetConversation = useCallback(async () => {
-    knowledgeSearchAbortRef.current?.abort();
-    knowledgeSearchAbortRef.current = null;
-    clearAttachments();
-
-    const startNewConversation = () => {
-      const freshConversation = createStoredConversation();
-      persistConversations([freshConversation, ...conversations.filter((item) => item.id !== freshConversation.id)]);
-      setConversationId(freshConversation.id);
-      setMessages([]);
-      setDraft("");
-      setMode(freshConversation.mode);
-      setConversationTitle(freshConversation.title);
-    };
-
-    if (!bridgeReady) {
-      startNewConversation();
-      setIsProcessing(false);
-      return;
-    }
-
-    try {
-      await kolibriBridge.reset();
-      startNewConversation();
-    } catch (error) {
-      const moment = nowPair();
-      const assistantMessage: ChatMessage = {
-        id: crypto.randomUUID(),
-        role: "assistant",
-        content:
-          error instanceof Error
-            ? `Не удалось сбросить KolibriScript: ${error.message}`
-            : "Не удалось сбросить KolibriScript.",
-        timestamp: moment.display,
-        isoTimestamp: moment.iso,
-      };
-      setMessages((prev) => [...prev, assistantMessage]);
-    } finally {
-      setIsProcessing(false);
-    }
-  }, [bridgeReady, clearAttachments, conversations, persistConversations]);
-
-  const selectConversation = useCallback(
-    async (id: string) => {
-      if (id === conversationId) {
-        return;
-      }
-      const target = conversations.find((item) => item.id === id);
-      if (!target) {
-        return;
-      }
-
-      knowledgeSearchAbortRef.current?.abort();
-      knowledgeSearchAbortRef.current = null;
-      clearAttachments();
-      setIsProcessing(false);
-
-      if (bridgeReady) {
-        try {
-          await kolibriBridge.reset();
-        } catch {
-          // ignore reset errors when switching conversations
-        }
-      }
-
-      setConversationId(target.id);
-      setMessages(target.messages);
-      setDraft(target.draft);
-      setMode(target.mode);
-      setConversationTitle(target.title);
-    },
-    [bridgeReady, clearAttachments, conversationId, conversations],
-  );
->>>>>>> 8cd5fefe
 
   const renameConversation = useCallback((nextTitle: string) => {
     const trimmed = nextTitle.trim();
@@ -833,12 +545,7 @@
     statusLoading,
     latestAssistantMessage,
     metrics,
-<<<<<<< HEAD
     attachments,
-=======
-    conversations: conversationSummaries,
-    attachments: publicAttachments,
->>>>>>> 8cd5fefe
     setDraft,
     setMode,
     renameConversation,
