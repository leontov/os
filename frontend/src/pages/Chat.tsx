--- conflicted
+++ resolved
@@ -103,44 +103,11 @@
   const [activeTab, setActiveTab] = useState("analytics");
   const [draft, setDraft] = useState("");
 
-<<<<<<< HEAD
   const conversationState = useConversationState(t("chat.newConversationTitle"), t("chat.updatedJustNow"));
   const { mode, setMode, modeLabel, isAdaptiveMode, setAdaptiveMode } = useConversationMode(t);
   const memoryEntries = useMemo(() => getConversationMemoryEntries(t), [t]);
   const parameterEntries = useMemo(() => getModelParameterEntries(t), [t]);
   const { sections } = useDrawerSections(t, { memoryEntries, parameterEntries });
-=======
-  const profileState = useProfileState();
-  const conversationState = useConversationState(
-    t("chat.newConversationTitle"),
-    t("chat.updatedJustNow"),
-    profileState.activeProfileId,
-  );
-  const { mode, setMode, modeLabel } = useConversationMode(t);
-  const memoryEntries = useMemo(() => getConversationMemoryEntries(t), [t]);
-  const parameterEntries = useMemo(() => getModelParameterEntries(t), [t]);
-  const fallbackProfile = profileState.profiles[0] ?? null;
-  const activeProfile = profileState.activeProfile ?? fallbackProfile;
-  const activeConversationCount =
-    conversationState.conversationCounts[profileState.activeProfileId] ?? conversationState.conversations.length;
-  const fallbackMetrics = fallbackProfile?.metrics ?? {
-    latencyMs: 0,
-    latencyTrend: "0%",
-    throughputPerMinute: 0,
-    throughputTrend: "0%",
-    nps: 0,
-    npsTrend: "0",
-    recommendation: "",
-  };
-  const { sections } = useDrawerSections(t, {
-    memoryEntries,
-    parameterEntries,
-    profileName: activeProfile?.name ?? t("drawer.analytics"),
-    profileMetrics: activeProfile?.metrics ?? fallbackMetrics,
-    languages: activeProfile?.languages ?? [],
-    conversationCount: activeConversationCount,
-  });
->>>>>>> ca8c7ae7
   const { promptEvent, clearPrompt, dismissPrompt, dismissed } = useInstallPromptBanner();
 
   useResponsivePanels({ setDrawerOpen, setSidebarOpen });
@@ -200,20 +167,11 @@
     setSidebarOpen(false);
   }, [setSidebarOpen]);
 
-<<<<<<< HEAD
   const heroParticipants = useHeroParticipants(activeConversationEntry, t);
   const heroMetrics = useHeroMetrics(t);
   const readMessages = useCallback(
     (id: string) => conversationState.messages[id] ?? [],
     [conversationState.messages],
-=======
-  const handleMobileSelectConversation = useCallback(
-    (id: string) => {
-      selectConversation(id);
-      setSidebarOpen(false);
-    },
-    [selectConversation, setSidebarOpen],
->>>>>>> ca8c7ae7
   );
 
   const handleMobileNewConversation = useCallback(() => {
