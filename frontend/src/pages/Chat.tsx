--- conflicted
+++ resolved
@@ -138,7 +138,6 @@
     ? `${activeConversationEntry.title} • ${activeConversationEntry.updatedAt}`
     : t("chat.emptyConversation");
 
-<<<<<<< HEAD
   const heroParticipants = useHeroParticipants(activeConversationEntry, t);
   const heroMetrics = useHeroMetrics(t);
   const readMessages = useCallback((id: string) => messages[id] ?? [], [messages]);
@@ -169,13 +168,6 @@
       setSidebarOpen(false);
     },
     [selectConversation, setSidebarOpen],
-=======
-  const heroParticipants = useHeroParticipants(activeConversationEntry, translate);
-  const heroMetrics = useHeroMetrics(translate);
-  const readMessages = useCallback(
-    (id: string) => conversationState.messages[id] ?? [],
-    [conversationState.messages],
->>>>>>> e0f5431e
   );
 
   const handleMobileNewConversation = useCallback(() => {
@@ -198,14 +190,8 @@
   }, [setCommandOpen]);
 
   const handleSend = useMessageComposer({
-<<<<<<< HEAD
     activeConversation,
     appendMessage,
-=======
-    activeConversation: conversationState.activeConversation,
-    appendMessage: conversationState.appendMessage,
-    updateMessage: conversationState.updateMessage,
->>>>>>> e0f5431e
     authorLabel: "Вы",
     assistantLabel: "Колибри",
     setStatus,
