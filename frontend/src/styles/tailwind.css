@import "@fontsource/inter/400.css";
@import "@fontsource/inter/500.css";
@import "@fontsource/inter/600.css";
@import "@fontsource/inter/700.css";

@tailwind base;
@tailwind components;
@tailwind utilities;

:root {
  color-scheme: light;
  --color-brand: 16 163 127;
  --color-brand-foreground: 255 255 255;
  --color-app-background: 247 247 248;
<<<<<<< HEAD
  --color-background-main: 247 247 248;
  --color-background-accent: 233 233 238;
  --color-surface: 255 255 255;
  --color-surface-muted: 240 242 245;
  --color-sidebar: 255 255 255;
  --color-border: 217 217 227;
  --color-border-strong: 180 182 200;
  --color-text: 32 33 35;
  --color-text-muted: 74 75 87;
  --color-primary: 16 163 127;
  --color-accent: 59 130 246;
  --color-background-card: 255 255 255;
  --color-background-input: 240 242 245;
  --color-background-panel: 233 233 238;
  --color-text-primary: 32 33 35;
  --color-text-secondary: 74 75 87;
  --font-family-base: "S\u00F6hne", "Inter", system-ui, -apple-system, BlinkMacSystemFont, "Segoe UI", sans-serif;
  --font-family-heading: "S\u00F6hne", "Inter", system-ui, -apple-system, BlinkMacSystemFont, "Segoe UI", sans-serif;
=======
  --color-surface: 255 255 255;
  --color-surface-muted: 242 242 243;
  --color-sidebar: 250 250 250;
  --color-border: 229 229 231;
  --color-text: 32 33 35;
  --color-text-muted: 113 113 122;
  --color-primary: 16 163 127;
  --color-accent: 59 130 246;
  --color-background-card: 255 255 255;
  --color-background-input: 246 246 247;
  --color-background-panel: 252 252 253;
  --color-border-strong: 210 210 215;
  --color-text-primary: 32 33 35;
  --color-text-secondary: 113 113 122;
  --color-chat-surface: var(--color-surface);
  --color-chat-header: var(--color-surface);
  --color-chat-footer: var(--color-surface);
  --color-chat-input: var(--color-background-input);
  --font-family-base: "Inter", system-ui, -apple-system, BlinkMacSystemFont, "Segoe UI", sans-serif;
  --font-family-heading: "Inter", system-ui, -apple-system, BlinkMacSystemFont, "Segoe UI", sans-serif;
>>>>>>> 6fb5200c
  --font-size-base: 16px;
  --font-weight-heading: 600;
  --font-weight-body: 400;
  --font-letter-spacing: 0.01em;
  --font-line-height: 1.6;
  --radius-small: 0.75rem;
  --radius-medium: 1.35rem;
  --radius-large: 1.85rem;
  --radius-pill: 999px;
  --shadow-card: 0 18px 48px -26px rgba(32, 33, 35, 0.35);
  --shadow-overlay: 0 28px 80px -40px rgba(0, 0, 0, 0.45);
  --motion-duration-quick: 160ms;
  --motion-duration-gentle: 260ms;
  --motion-duration-slow: 440ms;
  --motion-easing-standard: cubic-bezier(0.22, 0.61, 0.36, 1);
  --motion-easing-emphasized: cubic-bezier(0.33, 1, 0.68, 1);
  --motion-easing-gesture: cubic-bezier(0.16, 1, 0.3, 1);
  --gesture-edge-zone: 28;
  --gesture-swipe-threshold: 72;
  color: rgb(var(--color-text));
  background-color: rgb(var(--color-app-background));
  font-family: var(--font-family-base);
}

body {
  min-height: 100vh;
  color: rgb(var(--color-text));
  background-color: rgb(var(--color-app-background));
  font-family: var(--font-family-base);
  font-size: var(--font-size-base);
  line-height: var(--font-line-height);
  letter-spacing: var(--font-letter-spacing);
  overflow-x: hidden;
  transition-property: color, background-color;
  transition-duration: var(--motion-duration-gentle);
  transition-timing-function: var(--motion-easing-standard);
}

@media (prefers-color-scheme: dark) {
  :root {
    color-scheme: dark;
    --color-brand: 16 163 127;
    --color-brand-foreground: 19 20 22;
    --color-app-background: 19 20 22;
    --color-surface: 26 28 30;
    --color-surface-muted: 32 34 37;
    --color-sidebar: 23 24 28;
    --color-border: 58 60 67;
    --color-text: 229 231 235;
    --color-text-muted: 148 163 184;
    --color-primary: 16 163 127;
    --color-accent: 110 231 183;
    --color-background-card: 30 32 35;
    --color-background-input: 37 39 43;
    --color-background-panel: 28 30 33;
    --color-border-strong: 74 78 86;
    --color-text-primary: 229 231 235;
    --color-text-secondary: 148 163 184;
    --color-chat-surface: var(--color-surface);
    --color-chat-header: var(--color-surface);
    --color-chat-footer: var(--color-surface);
    --color-chat-input: var(--color-background-input);
  }
}

@layer utilities {
  .glass-panel {
    @apply rounded-2xl border border-border/70 bg-surface;
    box-shadow: var(--shadow-card, 0 16px 48px -32px rgba(15, 23, 42, 0.35));
  }

  .glass-panel-strong {
    @apply rounded-2xl border border-border/80 bg-surface-muted;
    box-shadow: var(--shadow-overlay, 0 22px 64px -36px rgba(15, 23, 42, 0.55));
  }

  .pill-badge {
    @apply inline-flex items-center gap-1 rounded-full border border-border/70 bg-surface-muted px-3 py-1 text-[0.7rem] font-semibold uppercase tracking-[0.25em] text-text-muted;
  }

  .ghost-button {
    @apply inline-flex items-center gap-2 rounded-xl border border-border/70 bg-surface px-4 py-2 text-sm font-semibold text-text-muted transition-colors hover:border-border hover:text-text;
  }

  .soft-scroll {
    scrollbar-width: thin;
    scrollbar-color: rgba(148, 163, 184, 0.35) transparent;
  }

  .soft-scroll::-webkit-scrollbar {
    width: 6px;
  }

  .soft-scroll::-webkit-scrollbar-track {
    background: transparent;
  }

  .soft-scroll::-webkit-scrollbar-thumb {
    background-color: rgba(148, 163, 184, 0.5);
    border-radius: 9999px;
  }

  .transition-quick {
    transition-duration: var(--motion-duration-quick);
    transition-timing-function: var(--motion-easing-standard);
  }

  .transition-gentle {
    transition-duration: var(--motion-duration-gentle);
    transition-timing-function: var(--motion-easing-standard);
  }

  .transition-slow {
    transition-duration: var(--motion-duration-slow);
    transition-timing-function: var(--motion-easing-emphasized);
  }

  .ease-gesture {
    transition-timing-function: var(--motion-easing-gesture);
  }

  .skip-link {
    position: absolute;
    left: 50%;
    top: 0;
    transform: translate(-50%, -120%);
    padding: 0.75rem 1.25rem;
    border-radius: var(--radius-pill);
    background: rgb(var(--color-primary) / 0.9);
    color: rgb(var(--color-brand-foreground));
    z-index: 999;
    transition: transform var(--motion-duration-quick) var(--motion-easing-standard);
  }

  .skip-link:focus {
    transform: translate(-50%, 20%);
    outline: none;
  }
}

[data-motion="reduced"] .transition-gentle,
[data-motion="reduced"] .transition-quick,
[data-motion="reduced"] .transition-slow {
  transition-duration: 80ms !important;
  transition-timing-function: linear !important;
}<|MERGE_RESOLUTION|>--- conflicted
+++ resolved
@@ -12,7 +12,6 @@
   --color-brand: 16 163 127;
   --color-brand-foreground: 255 255 255;
   --color-app-background: 247 247 248;
-<<<<<<< HEAD
   --color-background-main: 247 247 248;
   --color-background-accent: 233 233 238;
   --color-surface: 255 255 255;
@@ -31,28 +30,6 @@
   --color-text-secondary: 74 75 87;
   --font-family-base: "S\u00F6hne", "Inter", system-ui, -apple-system, BlinkMacSystemFont, "Segoe UI", sans-serif;
   --font-family-heading: "S\u00F6hne", "Inter", system-ui, -apple-system, BlinkMacSystemFont, "Segoe UI", sans-serif;
-=======
-  --color-surface: 255 255 255;
-  --color-surface-muted: 242 242 243;
-  --color-sidebar: 250 250 250;
-  --color-border: 229 229 231;
-  --color-text: 32 33 35;
-  --color-text-muted: 113 113 122;
-  --color-primary: 16 163 127;
-  --color-accent: 59 130 246;
-  --color-background-card: 255 255 255;
-  --color-background-input: 246 246 247;
-  --color-background-panel: 252 252 253;
-  --color-border-strong: 210 210 215;
-  --color-text-primary: 32 33 35;
-  --color-text-secondary: 113 113 122;
-  --color-chat-surface: var(--color-surface);
-  --color-chat-header: var(--color-surface);
-  --color-chat-footer: var(--color-surface);
-  --color-chat-input: var(--color-background-input);
-  --font-family-base: "Inter", system-ui, -apple-system, BlinkMacSystemFont, "Segoe UI", sans-serif;
-  --font-family-heading: "Inter", system-ui, -apple-system, BlinkMacSystemFont, "Segoe UI", sans-serif;
->>>>>>> 6fb5200c
   --font-size-base: 16px;
   --font-weight-heading: 600;
   --font-weight-body: 400;
