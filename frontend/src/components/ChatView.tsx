import {
  ArrowDownWideNarrow,
  BarChart3,
  Crosshair,
  ListChecks,
  Menu,
  PanelsTopLeft,
  RefreshCcw,
  Settings2,
  Database,
  Sparkles,
} from "lucide-react";
import { useCallback, useEffect, useMemo, useRef, useState, type ReactNode } from "react";
import useMediaQuery from "../core/useMediaQuery";
import type { ConversationMetrics, ConversationSummary } from "../core/useKolibriChat";
import type { ModeOption } from "../core/modes";
import type { ChatMessage } from "../types/chat";
import ChatMessageView from "./ChatMessage";
import ChatSidebar from "./sidebar/ChatSidebar";

interface ChatViewProps {
  messages: ChatMessage[];
  isLoading: boolean;
  conversationId: string;
  conversationTitle: string;
  conversationSummaries: ConversationSummary[];
  mode: string;
  modeLabel: string;
  modeOptions: ModeOption[];
  metrics: ConversationMetrics;
  emptyState?: ReactNode;
  composer?: ReactNode;
  onConversationTitleChange: (title: string) => void;
  onConversationCreate: () => void;
  onConversationSelect: (id: string) => void;
  onConversationRename: (id: string, title: string) => void;
  onConversationDelete: (id: string) => void;
  onModeChange: (mode: string) => void;
  onOpenKnowledge: () => void;
  onOpenAnalytics: () => void;
  onOpenSwarm: () => void;
  onOpenPreferences: () => void;
  onOpenSettings: () => void;
  onOpenActions: () => void;
  onRefreshKnowledge: () => void;
  isKnowledgeLoading: boolean;
  bridgeReady: boolean;
  isZenMode: boolean;
  onToggleZenMode: () => void;
  personaName: string;
  onViewportElementChange?: (element: HTMLElement | null) => void;
}

const ChatView = ({
  messages,
  isLoading,
  conversationId,
  conversationTitle,
  conversationSummaries,
  mode,
  modeLabel,
  modeOptions,
  metrics,
  emptyState,
  composer,
  onConversationTitleChange,
  onConversationCreate,
  onConversationSelect,
  onConversationRename,
  onConversationDelete,
  onModeChange,
  onOpenKnowledge,
  onOpenAnalytics,
  onOpenSwarm,
  onOpenPreferences,
  onOpenSettings,
  onOpenActions,
  onRefreshKnowledge,
  isKnowledgeLoading,
  bridgeReady,
  isZenMode,
  onToggleZenMode,
  personaName,
  onViewportElementChange,
}: ChatViewProps) => {
  const containerRef = useRef<HTMLDivElement | null>(null);
  const [isNearBottom, setIsNearBottom] = useState(true);
  const [isSidebarOpen, setSidebarOpen] = useState(false);
  const [isSidebarCollapsed, setSidebarCollapsed] = useState(false);
  const isDesktop = useMediaQuery("(min-width: 1024px)");

  const rootRef = useCallback(
    (element: HTMLElement | null) => {
      if (onViewportElementChange) {
        onViewportElementChange(element);
      }
    },
    [onViewportElementChange],
  );

  useEffect(() => {
    const container = containerRef.current;

    if (!container) {
      return;
    }

    const handleScroll = () => {
      const distance = container.scrollHeight - (container.scrollTop + container.clientHeight);
      setIsNearBottom(distance < 120);
    };

    container.addEventListener("scroll", handleScroll, { passive: true });
    handleScroll();

    return () => {
      container.removeEventListener("scroll", handleScroll);
    };
  }, []);

  useEffect(() => {
    const container = containerRef.current;

    if (!container || !isNearBottom) {
      return;
    }

    if (typeof container.scrollTo === "function") {
      container.scrollTo({ top: container.scrollHeight, behavior: "smooth" });
    } else {
      container.scrollTop = container.scrollHeight;
    }
  }, [messages, isLoading, isNearBottom]);

  useEffect(() => {
    if (isDesktop) {
      setSidebarOpen(false);
    }
  }, [isDesktop]);

  useEffect(() => {
    if (!isDesktop) {
      setSidebarCollapsed(false);
    }
  }, [isDesktop]);

  const scrollToBottom = useCallback(() => {
    const container = containerRef.current;
    if (!container) {
      return;
    }
    if (typeof container.scrollTo === "function") {
      container.scrollTo({ top: container.scrollHeight, behavior: "smooth" });
    } else {
      container.scrollTop = container.scrollHeight;
    }
  }, []);

  const renderedMessages = useMemo(() => {
    const items: Array<JSX.Element> = [];
    let lastUserMessage: ChatMessage | undefined;
    let lastDateKey: string | undefined;

    messages.forEach((message, index) => {
      const contextUserMessage = message.role === "assistant" ? lastUserMessage : undefined;
      if (message.role === "user") {
        lastUserMessage = message;
      }

      const dateKey = message.isoTimestamp ? new Date(message.isoTimestamp).toDateString() : undefined;
      if (dateKey && dateKey !== lastDateKey) {
        lastDateKey = dateKey;
        const formattedDate = new Date(message.isoTimestamp!).toLocaleDateString("ru-RU", {
          day: "2-digit",
          month: "long",
        });
        items.push(
          <div key={`divider-${dateKey}-${index}`} className="flex items-center gap-3 px-2">
            <span className="h-px flex-1 bg-border/70" />
            <span className="rounded-full border border-border/70 bg-surface px-3 py-1 text-[0.7rem] font-semibold uppercase tracking-[0.3em] text-text-muted">
              {formattedDate}
            </span>
            <span className="h-px flex-1 bg-border/70" />
          </div>,
        );
      }

      items.push(
        <div key={message.id} className="px-2">
          <ChatMessageView message={message} latestUserMessage={contextUserMessage} />
        </div>,
      );
    });

    return items;
  }, [messages]);

  const conversationShortId = useMemo(() => conversationId.slice(0, 8), [conversationId]);
  const totalMessages = metrics.userMessages + metrics.assistantMessages;

  const formatIsoTime = (iso?: string) => {
    if (!iso) {
      return "—";
    }
    try {
      return new Date(iso).toLocaleTimeString("ru-RU", { hour: "2-digit", minute: "2-digit" });
    } catch {
      return "—";
    }
  };

  const handleConversationSelect = useCallback(
    (id: string) => {
      onConversationSelect(id);
      if (!isDesktop) {
        setSidebarOpen(false);
      }
    },
    [isDesktop, onConversationSelect],
  );

  const handleConversationCreate = useCallback(() => {
    onConversationCreate();
    if (!isDesktop) {
      setSidebarOpen(false);
    }
  }, [isDesktop, onConversationCreate]);

  return (
    <div ref={rootRef} className="flex h-full min-h-screen w-full bg-app-background text-text" data-zen-mode={isZenMode}>
      <aside
        className={`fixed inset-y-0 left-0 z-40 flex max-w-full transform transition-transform duration-300 ease-gesture lg:static lg:z-auto ${
          isDesktop ? "translate-x-0" : isSidebarOpen ? "translate-x-0" : "-translate-x-full"
        }`}
        aria-hidden={!isDesktop && !isSidebarOpen}
      >
        <ChatSidebar
          conversations={conversationSummaries}
          activeConversationId={conversationId}
          mode={mode}
          modeOptions={modeOptions}
          isCollapsed={isSidebarCollapsed}
          onCollapseToggle={() => setSidebarCollapsed((previous) => !previous)}
          onCreateConversation={handleConversationCreate}
          onSelectConversation={handleConversationSelect}
          onRenameConversation={onConversationRename}
          onDeleteConversation={onConversationDelete}
          onModeChange={onModeChange}
          onClose={() => setSidebarOpen(false)}
        />
      </aside>

      {!isDesktop && isSidebarOpen ? (
        <button
          type="button"
          className="fixed inset-0 z-30 bg-black/40"
          onClick={() => setSidebarOpen(false)}
          aria-label="Закрыть список бесед"
        />
      ) : null}

      <div className="flex min-h-screen flex-1 flex-col bg-chat-surface">
        <header className="sticky top-0 z-10 border-b border-border/60 bg-chat-header/80 backdrop-blur">
          <div className="mx-auto flex w-full max-w-5xl items-center justify-between gap-3 px-4 py-4 sm:px-6 lg:px-8">
            <div className="flex items-center gap-3">
              <button
                type="button"
                onClick={() => setSidebarOpen(true)}
                className="inline-flex h-10 w-10 items-center justify-center rounded-xl border border-border/70 text-text-muted transition-colors hover:text-text lg:hidden"
                aria-label="Открыть список бесед"
              >
                <Menu className="h-4 w-4" />
              </button>
              <div className="flex items-center gap-3">
                <span className="flex h-10 w-10 items-center justify-center rounded-xl bg-brand/90 text-base font-semibold text-brand-foreground shadow-card">
                  K
                </span>
                <div>
                  <p className="text-xs font-semibold uppercase tracking-[0.35em] text-text-muted">Kolibri Studio</p>
                  <p className="text-sm font-semibold text-text">Диалог #{conversationShortId}</p>
                </div>
              </div>
            </div>
            <div className="flex items-center gap-2">
              <button
                type="button"
                onClick={onOpenKnowledge}
                className="inline-flex h-10 w-10 items-center justify-center rounded-xl border border-border/70 text-text-muted transition-colors hover:text-text"
                aria-label="Открыть знания"
              >
                <Sparkles className="h-4 w-4" />
              </button>
              <button
                type="button"
                onClick={onOpenAnalytics}
                className="inline-flex h-10 w-10 items-center justify-center rounded-xl border border-border/70 text-text-muted transition-colors hover:text-text"
                aria-label="Открыть аналитику"
              >
                <BarChart3 className="h-4 w-4" />
              </button>
              <button
                type="button"
                onClick={onOpenActions}
                className="inline-flex h-10 w-10 items-center justify-center rounded-xl border border-border/70 text-text-muted transition-colors hover:text-text"
                aria-label="Открыть действия"
              >
                <ListChecks className="h-4 w-4" />
              </button>
              <button
                type="button"
                onClick={onOpenSwarm}
                className="inline-flex h-10 w-10 items-center justify-center rounded-xl border border-border/70 text-text-muted transition-colors hover:text-text"
                aria-label="Открыть swarm"
              >
                <PanelsTopLeft className="h-4 w-4" />
              </button>
              <button
                type="button"
                onClick={onOpenPreferences}
                className="inline-flex h-10 w-10 items-center justify-center rounded-xl border border-border/70 text-text-muted transition-colors hover:text-text"
                aria-label="Настройки беседы"
              >
                <Settings2 className="h-4 w-4" />
              </button>
            </div>
          </div>
        </header>

        <section className="border-b border-border/50 bg-chat-surface">
          <div className="mx-auto w-full max-w-5xl px-4 py-6 sm:px-6 lg:px-8">
            <label htmlFor="conversation-title" className="text-[0.68rem] uppercase tracking-[0.35em] text-text-muted">
              Название беседы
            </label>
            <input
              id="conversation-title"
              value={conversationTitle}
              onChange={(event) => onConversationTitleChange(event.target.value)}
              placeholder="Назови беседу"
              className="mt-2 w-full rounded-xl border border-border/70 bg-chat-input px-4 py-3 text-sm font-semibold text-text focus:border-brand focus:outline-none"
            />
            <div className="mt-4 flex flex-wrap items-center gap-3 text-xs text-text-muted">
              <span className={`inline-flex items-center gap-2 rounded-full border px-3 py-1 text-xs font-medium ${
                bridgeReady ? "border-brand/30 bg-brand/10 text-text" : "border-border/70 bg-surface-muted text-text-muted"
              }`}
<<<<<<< HEAD
            >
              <span className={`h-2 w-2 rounded-full ${bridgeReady ? "bg-brand" : "bg-text-muted"}`} />
              {bridgeReady ? "Ядро готово" : "Ожидание"}
            </span>
            <span className="hidden text-xs text-text-muted sm:inline">{modeLabel}</span>
          </div>
        </div>
        <div className="mt-3 flex flex-wrap items-center gap-3 text-xs text-text-muted">
          <span>Сообщений: {totalMessages}</span>
          <span>Обновлено: {formatIsoTime(metrics.lastUpdatedIso)}</span>
          <div className="flex items-center gap-2">
            <span className="hidden rounded-full border border-border/70 bg-surface-muted px-3 py-1 text-[0.65rem] font-semibold uppercase tracking-[0.35em] text-text-muted sm:inline">
              {personaName}
            </span>
            <button
              type="button"
              onClick={onToggleZenMode}
              className={`inline-flex items-center gap-2 rounded-full border px-3 py-1 text-xs font-semibold transition-quick ${
                isZenMode
                  ? "border-primary/70 bg-primary/15 text-primary"
                  : "border-border/70 text-text-muted hover:text-text"
              }`}
              aria-pressed={isZenMode}
              aria-label={isZenMode ? "Отключить режим фокуса" : "Включить режим фокуса"}
            >
              <Crosshair className="h-3.5 w-3.5" />
              Фокус
            </button>
          </div>
          <div className="ml-auto flex items-center gap-2">
            <button
              type="button"
              onClick={onRefreshKnowledge}
              className="inline-flex h-9 w-9 items-center justify-center rounded-full border border-border/70 text-text-muted transition-colors hover:text-text"
              aria-label="Обновить память"
              disabled={isKnowledgeLoading}
            >
              <RefreshCcw className={`h-4 w-4 ${isKnowledgeLoading ? "animate-spin" : ""}`} />
            </button>
            <button
              type="button"
              onClick={onOpenKnowledge}
              className="inline-flex h-9 w-9 items-center justify-center rounded-full border border-border/70 text-text-muted transition-colors hover:text-text"
              aria-label="Открыть знания"
            >
              <Sparkles className="h-4 w-4" />
            </button>
            <button
              type="button"
              onClick={onOpenAnalytics}
              className="inline-flex h-9 w-9 items-center justify-center rounded-full border border-border/70 text-text-muted transition-colors hover:text-text"
              aria-label="Открыть аналитику"
            >
              <BarChart3 className="h-4 w-4" />
            </button>
            <button
              type="button"
              onClick={onOpenActions}
              className="inline-flex h-9 w-9 items-center justify-center rounded-full border border-border/70 text-text-muted transition-colors hover:text-text"
              aria-label="Открыть действия"
            >
              <ListChecks className="h-4 w-4" />
            </button>
            <button
              type="button"
              onClick={onOpenSwarm}
              className="inline-flex h-9 w-9 items-center justify-center rounded-full border border-border/70 text-text-muted transition-colors hover:text-text"
              aria-label="Открыть swarm"
            >
              <PanelsTopLeft className="h-4 w-4" />
            </button>
            <button
              type="button"
              onClick={onOpenSettings}
              className="inline-flex h-9 w-9 items-center justify-center rounded-full border border-border/70 text-text-muted transition-colors hover:text-text"
              aria-label="Настройки модели и памяти"
            >
              <Database className="h-4 w-4" />
            </button>
            <button
              type="button"
              onClick={onOpenPreferences}
              className="inline-flex h-9 w-9 items-center justify-center rounded-full border border-border/70 text-text-muted transition-colors hover:text-text"
              aria-label="Настройки беседы"
            >
              <Settings2 className="h-4 w-4" />
            </button>
          </div>
        </div>
      </header>

      <div className="flex min-h-0 flex-1 flex-col rounded-2xl border border-border/60 bg-surface px-1 py-4 shadow-sm">
        <div className="relative flex-1">
          <div className="soft-scroll absolute inset-0 space-y-6 overflow-y-auto px-1 pb-8" ref={containerRef}>
            {renderedMessages.length === 0 && !isLoading ? (
              <div className="px-3 py-6 text-sm text-text-muted">{emptyState}</div>
            ) : (
              renderedMessages
            )}
            {isLoading ? (
              <div className="mx-2 flex items-center gap-2 rounded-xl border border-dashed border-brand/40 bg-brand/10 px-4 py-3 text-sm text-text">
                <span className="h-2 w-2 animate-pulse rounded-full bg-brand" />
                Колибри формирует ответ...
              </div>
            ) : null}
          </div>
          {!isNearBottom ? (
            <div className="pointer-events-none absolute inset-x-0 bottom-3 flex justify-center">
=======
              >
                <span className={`h-2 w-2 rounded-full ${bridgeReady ? "bg-brand" : "bg-text-muted"}`} />
                {bridgeReady ? "Ядро готово" : "Ожидание"}
              </span>
              <span className="hidden text-xs text-text-muted sm:inline">{modeLabel}</span>
              <span className="hidden rounded-full border border-border/70 bg-surface-muted px-3 py-1 text-[0.65rem] font-semibold uppercase tracking-[0.35em] text-text-muted sm:inline">
                {personaName}
              </span>
              <span>Сообщений: {totalMessages}</span>
              <span>Обновлено: {formatIsoTime(metrics.lastUpdatedIso)}</span>
>>>>>>> 1d77a1b7
              <button
                type="button"
                onClick={onToggleZenMode}
                className={`inline-flex items-center gap-2 rounded-full border px-3 py-1 text-xs font-semibold transition-quick ${
                  isZenMode ? "border-primary/70 bg-primary/15 text-primary" : "border-border/70 text-text-muted hover:text-text"
                }`}
                aria-pressed={isZenMode}
                aria-label={isZenMode ? "Отключить режим фокуса" : "Включить режим фокуса"}
              >
                <Crosshair className="h-3.5 w-3.5" />
                Фокус
              </button>
              <div className="ml-auto flex items-center gap-2">
                <button
                  type="button"
                  onClick={onRefreshKnowledge}
                  className="inline-flex h-9 w-9 items-center justify-center rounded-full border border-border/70 text-text-muted transition-colors hover:text-text"
                  aria-label="Обновить память"
                  disabled={isKnowledgeLoading}
                >
                  <RefreshCcw className={`h-4 w-4 ${isKnowledgeLoading ? "animate-spin" : ""}`} />
                </button>
                <button
                  type="button"
                  onClick={onOpenKnowledge}
                  className="inline-flex h-9 w-9 items-center justify-center rounded-full border border-border/70 text-text-muted transition-colors hover:text-text"
                  aria-label="Открыть знания"
                >
                  <Sparkles className="h-4 w-4" />
                </button>
              </div>
            </div>
          </div>
        </section>

        <div className="flex min-h-0 flex-1 flex-col">
          <div className="relative flex-1">
            <div ref={containerRef} className="soft-scroll absolute inset-0 overflow-y-auto">
              <div className="mx-auto flex w-full max-w-5xl flex-col gap-6 px-4 pb-24 pt-6 sm:px-6 lg:px-8">
                {renderedMessages.length === 0 && !isLoading ? (
                  <div className="rounded-2xl border border-dashed border-border/60 bg-surface px-6 py-8 text-sm text-text-muted">
                    {emptyState}
                  </div>
                ) : (
                  renderedMessages
                )}
                {isLoading ? (
                  <div className="mx-2 flex items-center gap-2 rounded-xl border border-dashed border-brand/40 bg-brand/10 px-4 py-3 text-sm text-text">
                    <span className="h-2 w-2 animate-pulse rounded-full bg-brand" />
                    Колибри формирует ответ...
                  </div>
                ) : null}
              </div>
            </div>
            {!isNearBottom ? (
              <div className="pointer-events-none absolute inset-x-0 bottom-6 flex justify-center">
                <button
                  type="button"
                  onClick={scrollToBottom}
                  className="pointer-events-auto inline-flex items-center gap-2 rounded-full bg-brand px-4 py-2 text-sm font-semibold text-brand-foreground shadow-card transition-transform hover:scale-[1.02]"
                >
                  <ArrowDownWideNarrow className="h-4 w-4" />
                  К последнему сообщению
                </button>
              </div>
            ) : null}
          </div>
        </div>

        <footer className="border-t border-border/60 bg-chat-footer/90">
          <div className="mx-auto w-full max-w-5xl px-4 py-6 sm:px-6 lg:px-8">{composer}</div>
        </footer>
      </div>
    </div>
  );
};

export default ChatView;<|MERGE_RESOLUTION|>--- conflicted
+++ resolved
@@ -342,7 +342,6 @@
               <span className={`inline-flex items-center gap-2 rounded-full border px-3 py-1 text-xs font-medium ${
                 bridgeReady ? "border-brand/30 bg-brand/10 text-text" : "border-border/70 bg-surface-muted text-text-muted"
               }`}
-<<<<<<< HEAD
             >
               <span className={`h-2 w-2 rounded-full ${bridgeReady ? "bg-brand" : "bg-text-muted"}`} />
               {bridgeReady ? "Ядро готово" : "Ожидание"}
@@ -451,18 +450,6 @@
           </div>
           {!isNearBottom ? (
             <div className="pointer-events-none absolute inset-x-0 bottom-3 flex justify-center">
-=======
-              >
-                <span className={`h-2 w-2 rounded-full ${bridgeReady ? "bg-brand" : "bg-text-muted"}`} />
-                {bridgeReady ? "Ядро готово" : "Ожидание"}
-              </span>
-              <span className="hidden text-xs text-text-muted sm:inline">{modeLabel}</span>
-              <span className="hidden rounded-full border border-border/70 bg-surface-muted px-3 py-1 text-[0.65rem] font-semibold uppercase tracking-[0.35em] text-text-muted sm:inline">
-                {personaName}
-              </span>
-              <span>Сообщений: {totalMessages}</span>
-              <span>Обновлено: {formatIsoTime(metrics.lastUpdatedIso)}</span>
->>>>>>> 1d77a1b7
               <button
                 type="button"
                 onClick={onToggleZenMode}
