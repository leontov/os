<<<<<<< HEAD
import { CheckCircle2, CircleDashed, Globe2, History, MessageSquare, RefreshCcw, Sparkles } from "lucide-react";
=======
import { CheckCircle2, CircleDashed, History, MessageSquare, RefreshCcw, Sparkles } from "lucide-react";
>>>>>>> a9e46906
import { useId } from "react";
import type { ConversationMetrics } from "../core/useKolibriChat";
import type { KnowledgeStatus } from "../core/knowledge";

interface TopBarProps {
  title: string;
  onTitleChange: (value: string) => void;
  isProcessing: boolean;
  bridgeReady: boolean;
  knowledgeStatus: KnowledgeStatus | null;
  metrics: ConversationMetrics;
  onRefreshKnowledge: () => void;
  isKnowledgeLoading: boolean;
  showMobileActions?: boolean;
  onOpenHistory?: () => void;
  onOpenControls?: () => void;
<<<<<<< HEAD
  onlineAllowed: boolean;
=======
>>>>>>> a9e46906
}

const formatIsoTime = (iso?: string): string => {
  if (!iso) {
    return "—";
  }
  try {
    return new Date(iso).toLocaleTimeString("ru-RU", { hour: "2-digit", minute: "2-digit" });
  } catch {
    return "—";
  }
};

const StatusBadge = ({ icon: Icon, label, value }: { icon: typeof MessageSquare; label: string; value: string }) => (
  <div className="flex items-center gap-2 rounded-2xl border border-border-strong bg-background-card/80 px-4 py-2">
    <span className="flex h-8 w-8 items-center justify-center rounded-xl bg-background-input/60 text-primary">
      <Icon className="h-4 w-4" />
    </span>
    <div className="flex flex-col text-left">
      <span className="text-[0.65rem] uppercase tracking-wide text-text-secondary">{label}</span>
      <span className="text-sm font-semibold text-text-primary">{value}</span>
    </div>
  </div>
);

const TopBar = ({
  title,
  onTitleChange,
  isProcessing,
  bridgeReady,
  knowledgeStatus,
  metrics,
  onRefreshKnowledge,
  isKnowledgeLoading,
  showMobileActions,
  onOpenHistory,
  onOpenControls,
<<<<<<< HEAD
  onlineAllowed,
=======
>>>>>>> a9e46906
}: TopBarProps) => {
  const inputId = useId();

  const connectionBadge = bridgeReady
    ? { icon: CheckCircle2, label: "Статус ядра", value: "Подключено" }
    : { icon: CircleDashed, label: "Статус ядра", value: "Ожидание" };

  const knowledgeBadge = {
    icon: Sparkles,
    label: "Документов",
    value: knowledgeStatus ? `${knowledgeStatus.documents}` : "—",
  };

  const onlineBadge = {
    icon: Globe2,
    label: "Режим",
    value: onlineAllowed ? "ONLINE" : "OFFLINE",
  };

  const activityBadge = {
    icon: MessageSquare,
    label: "Диалог",
    value: `${metrics.userMessages + metrics.assistantMessages} сообщений`,
  };

  return (
    <header className="rounded-3xl border border-border-strong bg-background-card/80 p-6 backdrop-blur">
      <div className="flex flex-col gap-6">
        <div className="flex flex-col gap-3 lg:flex-row lg:items-center lg:justify-between lg:gap-6">
          <div className="flex flex-1 flex-col gap-3">
            <label htmlFor={inputId} className="text-xs uppercase tracking-[0.35em] text-text-secondary">
              Название беседы
            </label>
            <input
              id={inputId}
              value={title}
              onChange={(event) => onTitleChange(event.target.value)}
              placeholder="Назови беседу"
              className="w-full rounded-2xl border border-border-strong bg-background-input/80 px-4 py-3 text-lg font-semibold text-text-primary shadow-inner focus:border-primary focus:outline-none"
            />
            <p className="text-xs text-text-secondary">
              Последнее обновление: {formatIsoTime(metrics.lastUpdatedIso)}
            </p>
          </div>
          <div className="hidden flex-1 flex-wrap items-center justify-end gap-3 lg:flex">
            <StatusBadge {...connectionBadge} />
            <StatusBadge {...knowledgeBadge} />
<<<<<<< HEAD
            <StatusBadge {...onlineBadge} />
=======
>>>>>>> a9e46906
            <StatusBadge {...activityBadge} />
            <button
              type="button"
              onClick={onRefreshKnowledge}
              disabled={isKnowledgeLoading || isProcessing}
              className="flex items-center gap-2 rounded-2xl border border-border-strong bg-background-input/80 px-4 py-2 text-sm font-semibold text-text-secondary transition-colors hover:text-text-primary disabled:cursor-not-allowed disabled:opacity-50"
            >
              <RefreshCcw className="h-4 w-4" />
              Обновить память
            </button>
          </div>
        </div>
        <div className="grid gap-3 lg:hidden">
          <div className="flex flex-wrap items-center gap-3">
            <StatusBadge {...connectionBadge} />
            <StatusBadge {...knowledgeBadge} />
<<<<<<< HEAD
            <StatusBadge {...onlineBadge} />
=======
>>>>>>> a9e46906
            <StatusBadge {...activityBadge} />
          </div>
          <div className="flex flex-wrap items-center gap-2 text-sm text-text-secondary">
            <button
              type="button"
              onClick={onRefreshKnowledge}
              disabled={isKnowledgeLoading || isProcessing}
              className="flex flex-1 items-center justify-center gap-2 rounded-2xl border border-border-strong bg-background-input/80 px-3 py-2 font-semibold transition-colors hover:text-text-primary disabled:cursor-not-allowed disabled:opacity-60"
            >
              <RefreshCcw className="h-4 w-4" />
              Обновить память
            </button>
            {showMobileActions ? (
              <>
                <button
                  type="button"
                  onClick={() => onOpenHistory?.()}
                  className="flex items-center gap-2 rounded-2xl border border-border-strong bg-background-input/80 px-3 py-2 font-semibold transition-colors hover:text-text-primary"
                >
                  <History className="h-4 w-4" />
                  История
                </button>
                <button
                  type="button"
                  onClick={() => onOpenControls?.()}
                  className="flex items-center gap-2 rounded-2xl border border-border-strong bg-background-input/80 px-3 py-2 font-semibold transition-colors hover:text-text-primary"
                >
                  <Sparkles className="h-4 w-4" />
                  Настройки
                </button>
              </>
            ) : null}
          </div>
        </div>
      </div>
    </header>
  );
};

export default TopBar;<|MERGE_RESOLUTION|>--- conflicted
+++ resolved
@@ -1,8 +1,5 @@
-<<<<<<< HEAD
 import { CheckCircle2, CircleDashed, Globe2, History, MessageSquare, RefreshCcw, Sparkles } from "lucide-react";
-=======
 import { CheckCircle2, CircleDashed, History, MessageSquare, RefreshCcw, Sparkles } from "lucide-react";
->>>>>>> a9e46906
 import { useId } from "react";
 import type { ConversationMetrics } from "../core/useKolibriChat";
 import type { KnowledgeStatus } from "../core/knowledge";
@@ -19,10 +16,7 @@
   showMobileActions?: boolean;
   onOpenHistory?: () => void;
   onOpenControls?: () => void;
-<<<<<<< HEAD
   onlineAllowed: boolean;
-=======
->>>>>>> a9e46906
 }
 
 const formatIsoTime = (iso?: string): string => {
@@ -60,10 +54,7 @@
   showMobileActions,
   onOpenHistory,
   onOpenControls,
-<<<<<<< HEAD
   onlineAllowed,
-=======
->>>>>>> a9e46906
 }: TopBarProps) => {
   const inputId = useId();
 
@@ -111,10 +102,7 @@
           <div className="hidden flex-1 flex-wrap items-center justify-end gap-3 lg:flex">
             <StatusBadge {...connectionBadge} />
             <StatusBadge {...knowledgeBadge} />
-<<<<<<< HEAD
             <StatusBadge {...onlineBadge} />
-=======
->>>>>>> a9e46906
             <StatusBadge {...activityBadge} />
             <button
               type="button"
@@ -131,10 +119,7 @@
           <div className="flex flex-wrap items-center gap-3">
             <StatusBadge {...connectionBadge} />
             <StatusBadge {...knowledgeBadge} />
-<<<<<<< HEAD
             <StatusBadge {...onlineBadge} />
-=======
->>>>>>> a9e46906
             <StatusBadge {...activityBadge} />
           </div>
           <div className="flex flex-wrap items-center gap-2 text-sm text-text-secondary">
