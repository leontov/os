<<<<<<< HEAD
import { useState } from "react";
=======
import FeedbackForm from "./FeedbackForm";
>>>>>>> 9d7485e2
import type { ChatMessage as ChatMessageModel } from "../types/chat";

const formatScore = (value: number): string => {
  if (!Number.isFinite(value)) {
    return "—";
  }
  return value.toFixed(2);
};

interface ChatMessageProps {
  message: ChatMessageModel;
  conversationId: string;
  latestUserMessage?: ChatMessageModel;
}

const ChatMessage = ({ message, conversationId, latestUserMessage }: ChatMessageProps) => {
  const isUser = message.role === "user";
  const [isContextExpanded, setIsContextExpanded] = useState(false);
  const hasContext = !isUser && Boolean(message.context?.length);
  const contextCount = message.context?.length ?? 0;

  return (
    <div className="flex items-start gap-3">
      <div
        className={`flex h-9 w-9 items-center justify-center rounded-full ${
          isUser ? "bg-primary/20 text-primary" : "bg-accent-coral/10 text-accent-coral"
        }`}
      >
        {isUser ? "Я" : "К"}
      </div>
      <div className="rounded-2xl bg-white/80 p-4 shadow-card">
        <p className="whitespace-pre-line text-sm leading-relaxed text-text-dark">{message.content}</p>
        <p className="mt-2 text-xs text-text-light">{message.timestamp}</p>
<<<<<<< HEAD
        {!isUser && (hasContext || message.contextError) && (
          <div className="mt-3 space-y-3 border-t border-dashed border-text-light/40 pt-3 text-xs text-text-dark">
            {hasContext && (
              <div>
                <button
                  type="button"
                  onClick={() => setIsContextExpanded((prev) => !prev)}
                  className="rounded-lg bg-background-light/60 px-3 py-1 font-semibold text-primary transition-colors hover:bg-background-light"
                >
                  {isContextExpanded ? "Скрыть контекст" : "Показать контекст"} ({contextCount})
                </button>
                {isContextExpanded && (
                  <div className="mt-2 space-y-2">
                    {message.context?.map((snippet, index) => (
                      <article
                        key={snippet.id}
                        className="rounded-xl bg-background-light/70 p-3 shadow-inner"
                        aria-label={`Источник ${index + 1}`}
                      >
                        <div className="flex items-center justify-between text-[0.7rem] font-semibold text-text-light">
                          <span className="uppercase tracking-wide text-text-dark">Источник {index + 1}</span>
                          <span className="text-text-light">Релевантность: {formatScore(snippet.score)}</span>
                        </div>
                        <p className="mt-1 text-sm font-semibold text-text-dark">{snippet.title}</p>
                        <p className="mt-2 whitespace-pre-line text-[0.85rem] leading-relaxed text-text-dark/90">{snippet.content}</p>
                        {snippet.source && (
                          <p className="mt-2 text-[0.7rem] uppercase tracking-wide text-primary/80">{snippet.source}</p>
                        )}
                      </article>
                    ))}
                  </div>
                )}
              </div>
            )}
            {message.contextError && (
              <p className="rounded-lg bg-accent-coral/10 px-3 py-2 text-[0.75rem] text-accent-coral">
                Контекст недоступен: {message.contextError}
              </p>
            )}
          </div>
=======
        {!isUser && (
          <FeedbackForm
            conversationId={conversationId}
            message={message}
            latestUserMessage={latestUserMessage}
          />
>>>>>>> 9d7485e2
        )}
      </div>
    </div>
  );
};

export default ChatMessage;<|MERGE_RESOLUTION|>--- conflicted
+++ resolved
@@ -1,8 +1,8 @@
-<<<<<<< HEAD
+
 import { useState } from "react";
-=======
-import FeedbackForm from "./FeedbackForm";
->>>>>>> 9d7485e2
+
+
+
 import type { ChatMessage as ChatMessageModel } from "../types/chat";
 
 const formatScore = (value: number): string => {
@@ -36,7 +36,7 @@
       <div className="rounded-2xl bg-white/80 p-4 shadow-card">
         <p className="whitespace-pre-line text-sm leading-relaxed text-text-dark">{message.content}</p>
         <p className="mt-2 text-xs text-text-light">{message.timestamp}</p>
-<<<<<<< HEAD
+
         {!isUser && (hasContext || message.contextError) && (
           <div className="mt-3 space-y-3 border-t border-dashed border-text-light/40 pt-3 text-xs text-text-dark">
             {hasContext && (
@@ -77,14 +77,7 @@
               </p>
             )}
           </div>
-=======
-        {!isUser && (
-          <FeedbackForm
-            conversationId={conversationId}
-            message={message}
-            latestUserMessage={latestUserMessage}
-          />
->>>>>>> 9d7485e2
+
         )}
       </div>
     </div>
