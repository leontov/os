--- conflicted
+++ resolved
@@ -4,14 +4,7 @@
   Check,
   Copy,
   Link2,
-<<<<<<< HEAD
   Sparkles,
-=======
-  MoreHorizontal,
-  Pencil,
-  PlayCircle,
-  RefreshCcw,
->>>>>>> 3fabed40
   ThumbsDown,
   ThumbsUp,
 } from "lucide-react";
@@ -25,21 +18,8 @@
 interface ChatMessageProps {
   message: ChatMessageModel;
   latestUserMessage?: ChatMessageModel;
-<<<<<<< HEAD
   memoryEnabled: boolean;
   onToggleMemory: () => void;
-=======
-  onEditMessage?: (message: ChatMessageModel) => void;
-  onContinueMessage?: (options: {
-    assistantMessage: ChatMessageModel;
-    userMessage?: ChatMessageModel;
-  }) => void;
-  onRegenerateMessage?: (options: {
-    assistantMessage: ChatMessageModel;
-    userMessage?: ChatMessageModel;
-  }) => void;
-  onCopyLink?: (message: ChatMessageModel) => void;
->>>>>>> 3fabed40
 }
 
 const formatScore = (value: number): string => {
@@ -49,18 +29,7 @@
   return value.toFixed(2);
 };
 
-<<<<<<< HEAD
 const ChatMessageView = ({ message, latestUserMessage, memoryEnabled, onToggleMemory }: ChatMessageProps) => {
-=======
-const ChatMessageView = ({
-  message,
-  latestUserMessage,
-  onEditMessage,
-  onContinueMessage,
-  onRegenerateMessage,
-  onCopyLink,
-}: ChatMessageProps) => {
->>>>>>> 3fabed40
   const isUser = message.role === "user";
   const [isContextExpanded, setIsContextExpanded] = useState(false);
   const [isCopied, setIsCopied] = useState(false);
