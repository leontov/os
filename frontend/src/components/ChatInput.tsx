--- conflicted
+++ resolved
@@ -1,10 +1,5 @@
 import { Keyboard, Paperclip, Plus, RefreshCw, SendHorizontal, X } from "lucide-react";
-<<<<<<< HEAD
 import { useEffect, useId, useMemo, useRef } from "react";
-=======
-import { useId, useMemo, useRef } from "react";
-import type { ChatAttachment } from "../types/chat";
->>>>>>> 8cd5fefe
 import { MODE_OPTIONS, findModeLabel } from "../core/modes";
 import type { PendingAttachment } from "../types/attachments";
 
@@ -17,21 +12,13 @@
   onModeChange: (mode: string) => void;
   onSubmit: () => void;
   onReset: () => void;
-<<<<<<< HEAD
   onAttach: (files: File[]) => void;
   onRemoveAttachment?: (id: string) => void;
   onClearAttachments: () => void;
-=======
-  onAttach: (files: FileList | File[]) => void;
-  onRemoveAttachment: (id: string) => void;
-  onClear: () => void;
-  attachments: ChatAttachment[];
->>>>>>> 8cd5fefe
 }
 
 const MAX_LENGTH = 4000;
 
-<<<<<<< HEAD
 const formatFileSize = (bytes: number): string => {
   if (bytes < 1024) {
     return `${bytes} Б`;
@@ -48,35 +35,24 @@
   return `${size.toFixed(precision)} ${unit}`;
 };
 
-=======
->>>>>>> 8cd5fefe
 const ChatInput = ({
   value,
   mode,
   isBusy,
-<<<<<<< HEAD
   attachments,
-=======
->>>>>>> 8cd5fefe
   onChange,
   onModeChange,
   onSubmit,
   onReset,
   onAttach,
   onRemoveAttachment,
-<<<<<<< HEAD
   onClearAttachments,
-=======
-  onClear,
-  attachments,
->>>>>>> 8cd5fefe
 }: ChatInputProps) => {
   const textAreaId = useId();
   const trimmedLength = useMemo(() => value.trim().length, [value]);
   const remaining = Math.max(0, MAX_LENGTH - value.length);
   const fileInputRef = useRef<HTMLInputElement | null>(null);
 
-<<<<<<< HEAD
   useEffect(() => {
     if (attachments.length === 0 && fileInputRef.current) {
       fileInputRef.current.value = "";
@@ -104,19 +80,6 @@
     if (fileInputRef.current) {
       fileInputRef.current.value = "";
     }
-=======
-  const formatAttachmentSize = (bytes: number): string => {
-    if (!Number.isFinite(bytes) || bytes < 0) {
-      return "—";
-    }
-    if (bytes >= 1024 * 1024) {
-      return `${(bytes / (1024 * 1024)).toFixed(1)} МБ`;
-    }
-    if (bytes >= 1024) {
-      return `${(bytes / 1024).toFixed(1)} КБ`;
-    }
-    return `${bytes} Б`;
->>>>>>> 8cd5fefe
   };
 
   const handleKeyDown = (event: React.KeyboardEvent<HTMLTextAreaElement>) => {
@@ -197,7 +160,6 @@
         placeholder="Сообщение для Колибри"
         className="min-h-[160px] w-full resize-none rounded-2xl border border-border-strong bg-background-card/85 px-4 py-3 text-sm text-text-primary placeholder:text-text-secondary focus:border-primary focus:outline-none"
       />
-<<<<<<< HEAD
       {attachments.length > 0 && (
         <div className="rounded-2xl border border-dashed border-border-strong bg-background-card/70 p-4 text-sm text-text-secondary">
           <p className="mb-2 font-semibold text-text-primary">Прикреплённые файлы</p>
@@ -223,35 +185,6 @@
             ))}
           </ul>
         </div>
-=======
-      <input
-        ref={fileInputRef}
-        type="file"
-        multiple
-        className="hidden"
-        onChange={handleFileChange}
-      />
-      {attachments.length > 0 && (
-        <ul className="space-y-2 rounded-2xl border border-dashed border-border-strong bg-background-card/60 p-3 text-xs text-text-secondary">
-          {attachments.map((attachment) => (
-            <li key={attachment.id} className="flex items-center gap-3">
-              <Paperclip className="h-3.5 w-3.5 text-primary" />
-              <span className="flex-1 truncate text-text-primary" title={attachment.name}>
-                {attachment.name}
-              </span>
-              <span className="whitespace-nowrap">{formatAttachmentSize(attachment.size)}</span>
-              <button
-                type="button"
-                onClick={() => onRemoveAttachment(attachment.id)}
-                className="rounded-lg border border-border-strong bg-background-card/80 p-1 text-text-secondary transition-colors hover:text-text-primary"
-                aria-label={`Удалить вложение ${attachment.name}`}
-              >
-                <X className="h-3.5 w-3.5" />
-              </button>
-            </li>
-          ))}
-        </ul>
->>>>>>> 8cd5fefe
       )}
       <div className="flex flex-wrap items-center justify-between gap-3 text-xs text-text-secondary">
         <div className="flex flex-wrap items-center gap-2">
@@ -265,12 +198,8 @@
           />
           <button
             type="button"
-<<<<<<< HEAD
             onClick={handleAttachClick}
             className="flex items-center gap-2 rounded-xl border border-border-strong bg-background-card/80 px-3 py-2 transition-colors hover:text-text-primary"
-=======
-            className="flex items-center gap-2 rounded-xl border border-border-strong bg-background-card/80 px-3 py-2 transition-colors hover:text-text-primary disabled:cursor-not-allowed disabled:opacity-60"
->>>>>>> 8cd5fefe
             disabled={isBusy}
             onClick={handleAttachmentClick}
           >
@@ -279,13 +208,8 @@
           </button>
           <button
             type="button"
-<<<<<<< HEAD
             onClick={handleClearDraft}
             className="flex items-center gap-2 rounded-xl border border-border-strong bg-background-card/80 px-3 py-2 transition-colors hover:text-text-primary"
-=======
-            onClick={handleClear}
-            className="flex items-center gap-2 rounded-xl border border-border-strong bg-background-card/80 px-3 py-2 transition-colors hover:text-text-primary disabled:cursor-not-allowed disabled:opacity-60"
->>>>>>> 8cd5fefe
             disabled={isBusy}
           >
             <RefreshCw className="h-4 w-4" />
