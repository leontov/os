--- conflicted
+++ resolved
@@ -34,17 +34,9 @@
   onRemoveAttachment?: (id: string) => void;
   onClearAttachments: () => void;
   onOpenControls?: () => void;
-<<<<<<< HEAD
   isEditing?: boolean;
   editingMessage?: EditingMessageMeta | null;
   onCancelEdit?: () => void;
-=======
-  editingMessage?: {
-    id: string;
-    originalContent: string;
-  };
-  onCancelEditing?: () => void;
->>>>>>> 986e0ba7
 }
 
 const MAX_LENGTH = 4000;
@@ -62,14 +54,9 @@
   onRemoveAttachment,
   onClearAttachments,
   onOpenControls,
-<<<<<<< HEAD
   isEditing = false,
   editingMessage,
   onCancelEdit,
-=======
-  editingMessage,
-  onCancelEditing,
->>>>>>> 986e0ba7
 }: ChatInputProps) => {
   const textAreaId = useId();
   const fileInputRef = useRef<HTMLInputElement | null>(null);
@@ -135,24 +122,15 @@
   };
 
   const handleAttachClick = () => {
-<<<<<<< HEAD
     if (isBusy || isEditing) {
-=======
-    if (isBusy || editingMessage) {
->>>>>>> 986e0ba7
       return;
     }
     fileInputRef.current?.click();
   };
 
   const handleClearDraft = () => {
-<<<<<<< HEAD
     if (isEditing) {
       onCancelEdit?.();
-=======
-    if (editingMessage && onCancelEditing) {
-      onCancelEditing();
->>>>>>> 986e0ba7
       return;
     }
     onChange("");
@@ -202,11 +180,7 @@
   };
 
   const handleDragOver = (event: React.DragEvent<HTMLDivElement>) => {
-<<<<<<< HEAD
     if (isEditing) {
-=======
-    if (editingMessage) {
->>>>>>> 986e0ba7
       return;
     }
     const snippet = extractKnowledgeSnippet(event);
@@ -220,11 +194,7 @@
   };
 
   const handleDrop = (event: React.DragEvent<HTMLDivElement>) => {
-<<<<<<< HEAD
     if (isEditing) {
-=======
-    if (editingMessage) {
->>>>>>> 986e0ba7
       return;
     }
     const snippet = extractKnowledgeSnippet(event);
@@ -411,13 +381,8 @@
             <button
               type="button"
               onClick={handleAttachClick}
-<<<<<<< HEAD
               className="inline-flex items-center gap-2 rounded-lg border border-border/70 bg-surface px-3 py-2 transition-colors hover:text-text"
               disabled={isBusy || isEditing}
-=======
-              className="inline-flex items-center gap-2 rounded-lg border border-border/70 bg-surface px-3 py-2 transition-colors hover:text-text disabled:cursor-not-allowed disabled:opacity-60"
-              disabled={isBusy || Boolean(editingMessage)}
->>>>>>> 986e0ba7
             >
               <Paperclip className="h-4 w-4" />
               Вложить
