name: Kolibri CI

on:
  push:
    branches: [ main, work ]
  pull_request:
  schedule:
    - cron: '0 3 * * *'

jobs:
  python-quality:
    name: Python lint & tests
    runs-on: ubuntu-latest
    steps:
      - uses: actions/checkout@v4
      - name: Установка Python
        uses: actions/setup-python@v5
        with:
          python-version: '3.11'
          cache: pip
      - name: Установка инструментов
        run: |
          python -m pip install --upgrade pip
          python -m pip install ruff pyright pytest coverage
      - name: Ruff
        run: ruff check .
      - name: Pyright
        run: pyright
      - name: Pytest
        run: pytest -q

  core-build:
    name: CMake, тесты и ISO
    runs-on: ubuntu-latest
    needs: python-quality
    steps:
      - uses: actions/checkout@v4
      - name: Установка зависимостей C/ISO
        run: |
          sudo apt-get update
          sudo apt-get install -y cmake nasm grub-pc-bin xorriso gcc-multilib
      - name: Конфигурация CMake
        run: cmake -S . -B build -DCMAKE_BUILD_TYPE=Release
      - name: Сборка C-ядра
        run: cmake --build build -j
      - name: Юнит-тесты C
        run: ctest --test-dir build --output-on-failure
      - name: Сборка ISO
        run: ./scripts/build_iso.sh
      - name: Публикация артефакта ISO
        uses: actions/upload-artifact@v4
        with:
          name: kolibri-iso
          path: build/kolibri.iso

  wasm-build:
    name: WebAssembly
    runs-on: ubuntu-latest
    needs: core-build
    steps:
      - uses: actions/checkout@v4
      - name: Установка Emscripten
        uses: mymindstorm/setup-emsdk@v13
        with:
          emsdk-version: latest
      - name: Конфигурация CMake
        run: cmake -S . -B build -DCMAKE_BUILD_TYPE=Release
      - name: Сборка kolibri.wasm
<<<<<<< HEAD
        run: cmake --build build --target kolibri_wasm
=======
        run: ./scripts/build_wasm.sh
      - name: Подготовка wasm для предпросмотра фронтенда
        run: |
          mkdir -p preview-artifacts
          cp build/wasm/kolibri.wasm preview-artifacts/kolibri.wasm
      - name: Публикация wasm для предпросмотра фронтенда
        uses: actions/upload-artifact@v4
        with:
          name: frontend-preview-wasm
          path: preview-artifacts/kolibri.wasm
          if-no-files-found: error
          retention-days: 7
>>>>>>> b3f8b334
      - name: Публикация артефактов WASM
        uses: actions/upload-artifact@v4
        with:
          name: kolibri-wasm
          path: |
            build/wasm/kolibri.wasm
            build/wasm/kolibri.wasm.sha256
            build/wasm/kolibri.wasm.txt<|MERGE_RESOLUTION|>--- conflicted
+++ resolved
@@ -66,9 +66,9 @@
       - name: Конфигурация CMake
         run: cmake -S . -B build -DCMAKE_BUILD_TYPE=Release
       - name: Сборка kolibri.wasm
-<<<<<<< HEAD
+
         run: cmake --build build --target kolibri_wasm
-=======
+
         run: ./scripts/build_wasm.sh
       - name: Подготовка wasm для предпросмотра фронтенда
         run: |
@@ -81,7 +81,7 @@
           path: preview-artifacts/kolibri.wasm
           if-no-files-found: error
           retention-days: 7
->>>>>>> b3f8b334
+
       - name: Публикация артефактов WASM
         uses: actions/upload-artifact@v4
         with:
